--- conflicted
+++ resolved
@@ -1,10 +1,6 @@
 VERSION = 3
 PATCHLEVEL = 10
-<<<<<<< HEAD
-SUBLEVEL = 17
-=======
 SUBLEVEL = 24
->>>>>>> b6bb0aa3
 EXTRAVERSION =
 NAME = TOSSUG Baby Fish
 
