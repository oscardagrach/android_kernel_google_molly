--- conflicted
+++ resolved
@@ -81,13 +81,9 @@
 #define    BOARD_E1937    0x0791
 #define    BOARD_PM366    0x016e
 #define    BOARD_E1549    0x060D
-<<<<<<< HEAD
 #define    BOARD_E1814    0x0716
-=======
 #define    BOARD_E1797    0x0705
 #define    BOARD_E1937    0x0791
-
->>>>>>> 4f6a6a40
 #define    BOARD_E1563    0x061b
 
 
