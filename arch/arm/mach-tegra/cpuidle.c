--- conflicted
+++ resolved
@@ -3,11 +3,7 @@
  *
  * CPU idle driver for Tegra CPUs
  *
-<<<<<<< HEAD
- * Copyright (c) 2010-2013, NVIDIA CORPORATION.  All rights reserved.
-=======
  * Copyright (c) 2010-2014, NVIDIA CORPORATION.  All rights reserved.
->>>>>>> b6bb0aa3
  * Copyright (c) 2011 Google, Inc.
  * Author: Colin Cross <ccross@android.com>
  *         Gary King <gking@nvidia.com>
@@ -280,11 +276,6 @@
 {
 	unsigned int cpu;
 	int ret;
-<<<<<<< HEAD
-	struct cpuidle_driver *drv;
-	struct cpuidle_state *state;
-=======
->>>>>>> b6bb0aa3
 
 #ifdef CONFIG_PM_SLEEP
 	tegra_pd_min_residency = tegra_cpu_lp2_min_residency();
