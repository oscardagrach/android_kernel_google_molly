--- conflicted
+++ resolved
@@ -3,11 +3,7 @@
  *
  * CPU complex suspend & resume functions for Tegra SoCs
  *
-<<<<<<< HEAD
- * Copyright (c) 2009-2013, NVIDIA CORPORATION.  All rights reserved.
-=======
  * Copyright (c) 2009-2014, NVIDIA CORPORATION.  All rights reserved.
->>>>>>> b6bb0aa3
  *
  * This program is free software; you can redistribute it and/or modify
  * it under the terms of the GNU General Public License as published by
@@ -64,10 +60,6 @@
 
 #include <asm/cacheflush.h>
 #include <asm/idmap.h>
-<<<<<<< HEAD
-#include <asm/localtimer.h>
-=======
->>>>>>> b6bb0aa3
 #include <asm/pgalloc.h>
 #include <asm/pgtable.h>
 #include <asm/tlbflush.h>
@@ -156,11 +148,8 @@
 extern int tegra_smmu_suspend(struct device *dev);
 #endif
 
-<<<<<<< HEAD
-=======
 bool tegra_is_dpd_mode;
 
->>>>>>> b6bb0aa3
 #define TEGRA_POWER_PWRREQ_POLARITY	(1 << 8)   /* core power request polarity */
 #define TEGRA_POWER_PWRREQ_OE		(1 << 9)   /* core power request enable */
 #define TEGRA_POWER_SYSCLK_POLARITY	(1 << 10)  /* sys clk polarity */
@@ -303,16 +292,6 @@
 }
 EXPORT_SYMBOL(tegra_unregister_pm_notifier);
 
-<<<<<<< HEAD
-static int tegra_pm_notifier_call_chain(unsigned int val)
-{
-	int ret = raw_notifier_call_chain(&tegra_pm_chain_head, val, NULL);
-
-	return notifier_to_errno(ret);
-}
-
-=======
->>>>>>> b6bb0aa3
 #ifdef CONFIG_PM_SLEEP
 static const char *tegra_suspend_name[TEGRA_MAX_SUSPEND_MODE] = {
 	[TEGRA_SUSPEND_NONE]	= "none",
@@ -464,23 +443,17 @@
 		return -ENOMEM;
 
 	/* Only identity-map size of lowmem (high_memory - PAGE_OFFSET) */
-<<<<<<< HEAD
-=======
 #ifdef CONFIG_ARM64
 	identity_mapping_add(tegra_pgd,
 			phys_to_virt(PHYS_OFFSET), high_memory);
 	identity_mapping_add(tegra_pgd, IO_IRAM_VIRT,
 			IO_IRAM_VIRT + SECTION_SIZE);
 #else
->>>>>>> b6bb0aa3
 	identity_mapping_add(tegra_pgd, phys_to_virt(PHYS_OFFSET),
 		high_memory, 0);
 	identity_mapping_add(tegra_pgd, IO_IRAM_VIRT,
 		IO_IRAM_VIRT + SECTION_SIZE, 0);
-<<<<<<< HEAD
-=======
-#endif
->>>>>>> b6bb0aa3
+#endif
 
 #if defined(CONFIG_ARM_LPAE)
 	tegra_pgd_phys = (virt_to_phys(tegra_pgd) & PAGE_MASK);
@@ -583,7 +556,6 @@
 			while (!(readl(clk_rst + CLK_RESET_PLLX_BASE) &
 				 (1<<27)))
 				cpu_relax();
-<<<<<<< HEAD
 
 			udelay(PLL_POST_LOCK_DELAY);
 #else
@@ -602,26 +574,6 @@
 		       CLK_RESET_CCLK_BURST);
 	}
 #endif
-=======
-
-			udelay(PLL_POST_LOCK_DELAY);
-#else
-			udelay(300);
-#endif
-		}
-	}
-
-	/* Restore original burst policy setting for calls resulting from CPU
-	   LP2 in idle or system suspend; keep cluster switch prolog setting
-	   intact. */
-	if (!(mode & TEGRA_POWER_CLUSTER_MASK)) {
-		writel(tegra_sctx.cclk_divider, clk_rst +
-		       CLK_RESET_CCLK_DIVIDER);
-		writel(tegra_sctx.cpu_burst, clk_rst +
-		       CLK_RESET_CCLK_BURST);
-	}
-#endif
->>>>>>> b6bb0aa3
 	writel(tegra_sctx.clk_csite_src, clk_rst + CLK_RESET_SOURCE_CSITE);
 
 	/* Do not power-gate CPU 0 when flow controlled */
@@ -678,8 +630,6 @@
 
 #ifdef CONFIG_HAVE_ARM_TWD
 	tegra_twd_suspend(&tegra_sctx.twd);
-<<<<<<< HEAD
-=======
 #endif
 
 	reg = readl(FLOW_CTRL_CPU_CSR(cpu));
@@ -691,27 +641,10 @@
 	reg |= FLOW_CTRL_CSR_WFE_CPU0 << cpu;	/* enable power gating on wfe */
 #else
 	reg |= FLOW_CTRL_CSR_WFI_CPU0 << cpu;	/* enable power gating on wfi */
->>>>>>> b6bb0aa3
 #endif
 	reg |= FLOW_CTRL_CSR_ENABLE;		/* enable power gating */
 	flowctrl_writel(reg, FLOW_CTRL_CPU_CSR(cpu));
 
-<<<<<<< HEAD
-	reg = readl(FLOW_CTRL_CPU_CSR(cpu));
-	reg &= ~FLOW_CTRL_CSR_WFE_BITMAP;	/* clear wfe bitmap */
-	reg &= ~FLOW_CTRL_CSR_WFI_BITMAP;	/* clear wfi bitmap */
-	reg |= FLOW_CTRL_CSR_INTR_FLAG;		/* clear intr flag */
-	reg |= FLOW_CTRL_CSR_EVENT_FLAG;	/* clear event flag */
-#ifdef CONFIG_ARCH_TEGRA_2x_SOC
-	reg |= FLOW_CTRL_CSR_WFE_CPU0 << cpu;	/* enable power gating on wfe */
-#else
-	reg |= FLOW_CTRL_CSR_WFI_CPU0 << cpu;	/* enable power gating on wfi */
-#endif
-	reg |= FLOW_CTRL_CSR_ENABLE;		/* enable power gating */
-	flowctrl_writel(reg, FLOW_CTRL_CPU_CSR(cpu));
-
-=======
->>>>>>> b6bb0aa3
 	for (i = 0; i < num_possible_cpus(); i++) {
 		if (i == cpu)
 			continue;
@@ -837,7 +770,6 @@
 	/*
 	 * We can use clk_get_rate_all_locked() here, because all other cpus
 	 * are in LP2 state and irqs are disabled
-<<<<<<< HEAD
 	 */
 	suspend_cpu_dfll_mode(flags);
 	if (flags & TEGRA_POWER_CLUSTER_MASK) {
@@ -974,144 +906,6 @@
 	if (sleep_time)
 		tegra_pd_set_trigger(0);
 
-=======
-	 */
-	suspend_cpu_dfll_mode(flags);
-	if (flags & TEGRA_POWER_CLUSTER_MASK) {
-#if defined(CONFIG_OF) && defined(CONFIG_COMMON_CLK)
-		set_power_timers(pdata->cpu_timer, 2);
-#else
-		set_power_timers(pdata->cpu_timer, 2,
-			clk_get_rate_all_locked(tegra_pclk));
-#endif
-		if (flags & TEGRA_POWER_CLUSTER_G) {
-			/*
-			 * To reduce the vdd_cpu up latency when LP->G
-			 * transition. Before the transition, enable
-			 * the vdd_cpu rail.
-			 */
-			if (!tegra_crail_can_start_early() && is_lp_cluster()) {
-#if defined(CONFIG_ARCH_TEGRA_HAS_SYMMETRIC_CPU_PWR_GATE)
-				reg = readl(FLOW_CTRL_CPU_PWR_CSR);
-				reg |= FLOW_CTRL_CPU_PWR_CSR_RAIL_ENABLE;
-				writel(reg, FLOW_CTRL_CPU_PWR_CSR);
-#else
-				writel(UN_PWRGATE_CPU,
-				       pmc + PMC_PWRGATE_TOGGLE);
-#endif
-			}
-		}
-		tegra_cluster_switch_prolog(flags);
-	} else {
-#if defined(CONFIG_OF) && defined(CONFIG_COMMON_CLK)
-		set_power_timers(pdata->cpu_timer, pdata->cpu_off_timer);
-#else
-		set_power_timers(pdata->cpu_timer, pdata->cpu_off_timer,
-			clk_get_rate_all_locked(tegra_pclk));
-#endif
-#if defined(CONFIG_ARCH_TEGRA_HAS_SYMMETRIC_CPU_PWR_GATE)
-		reg = readl(FLOW_CTRL_CPU_CSR(0));
-		reg &= ~FLOW_CTRL_CSR_ENABLE_EXT_MASK;
-		if (is_lp_cluster()) {
-			/* for LP cluster, there is no option for rail gating */
-			if ((flags & TEGRA_POWER_CLUSTER_PART_MASK) ==
-						TEGRA_POWER_CLUSTER_PART_MASK)
-				reg |= FLOW_CTRL_CSR_ENABLE_EXT_EMU;
-			else if (flags)
-				reg |= FLOW_CTRL_CSR_ENABLE_EXT_NCPU;
-		}
-		else {
-			if (flags & TEGRA_POWER_CLUSTER_PART_CRAIL)
-				reg |= FLOW_CTRL_CSR_ENABLE_EXT_CRAIL;
-			if (flags & TEGRA_POWER_CLUSTER_PART_NONCPU)
-				reg |= FLOW_CTRL_CSR_ENABLE_EXT_NCPU;
-		}
-		writel(reg, FLOW_CTRL_CPU_CSR(0));
-#endif
-	}
-
-	if (sleep_time)
-		tegra_pd_set_trigger(sleep_time);
-
-	cpu_cluster_pm_enter();
-	suspend_cpu_complex(flags);
-	tegra_cluster_switch_time(flags, tegra_cluster_switch_time_id_prolog);
-#if defined(CONFIG_CACHE_L2X0)
-#if defined(CONFIG_TEGRA_USE_SECURE_KERNEL)
-	flush_cache_all();
-	outer_disable();
-#elif !defined(CONFIG_ARCH_TEGRA_14x_SOC)
-	tegra_resume_l2_init = 1;
-	__cpuc_flush_dcache_area(&tegra_resume_l2_init, sizeof(unsigned long));
-	outer_flush_range(__pa(&tegra_resume_l2_init),
-			  __pa(&tegra_resume_l2_init) + sizeof(unsigned long));
-#endif
-#endif
-
-	/* T148: Check for mem_req and mem_req_soon only if it is
-	 * MC clock stop state.
-	 */
-	if (flags & TEGRA_POWER_STOP_MC_CLK) {
-#if defined(CONFIG_ARCH_TEGRA_14x_SOC)
-		u32 val;
-
-		/* Check if mem_req or mem_req_soon is asserted or if voice
-		 * call is active call, if yes then we skip SDRAM
-		 * self-refresh and just do CPU power-gating.
-		 */
-		val = readl(pmc + PMC_IPC_STS);
-		if ((val & (PMC_IPC_STS_MEM_REQ | PMC_IPC_STS_MEM_REQ_SOON)) ||
-			tegra_is_voice_call_active()) {
-
-			/* Reset LP1 and MC clock mask if we skipping SDRAM
-			 * self-refresh.
-			 */
-			*iram_cpu_lp1_mask = 0;
-			*iram_mc_clk_mask = 0;
-			writel(0, pmc + PMC_SCRATCH41);
-
-			tegra_sleep_cpu(PHYS_OFFSET - PAGE_OFFSET);
-		} else {
-			/* Clear mem_sts since SDRAM will not be accessible
-			 * to BBC in this state.
-			 */
-			val = PMC_IPC_CLR_MEM_STS;
-			writel(val, pmc + PMC_IPC_CLR);
-
-			tegra_stop_mc_clk(PHYS_OFFSET - PAGE_OFFSET);
-		}
-#else
-		/* If it is not T148 then we do not have to
-		 * check mem_req and mem_req_soon.
-		 */
-		tegra_stop_mc_clk(PHYS_OFFSET - PAGE_OFFSET);
-#endif
-	} else {
-		tegra_sleep_cpu(PHYS_OFFSET - PAGE_OFFSET);
-	}
-
-#if defined(CONFIG_ARCH_TEGRA_14x_SOC)
-	tegra_init_cache(true);
-#elif defined(CONFIG_TEGRA_USE_SECURE_KERNEL)
-	tegra_init_cache(false);
-#endif
-
-#if defined(CONFIG_TRUSTED_FOUNDATIONS)
-#ifndef CONFIG_ARCH_TEGRA_11x_SOC
-	trace_smc_wake(tegra_resume_smc_entry_time, NVSEC_SMC_START);
-	trace_smc_wake(tegra_resume_smc_exit_time, NVSEC_SMC_DONE);
-#endif
-#endif
-
-	tegra_cluster_switch_time(flags, tegra_cluster_switch_time_id_switch);
-	restore_cpu_complex(flags);
-	cpu_cluster_pm_exit();
-
-	remain = tegra_pd_timer_remain();
-	if (sleep_time)
-		tegra_pd_set_trigger(0);
-
->>>>>>> b6bb0aa3
 	if (flags & TEGRA_POWER_CLUSTER_MASK) {
 		tegra_cluster_switch_epilog(flags);
 	}
@@ -1198,7 +992,6 @@
 #ifdef CONFIG_ARCH_TEGRA_2x_SOC
 	void __iomem *emc = IO_ADDRESS(TEGRA_EMC_BASE);
 #endif
-<<<<<<< HEAD
 
 #if defined(CONFIG_ARCH_TEGRA_14x_SOC) || defined(CONFIG_ARCH_TEGRA_12x_SOC)
 	/* Clear DPD Enable */
@@ -1216,25 +1009,6 @@
 #endif
 	writel(0x0, pmc + PMC_SCRATCH41);
 
-=======
-
-#if defined(CONFIG_ARCH_TEGRA_14x_SOC) || defined(CONFIG_ARCH_TEGRA_12x_SOC)
-	/* Clear DPD Enable */
-	writel(0x0, pmc + PMC_DPD_ENABLE);
-#endif
-
-	writel(tegra_sctx.mc[0], mc + MC_SECURITY_START);
-	writel(tegra_sctx.mc[1], mc + MC_SECURITY_SIZE);
-	writel(tegra_sctx.mc[2], mc + MC_SECURITY_CFG2);
-#ifdef CONFIG_ARCH_TEGRA_2x_SOC
-	/* trigger emc mode write */
-	writel(EMC_MRW_DEV_NONE, emc + EMC_MRW_0);
-	/* clear scratch registers shared by suspend and the reset pen */
-	writel(0x0, pmc + PMC_SCRATCH39);
-#endif
-	writel(0x0, pmc + PMC_SCRATCH41);
-
->>>>>>> b6bb0aa3
 	/* restore IRAM */
 	memcpy(iram_code, iram_save, iram_save_size);
 }
@@ -1292,10 +1066,7 @@
 #if !defined(CONFIG_ARCH_TEGRA_3x_SOC) && !defined(CONFIG_ARCH_TEGRA_2x_SOC)
 #if defined(CONFIG_ARCH_TEGRA_11x_SOC) || defined(CONFIG_ARCH_TEGRA_12x_SOC)
 		writel(0x800fdfff, pmc + PMC_IO_DPD_REQ);
-<<<<<<< HEAD
-=======
 		tegra_is_dpd_mode = true;
->>>>>>> b6bb0aa3
 #else
 		writel(0x800fffff, pmc + PMC_IO_DPD_REQ);
 #endif
@@ -1634,13 +1405,9 @@
 #endif
 
 	flush_cache_all();
-<<<<<<< HEAD
-	outer_disable();
-=======
 #ifndef CONFIG_ARM64
 	outer_disable();
 #endif
->>>>>>> b6bb0aa3
 
 	if (mode == TEGRA_SUSPEND_LP2)
 		tegra_sleep_cpu(PHYS_OFFSET - PAGE_OFFSET);
@@ -1845,33 +1612,19 @@
 
 static int tegra_pm_enter_suspend(void)
 {
-<<<<<<< HEAD
-	pr_info("Entering suspend state %s\n", lp_state[current_suspend_mode]);
-	suspend_cpu_dfll_mode(0);
-	if (current_suspend_mode == TEGRA_SUSPEND_LP0)
-		tegra_lp0_cpu_mode(true);
-=======
 	suspend_cpu_dfll_mode(0);
 	if (current_suspend_mode == TEGRA_SUSPEND_LP0)
 		tegra_lp0_cpu_mode(true);
 	pr_info("Entering suspend state %s\n", lp_state[current_suspend_mode]);
->>>>>>> b6bb0aa3
 	return 0;
 }
 
 static void tegra_pm_enter_resume(void)
 {
-<<<<<<< HEAD
-	if (current_suspend_mode == TEGRA_SUSPEND_LP0)
-		tegra_lp0_cpu_mode(false);
-	resume_cpu_dfll_mode(0);
-	pr_info("Exited suspend state %s\n", lp_state[current_suspend_mode]);
-=======
 	pr_info("Exited suspend state %s\n", lp_state[current_suspend_mode]);
 	if (current_suspend_mode == TEGRA_SUSPEND_LP0)
 		tegra_lp0_cpu_mode(false);
 	resume_cpu_dfll_mode(0);
->>>>>>> b6bb0aa3
 }
 
 static void tegra_pm_enter_shutdown(void)
@@ -2048,11 +1801,7 @@
 		WARN_ON(!orig);
 		if (!orig) {
 			pr_err("%s: Failed to map tegra_lp0_vec_start %08x\n",
-<<<<<<< HEAD
-				__func__, tegra_lp0_vec_start);
-=======
 				__func__, (unsigned int) tegra_lp0_vec_start);
->>>>>>> b6bb0aa3
 			kfree(reloc_lp0);
 			goto out;
 		}
@@ -2181,8 +1930,6 @@
 	current_suspend_mode = plat->suspend_mode;
 }
 
-<<<<<<< HEAD
-=======
 bool tegra_dvfs_is_dfll_bypass(void)
 {
 #ifdef CONFIG_REGULATOR_TEGRA_DFLL_BYPASS
@@ -2193,7 +1940,6 @@
 #endif
 }
 
->>>>>>> b6bb0aa3
 void tegra_lp1bb_suspend_emc_rate(unsigned long emc_min, unsigned long emc_max)
 {
 	pdata->lp1bb_emc_rate_min = emc_min;
