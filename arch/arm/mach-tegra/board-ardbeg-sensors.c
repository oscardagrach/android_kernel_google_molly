--- conflicted
+++ resolved
@@ -1260,15 +1260,14 @@
 	.platform_data = &ardbeg_ov5693_pdata,
 };
 
-<<<<<<< HEAD
 static struct i2c_board_info	ardbeg_i2c_board_info_imx219 = {
 	I2C_BOARD_INFO("imx219", 0x10),
 	.platform_data = &ardbeg_imx219_pdata,
-=======
+};
+
 static struct i2c_board_info	ardbeg_i2c_board_info_ov5693_front = {
 	I2C_BOARD_INFO("ov5693.1", 0x36),
 	.platform_data = &ardbeg_ov5693_front_pdata,
->>>>>>> 7a919adb
 };
 
 static struct i2c_board_info	ardbeg_i2c_board_info_ov7695 = {
@@ -1311,14 +1310,11 @@
 		/* front camera */
 		.sensor = &ardbeg_i2c_board_info_ov9760,
 	},
-<<<<<<< HEAD
-=======
 	/* E1633 camera board */
 	{
 		/* front camera */
 		.sensor = &ardbeg_i2c_board_info_ov5693_front,
 	},
->>>>>>> 7a919adb
 	{}
 };
 
