/*
 * arch/arm/mach-tegra/powergate.c
 *
 * Copyright (c) 2010 Google, Inc
<<<<<<< HEAD
 * Copyright (c) 2011 - 2013, NVIDIA CORPORATION.  All rights reserved.
=======
 * Copyright (c) 2011 - 2014, NVIDIA CORPORATION.  All rights reserved.
>>>>>>> b6bb0aa3
 *
 * Author:
 *	Colin Cross <ccross@google.com>
 *
 * This software is licensed under the terms of the GNU General Public
 * License version 2, as published by the Free Software Foundation, and
 * may be copied, distributed, and modified under those terms.
 *
 * This program is distributed in the hope that it will be useful,
 * but WITHOUT ANY WARRANTY; without even the implied warranty of
 * MERCHANTABILITY or FITNESS FOR A PARTICULAR PURPOSE.  See the
 * GNU General Public License for more details.
 *
 */

#include <linux/kernel.h>
#include <linux/module.h>
#include <linux/clk.h>
#include <linux/clk/tegra.h>
#include <linux/string.h>
#include <linux/debugfs.h>
#include <linux/delay.h>
#include <linux/err.h>
#include <linux/init.h>
#include <linux/io.h>
#include <linux/seq_file.h>
#include <linux/spinlock.h>
#include <linux/clk/tegra.h>
#include <linux/tegra-powergate.h>
#include <linux/tegra-soc.h>
#include <trace/events/power.h>
#include <asm/atomic.h>

#include "clock.h"
#include "iomap.h"
#include "powergate-priv.h"
#include "common.h"

static struct powergate_ops *pg_ops;

static spinlock_t *tegra_get_powergate_lock(void)
{
	if (pg_ops && pg_ops->get_powergate_lock)
		return pg_ops->get_powergate_lock();
	else
		WARN_ON_ONCE("This SOC does not export powergate lock");

	return NULL;
}

int tegra_powergate_set(int id, bool new_state)
{
	bool status;
	unsigned long flags;
	spinlock_t *lock;
	u32 reg;

	/* 10us timeout for toggle operation if it takes affect*/
	int toggle_timeout = 10;

	/* 100 * 10 = 1000us timeout for toggle command to take affect in case
	   of contention with h/w initiated CPU power gating */
	int contention_timeout = 100;

	if (tegra_cpu_is_asim())
		return 0;

	lock = tegra_get_powergate_lock();

	spin_lock_irqsave(lock, flags);

	status = !!(pmc_read(PWRGATE_STATUS) & (1 << id));

	if (status == new_state) {
		spin_unlock_irqrestore(lock, flags);
		return 0;
	}

	if (TEGRA_IS_CPU_POWERGATE_ID(id)) {
		/* CPU ungated in s/w only during boot/resume with outer
		   waiting loop and no contention from other CPUs */
		pmc_write(PWRGATE_TOGGLE_START | id, PWRGATE_TOGGLE);
		spin_unlock_irqrestore(lock, flags);
		return 0;
	}

#if !defined(CONFIG_ARCH_TEGRA_3x_SOC)
	/* Wait if PMC is already processing some other power gating request */
	do {
		udelay(1);
		reg = pmc_read(PWRGATE_TOGGLE);
		contention_timeout--;
	} while ((contention_timeout > 0) && (reg & PWRGATE_TOGGLE_START));

	if (contention_timeout <= 0)
		pr_err(" Timed out waiting for PMC to submit \
				new power gate request \n");
	contention_timeout = 100;
#endif

	/* Submit power gate request */
	pmc_write(PWRGATE_TOGGLE_START | id, PWRGATE_TOGGLE);

#if !defined(CONFIG_ARCH_TEGRA_3x_SOC)
	/* Wait while PMC accepts the request */
	do {
		udelay(1);
		reg = pmc_read(PWRGATE_TOGGLE);
		contention_timeout--;
	} while ((contention_timeout > 0) && (reg & PWRGATE_TOGGLE_START));

	if (contention_timeout <= 0)
		pr_err(" Timed out waiting for PMC to accept \
				new power gate request \n");
	contention_timeout = 100;
#endif

	/* Check power gate status */
	do {
		do {
			udelay(1);
			status = !!(pmc_read(PWRGATE_STATUS) & (1 << id));

			toggle_timeout--;
		} while ((status != new_state) && (toggle_timeout > 0));

		contention_timeout--;
	} while ((status != new_state) && (contention_timeout > 0));

	spin_unlock_irqrestore(lock, flags);

	if (status != new_state) {
		WARN(1, "Could not set powergate %d to %d", id, new_state);
		return -EBUSY;
	}

	trace_power_domain_target(tegra_powergate_get_name(id), new_state,
			raw_smp_processor_id());

	return 0;
}

int is_partition_clk_disabled(struct powergate_partition_info *pg_info)
{
	u32 idx;
	struct clk *clk;
	struct partition_clk_info *clk_info;
	int ret = 0;

	for (idx = 0; idx < MAX_CLK_EN_NUM; idx++) {
		clk_info = &pg_info->clk_info[idx];
		clk = clk_info->clk_ptr;

		if (!clk)
			break;

		if (clk_info->clk_type != RST_ONLY) {
			if (tegra_is_clk_enabled(clk)) {
				ret = -1;
				break;
			}
		}
	}

	return ret;
}

int powergate_module(int id)
{
	if (!pg_ops) {
		pr_info("This SOC doesn't support powergating\n");
		return -EINVAL;
	}

	if (id < 0 || id >= pg_ops->num_powerdomains)
		return -EINVAL;

	tegra_powergate_mc_flush(id);

	return tegra_powergate_set(id, false);
}

int unpowergate_module(int id)
{
	if (!pg_ops) {
		pr_info("This SOC doesn't support powergating\n");
		return -EINVAL;
	}

	if (id < 0 || id >= pg_ops->num_powerdomains)
		return -EINVAL;

	return tegra_powergate_set(id, true);
}

int partition_clk_enable(struct powergate_partition_info *pg_info)
{
	int ret;
	u32 idx;
	struct clk *clk;
	struct partition_clk_info *clk_info;

	for (idx = 0; idx < MAX_CLK_EN_NUM; idx++) {
		clk_info = &pg_info->clk_info[idx];
		clk = clk_info->clk_ptr;
		if (!clk)
			break;

		if (clk_info->clk_type != RST_ONLY) {
			ret = tegra_clk_prepare_enable(clk);
			if (ret)
				goto err_clk_en;
		}
	}

	return 0;

err_clk_en:
	WARN(1, "Could not enable clk %s, error %d", clk->name, ret);
	while (idx--) {
		clk_info = &pg_info->clk_info[idx];
		if (clk_info->clk_type != RST_ONLY)
			tegra_clk_disable_unprepare(clk_info->clk_ptr);
	}

	return ret;
}

void partition_clk_disable(struct powergate_partition_info *pg_info)
{
	u32 idx;
	struct clk *clk;
	struct partition_clk_info *clk_info;

	for (idx = 0; idx < MAX_CLK_EN_NUM; idx++) {
		clk_info = &pg_info->clk_info[idx];
		clk = clk_info->clk_ptr;

		if (!clk)
			break;

		if (clk_info->clk_type != RST_ONLY)
			tegra_clk_disable_unprepare(clk);
	}
}

void get_clk_info(struct powergate_partition_info *pg_info)
{
	int idx;

	for (idx = 0; idx < MAX_CLK_EN_NUM; idx++) {
		if (!pg_info->clk_info[idx].clk_name)
			break;

		pg_info->clk_info[idx].clk_ptr = tegra_get_clock_by_name(
			pg_info->clk_info[idx].clk_name);
<<<<<<< HEAD
=======

		if (IS_ERR_OR_NULL(pg_info->clk_info[idx].clk_ptr))
			WARN(1, "Could not find clock %s for %s partition\n",
				pg_info->clk_info[idx].clk_name,
				pg_info->name);
>>>>>>> b6bb0aa3
	}
}

void powergate_partition_assert_reset(struct powergate_partition_info *pg_info)
{
	u32 idx;
	struct clk *clk_ptr;
	struct partition_clk_info *clk_info;

	for (idx = 0; idx < MAX_CLK_EN_NUM; idx++) {
		clk_info = &pg_info->clk_info[idx];
		clk_ptr = clk_info->clk_ptr;

		if (!clk_ptr)
			break;

		if (clk_info->clk_type != CLK_ONLY)
			tegra_periph_reset_assert(clk_ptr);
	}
}

void powergate_partition_deassert_reset(struct powergate_partition_info *pg_info)
{
	u32 idx;
	struct clk *clk_ptr;
	struct partition_clk_info *clk_info;

	for (idx = 0; idx < MAX_CLK_EN_NUM; idx++) {
		clk_info = &pg_info->clk_info[idx];
		clk_ptr = clk_info->clk_ptr;

		if (!clk_ptr)
			break;

		if (clk_info->clk_type != CLK_ONLY)
			tegra_periph_reset_deassert(clk_ptr);
	}
}

int tegra_powergate_reset_module(struct powergate_partition_info *pg_info)
{
	int ret;

	powergate_partition_assert_reset(pg_info);

	udelay(10);

	ret = partition_clk_enable(pg_info);
	if (ret)
		return ret;

	udelay(10);

	powergate_partition_deassert_reset(pg_info);

	partition_clk_disable(pg_info);

	return 0;
}

bool tegra_powergate_check_clamping(int id)
{
	if (!pg_ops || !pg_ops->powergate_check_clamping) {
		pr_info("This SOC can't check clamping status\n");
		return -EINVAL;
	}

	if (id < 0 || id >= pg_ops->num_powerdomains)
		return -EINVAL;

	return pg_ops->powergate_check_clamping(id);
}

int tegra_powergate_remove_clamping(int id)
{
	u32 mask;
	int contention_timeout = 100;
<<<<<<< HEAD

	if (!pg_ops) {
		pr_info("This SOC doesn't support powergating\n");
		return -EINVAL;
	}

=======

	if (!pg_ops) {
		pr_info("This SOC doesn't support powergating\n");
		return -EINVAL;
	}

>>>>>>> b6bb0aa3
	if (id < 0 || id >= pg_ops->num_powerdomains)
		return -EINVAL;

	/*
	 * PCIE and VDE clamping masks are swapped with respect to their
	 * partition ids
	 */
	if (id ==  TEGRA_POWERGATE_VDEC)
		mask = (1 << TEGRA_POWERGATE_PCIE);
	else if (id == TEGRA_POWERGATE_PCIE)
		mask = (1 << TEGRA_POWERGATE_VDEC);
	else
		mask = (1 << id);

	pmc_write(mask, REMOVE_CLAMPING);
	/* Wait until clamp is removed */
	do {
		udelay(1);
		contention_timeout--;
	} while ((contention_timeout > 0)
			&& (pmc_read(PWRGATE_CLAMP_STATUS) & BIT(id)));

	WARN(contention_timeout <= 0, "Couldn't remove clamping");

	return 0;
}

static inline bool tegra_powergate_check_skip_list(int id)
{
	return pg_ops->powergate_skip ?
		pg_ops->powergate_skip(id) : false;
}

/* EXTERNALY VISIBLE APIS */

bool tegra_powergate_is_powered(int id)
{
	u32 status;

	if (!pg_ops) {
		pr_info("This SOC doesn't support powergating\n");
		return -EINVAL;
	}

	if (id < 0 || id >= pg_ops->num_powerdomains)
		return -EINVAL;

	if (pg_ops->powergate_is_powered)
		return pg_ops->powergate_is_powered(id);
	else
		status = pmc_read(PWRGATE_STATUS) & (1 << id);

	status = pmc_read(PWRGATE_STATUS) & (1 << id);

	return !!status;
}
EXPORT_SYMBOL(tegra_powergate_is_powered);

int tegra_cpu_powergate_id(int cpuid)
{
	if (!pg_ops) {
		pr_info("This SOC doesn't support powergating\n");
		return -EINVAL;
	}

	if (cpuid < 0 || cpuid >= pg_ops->num_cpu_domains) {
		pr_info("%s: invalid powergate id\n", __func__);
		return -EINVAL;
	}

	if (pg_ops->cpu_domains)
		return pg_ops->cpu_domains[cpuid];
	else
		WARN_ON_ONCE("This SOC does not support CPU powergate\n");

	return -EINVAL;
}
EXPORT_SYMBOL(tegra_cpu_powergate_id);

int tegra_powergate_partition(int id)
{
	if (!pg_ops) {
		pr_info("This SOC doesn't support powergating\n");
		return -EINVAL;
	}

	if (id < 0 || id >= pg_ops->num_powerdomains) {
		pr_info("%s: invalid powergate id\n", __func__);
		return -EINVAL;
	}

	if (tegra_powergate_check_skip_list(id))
		printk_once("%s: %s is in powergate skip list\n", __func__,
			tegra_powergate_get_name(id));

	if (pg_ops->powergate_partition)
		return pg_ops->powergate_partition(id);
	else
		WARN_ON_ONCE("This SOC doesn't support powergating");

	return -EINVAL;
}
EXPORT_SYMBOL(tegra_powergate_partition);

int tegra_unpowergate_partition(int id)
{
	if (!pg_ops) {
		pr_info("This SOC doesn't support powergating\n");
		return -EINVAL;
	}

	if (id < 0 || id >= pg_ops->num_powerdomains) {
		pr_info("%s: invalid powergate id\n", __func__);
		return -EINVAL;
	}

	if (tegra_powergate_check_skip_list(id))
		printk_once("%s: %s is in powergate skip list\n", __func__,
			tegra_powergate_get_name(id));

	if (pg_ops->unpowergate_partition)
		return pg_ops->unpowergate_partition(id);
	else
		WARN_ON_ONCE("This SOC doesn't support un-powergating");

	return -EINVAL;
}
EXPORT_SYMBOL(tegra_unpowergate_partition);

int tegra_powergate_partition_with_clk_off(int id)
{
	if (!pg_ops) {
		pr_info("This SOC doesn't support powergating\n");
		return -EINVAL;
	}

	if (id < 0 || id >= pg_ops->num_powerdomains) {
		pr_info("%s: invalid powergate id\n", __func__);
		return -EINVAL;
	}

	if (tegra_powergate_check_skip_list(id))
		printk_once("%s: %s is in powergate skip list\n", __func__,
			tegra_powergate_get_name(id));

	if (pg_ops->powergate_partition_with_clk_off)
		return pg_ops->powergate_partition_with_clk_off(id);
	else
		WARN_ON_ONCE("This SOC doesn't support powergating with clk off");

	return -EINVAL;
}
EXPORT_SYMBOL(tegra_powergate_partition_with_clk_off);

int tegra_unpowergate_partition_with_clk_on(int id)
{
	if (!pg_ops) {
		pr_info("This SOC doesn't support powergating\n");
		return -EINVAL;
	}

	if (id < 0 || id >= pg_ops->num_powerdomains) {
		pr_info("%s: invalid powergate id\n", __func__);
		return -EINVAL;
	}

	if (tegra_powergate_check_skip_list(id))
		printk_once("%s: %s is in powergate skip list\n", __func__,
			tegra_powergate_get_name(id));

	if (pg_ops->unpowergate_partition_with_clk_on)
		return pg_ops->unpowergate_partition_with_clk_on(id);
	else
		WARN_ON_ONCE("This SOC doesn't support power un-gating with clk on");

	return -EINVAL;
}
EXPORT_SYMBOL(tegra_unpowergate_partition_with_clk_on);

int tegra_powergate_mc_enable(int id)
{
	if (!pg_ops) {
		pr_info("This SOC doesn't support powergating\n");
		return -EINVAL;
	}

	if (id < 0 || id >= pg_ops->num_powerdomains) {
		pr_info("%s: invalid powergate id\n", __func__);
		return -EINVAL;
	}

	if (pg_ops->powergate_mc_enable)
		return pg_ops->powergate_mc_enable(id);
	else
		WARN_ON_ONCE("This SOC does not support powergate mc enable");

	return -EINVAL;
}
EXPORT_SYMBOL(tegra_powergate_mc_enable);

int tegra_powergate_mc_disable(int id)
{
	if (!pg_ops) {
		pr_info("This SOC doesn't support powergating\n");
		return -EINVAL;
	}

	if (id < 0 || id >= pg_ops->num_powerdomains) {
		pr_info("%s: invalid powergate id\n", __func__);
		return -EINVAL;
	}

	if (pg_ops->powergate_mc_disable)
		return pg_ops->powergate_mc_disable(id);
	else
		WARN_ON_ONCE("This SOC does not support powergate mc disable");

	return -EINVAL;
}
EXPORT_SYMBOL(tegra_powergate_mc_disable);

int tegra_powergate_mc_flush(int id)
{
	if (!pg_ops) {
		pr_info("This SOC doesn't support powergating\n");
		return -EINVAL;
	}

	if (id < 0 || id >= pg_ops->num_powerdomains) {
		pr_info("%s: invalid powergate id\n", __func__);
		return -EINVAL;
	}

	if (pg_ops->powergate_mc_flush)
		return pg_ops->powergate_mc_flush(id);
	else
		WARN_ON_ONCE("This SOC does not support powergate mc flush");

	return -EINVAL;
}
EXPORT_SYMBOL(tegra_powergate_mc_flush);

int tegra_powergate_mc_flush_done(int id)
{
	if (!pg_ops) {
		pr_info("This SOC doesn't support powergating\n");
		return -EINVAL;
	}

	if (id < 0 || id >= pg_ops->num_powerdomains) {
		pr_info("%s: invalid powergate id\n", __func__);
		return -EINVAL;
	}

	if (pg_ops->powergate_mc_flush_done)
		return pg_ops->powergate_mc_flush_done(id);
	else
		WARN_ON_ONCE("This SOC does not support powergate mc flush done");

	return -EINVAL;
}
EXPORT_SYMBOL(tegra_powergate_mc_flush_done);

const char *tegra_powergate_get_name(int id)
{
	if (!pg_ops) {
		pr_info("This SOC doesn't support powergating\n");
		return NULL;
	}

	if (id < 0 || id >= pg_ops->num_powerdomains) {
		pr_info("invalid powergate id\n");
		return "invalid";
	}

	if (pg_ops->get_powergate_domain_name)
		return pg_ops->get_powergate_domain_name(id);
	else
		WARN_ON_ONCE("This SOC does not support CPU powergate");

	return "invalid";
}
EXPORT_SYMBOL(tegra_powergate_get_name);

int tegra_powergate_init_refcount(void)
{
	if ((!pg_ops) || (!pg_ops->powergate_init_refcount))
		return 0;

	return pg_ops->powergate_init_refcount();
}

int __init tegra_powergate_init(void)
{
	switch (tegra_get_chip_id()) {
		case TEGRA_CHIPID_TEGRA2:
			pg_ops = tegra2_powergate_init_chip_support();
			break;

		case TEGRA_CHIPID_TEGRA3:
			pg_ops = tegra3_powergate_init_chip_support();
			break;

		case TEGRA_CHIPID_TEGRA11:
			pg_ops = tegra11x_powergate_init_chip_support();
			break;

		case TEGRA_CHIPID_TEGRA14:
			pg_ops = tegra14x_powergate_init_chip_support();
			break;

		case TEGRA_CHIPID_TEGRA12:
			pg_ops = tegra12x_powergate_init_chip_support();
			break;

<<<<<<< HEAD
=======
		case TEGRA_CHIPID_TEGRA13:
			pg_ops = tegra12x_powergate_init_chip_support(); /* FIXME */
			break;

>>>>>>> b6bb0aa3
		default:
			pg_ops = NULL;
			pr_info("%s: Unknown Tegra variant. Disabling powergate\n", __func__);
			break;
	}

	tegra_powergate_init_refcount();

	pr_info("%s: DONE\n", __func__);

	return (pg_ops ? 0 : -EINVAL);
}

#ifdef CONFIG_DEBUG_FS

static int powergate_show(struct seq_file *s, void *data)
{
	int i;
	const char *name;
	bool is_pg_skip;

	if (!pg_ops) {
		seq_printf(s, "This SOC doesn't support powergating\n");
		return -EINVAL;
	}

	seq_printf(s, " powergate powered\n");
	seq_printf(s, "------------------\n");

	for (i = 0; i < pg_ops->num_powerdomains; i++) {
		name = tegra_powergate_get_name(i);
		if (name) {
			is_pg_skip = tegra_powergate_check_skip_list(i);
			seq_printf(s, " %9s %7s\n", name,
				(is_pg_skip ? "skip" : \
				(tegra_powergate_is_powered(i) ? \
				"yes" : "no")));
		}
	}

	return 0;
}

static int powergate_open(struct inode *inode, struct file *file)
{
	return single_open(file, powergate_show, inode->i_private);
}

static const struct file_operations powergate_fops = {
	.open		= powergate_open,
	.read		= seq_read,
	.llseek		= seq_lseek,
	.release	= single_release,
};

int __init tegra_powergate_debugfs_init(void)
{
	struct dentry *d;

	d = debugfs_create_file("powergate", S_IRUGO, NULL, NULL,
		&powergate_fops);
	if (!d)
		return -ENOMEM;

	return 0;
}

#endif<|MERGE_RESOLUTION|>--- conflicted
+++ resolved
@@ -2,11 +2,7 @@
  * arch/arm/mach-tegra/powergate.c
  *
  * Copyright (c) 2010 Google, Inc
-<<<<<<< HEAD
- * Copyright (c) 2011 - 2013, NVIDIA CORPORATION.  All rights reserved.
-=======
  * Copyright (c) 2011 - 2014, NVIDIA CORPORATION.  All rights reserved.
->>>>>>> b6bb0aa3
  *
  * Author:
  *	Colin Cross <ccross@google.com>
@@ -263,14 +259,11 @@
 
 		pg_info->clk_info[idx].clk_ptr = tegra_get_clock_by_name(
 			pg_info->clk_info[idx].clk_name);
-<<<<<<< HEAD
-=======
 
 		if (IS_ERR_OR_NULL(pg_info->clk_info[idx].clk_ptr))
 			WARN(1, "Could not find clock %s for %s partition\n",
 				pg_info->clk_info[idx].clk_name,
 				pg_info->name);
->>>>>>> b6bb0aa3
 	}
 }
 
@@ -348,21 +341,12 @@
 {
 	u32 mask;
 	int contention_timeout = 100;
-<<<<<<< HEAD
-
-	if (!pg_ops) {
-		pr_info("This SOC doesn't support powergating\n");
-		return -EINVAL;
-	}
-
-=======
-
-	if (!pg_ops) {
-		pr_info("This SOC doesn't support powergating\n");
-		return -EINVAL;
-	}
-
->>>>>>> b6bb0aa3
+
+	if (!pg_ops) {
+		pr_info("This SOC doesn't support powergating\n");
+		return -EINVAL;
+	}
+
 	if (id < 0 || id >= pg_ops->num_powerdomains)
 		return -EINVAL;
 
@@ -678,13 +662,10 @@
 			pg_ops = tegra12x_powergate_init_chip_support();
 			break;
 
-<<<<<<< HEAD
-=======
 		case TEGRA_CHIPID_TEGRA13:
 			pg_ops = tegra12x_powergate_init_chip_support(); /* FIXME */
 			break;
 
->>>>>>> b6bb0aa3
 		default:
 			pg_ops = NULL;
 			pr_info("%s: Unknown Tegra variant. Disabling powergate\n", __func__);
