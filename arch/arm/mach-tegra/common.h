/*
<<<<<<< HEAD
 * Copyright (C) 2013, NVIDIA CORPORATION. All rights reserved.
 *
=======
>>>>>>> b6bb0aa3
 * This program is free software; you can redistribute it and/or modify it
 * under the terms and conditions of the GNU General Public License,
 * version 2, as published by the Free Software Foundation.
 *
 * This program is distributed in the hope it will be useful, but WITHOUT
 * ANY WARRANTY; without even the implied warranty of MERCHANTABILITY or
 * FITNESS FOR A PARTICULAR PURPOSE.  See the GNU General Public License for
 * more details.
 *
 * You should have received a copy of the GNU General Public License
 * along with this program.  If not, see <http://www.gnu.org/licenses/>.
<<<<<<< HEAD
 *
=======
>>>>>>> b6bb0aa3
 */

#ifndef __MACH_TEGRA_COMMON_H
#define __MACH_TEGRA_COMMON_H

extern struct smp_operations tegra_smp_ops;

extern phys_addr_t tegra_tsec_start;
extern phys_addr_t tegra_tsec_size;

#ifdef CONFIG_TEGRA_USE_SECURE_KERNEL
extern unsigned long tegra_tzram_start;
extern unsigned long tegra_tzram_size;
#endif

#ifdef CONFIG_CACHE_L2X0
void tegra_init_cache(bool init);
#else
static inline void tegra_init_cache(bool init) {}
#endif

extern void tegra_cpu_die(unsigned int cpu);
extern int tegra_cpu_kill(unsigned int cpu);
extern phys_addr_t tegra_avp_kernel_start;
extern phys_addr_t tegra_avp_kernel_size;
void ahb_gizmo_writel(unsigned long val, void __iomem *reg);

extern struct device tegra_generic_cma_dev;
extern struct device tegra_vpr_cma_dev;

u32 tegra_get_sku_id(void);
u32 tegra_get_chip_id(void);
u32 tegra_get_bct_strapping(void);
void __init display_tegra_dt_info(void);

#endif<|MERGE_RESOLUTION|>--- conflicted
+++ resolved
@@ -1,9 +1,4 @@
 /*
-<<<<<<< HEAD
- * Copyright (C) 2013, NVIDIA CORPORATION. All rights reserved.
- *
-=======
->>>>>>> b6bb0aa3
  * This program is free software; you can redistribute it and/or modify it
  * under the terms and conditions of the GNU General Public License,
  * version 2, as published by the Free Software Foundation.
@@ -15,10 +10,6 @@
  *
  * You should have received a copy of the GNU General Public License
  * along with this program.  If not, see <http://www.gnu.org/licenses/>.
-<<<<<<< HEAD
- *
-=======
->>>>>>> b6bb0aa3
  */
 
 #ifndef __MACH_TEGRA_COMMON_H
