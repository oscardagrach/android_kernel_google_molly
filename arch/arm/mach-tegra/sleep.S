--- conflicted
+++ resolved
@@ -1,11 +1,7 @@
 /*
  * arch/arm/mach-tegra/sleep.S
  *
-<<<<<<< HEAD
- * Copyright (c) 2010-2013, NVIDIA CORPORATION.  All rights reserved.
-=======
  * Copyright (c) 2010-2014, NVIDIA CORPORATION.  All rights reserved.
->>>>>>> b6bb0aa3
  * Copyright (c) 2011, Google, Inc.
  *
  * Author: Colin Cross <ccross@android.com>
@@ -162,7 +158,6 @@
 ENTRY(tegra_flush_l1_cache)
 	stmfd	sp!, {r4-r5, r7, r9-r11, lr}
 	dmb					@ ensure ordering with previous memory accesses
-<<<<<<< HEAD
 
 	/* Disable the data cache */
 	mrc	p15, 0, r2, c1, c0, 0
@@ -170,15 +165,6 @@
 	dsb
 	mcr	p15, 0, r2, c1, c0, 0
 
-=======
-
-	/* Disable the data cache */
-	mrc	p15, 0, r2, c1, c0, 0
-	bic	r2, r2, #CR_C
-	dsb
-	mcr	p15, 0, r2, c1, c0, 0
-
->>>>>>> b6bb0aa3
 	mov	r10, #0
 #ifdef CONFIG_PREEMPT
 	save_and_disable_irqs_notrace r9
@@ -227,23 +213,13 @@
 	ldr	r1, =((1 << 16) | 4)
 	ldr	r2, =TEGRA_RESET_HANDLER_BASE
 	bl	tegra_generic_smc
-<<<<<<< HEAD
-#else
+#endif
+
 	bl	tegra_flush_cache
-#endif
 
 	mov	r0, r4
 	bl	tegra_cpu_exit_coherency
 
-=======
-#endif
-
-	bl	tegra_flush_cache
-
-	mov	r0, r4
-	bl	tegra_cpu_exit_coherency
-
->>>>>>> b6bb0aa3
 #ifdef CONFIG_ARCH_TEGRA_2x_SOC
 	mov32	r1, tegra2_tear_down_cpu
 #else
