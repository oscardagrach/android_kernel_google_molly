--- conflicted
+++ resolved
@@ -476,15 +476,9 @@
 		outer_cache.disable = l2x0_disable;
 	}
 
-<<<<<<< HEAD
 	pr_info_once("%s cache controller enabled\n", type);
 	pr_info_once("l2x0: %d ways, CACHE_ID 0x%08x, AUX_CTRL 0x%08x, Cache size: %d B\n",
-			ways, cache_id, aux, l2x0_size);
-=======
-	printk(KERN_INFO "%s cache controller enabled\n", type);
-	printk(KERN_INFO "l2x0: %d ways, CACHE_ID 0x%08x, AUX_CTRL 0x%08x, Cache size: %d B\n",
 			l2x0_ways, l2x0_cache_id, aux, l2x0_size);
->>>>>>> a88f9e27
 }
 
 #ifdef CONFIG_OF
