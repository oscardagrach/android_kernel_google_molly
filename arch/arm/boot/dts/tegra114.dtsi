--- conflicted
+++ resolved
@@ -32,12 +32,8 @@
 		#address-cells = <1>;
 		#size-cells = <1>;
 
-<<<<<<< HEAD
-		ranges = <0x54000000 0x54000000 0x01000000>;
-=======
 		ranges = <0x54000000 0x54000000 0x01000000>,
 			 <0x60001000 0x60001000 0x0000e200>;
->>>>>>> b6bb0aa3
 
 		vi {
 			compatible = "nvidia,tegra114-vi";
@@ -126,15 +122,12 @@
 			reg = <0x54500000 0x00040000>;
 			nvidia,memory-clients = <23>;
 		};
-<<<<<<< HEAD
-=======
 
 		nvavp {
 			compatible = "nvidia,tegra114-nvavp";
 			interrupts = <0 4 0x04>; /* mailbox AVP IRQ */
 			reg = <0x60001000 0x0000e200>;
 		};
->>>>>>> b6bb0aa3
 	};
 
 	gic: interrupt-controller {
@@ -247,15 +240,10 @@
 		nvidia,memory-clients = <17>;
 	};
 
-<<<<<<< HEAD
-	pinmux: pinmux {
-=======
 	pinmux {
->>>>>>> b6bb0aa3
 		compatible = "nvidia,tegra114-pinmux";
 		reg = <0x70000868 0x148		/* Pad control registers */
 		       0x70003000 0x40c>;	/* Mux registers */
-		status = "disable";
 	};
 
 	/*
@@ -324,12 +312,8 @@
 		clock-names = "div-clk";
 		scl-gpio = <&gpio 20 0>; /* gpio PC4 */
 		sda-gpio = <&gpio 21 0>; /* gpio PC5 */
-<<<<<<< HEAD
-		status = "disabled";
-=======
 		clock-frequency = <100000>;
 		status = "okay";
->>>>>>> b6bb0aa3
 	};
 
 	pmc {
@@ -349,12 +333,8 @@
 		clock-names = "div-clk";
 		scl-gpio = <&gpio 157 0>; /* gpio PT5 */
 		sda-gpio = <&gpio 158 0>; /* gpio PT6 */
-<<<<<<< HEAD
-		status = "disabled";
-=======
 		clock-frequency = <100000>;
 		status = "okay";
->>>>>>> b6bb0aa3
 	};
 
 	i2c3: i2c@7000c500 {
@@ -367,12 +347,8 @@
 		clock-names = "div-clk";
 		scl-gpio = <&gpio 217 0>; /* gpio PBB1 */
 		sda-gpio = <&gpio 218 0>; /* gpio PBB2 */
-<<<<<<< HEAD
-		status = "disabled";
-=======
 		clock-frequency = <100000>;
 		status = "okay";
->>>>>>> b6bb0aa3
 	};
 
 	i2c4: i2c@7000c700 {
@@ -385,12 +361,8 @@
 		clock-names = "div-clk";
 		scl-gpio = <&gpio 172 0>; /* gpio PV4 */
 		sda-gpio = <&gpio 173 0>; /* gpio PV5 */
-<<<<<<< HEAD
-		status = "disabled";
-=======
 		clock-frequency = <100000>;
 		status = "okay";
->>>>>>> b6bb0aa3
 	};
 
 	i2c5: i2c@7000d000 {
@@ -401,17 +373,11 @@
 		#size-cells = <0>;
 		clocks = <&tegra_car 47>;
 		clock-names = "div-clk";
-<<<<<<< HEAD
-		scl-gpio = <&gpio 206 0>; /* gpio PZ6 */
-		sda-gpio = <&gpio 207 0>; /* gpio PZ7 */
-		status = "disabled";
-=======
 		nvidia,require-cldvfs-clock;
 		scl-gpio = <&gpio 206 0>; /* gpio PZ6 */
 		sda-gpio = <&gpio 207 0>; /* gpio PZ7 */
 		clock-frequency = <400000>;
 		status = "okay";
->>>>>>> b6bb0aa3
 	};
 
 	spi0: spi@7000d400 {
