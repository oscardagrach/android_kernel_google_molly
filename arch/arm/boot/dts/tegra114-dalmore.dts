--- conflicted
+++ resolved
@@ -1,920 +1,3 @@
-<<<<<<< HEAD
-/dts-v1/;
-
-/include/ "tegra114.dtsi"
-
-/ {
-	model = "NVIDIA Tegra114 dalmore evaluation board";
-	compatible = "nvidia,dalmore", "nvidia,tegra114";
-
-	host1x {
-		hdmi {
-			status = "okay";
-		};
-	};
-
-	pinmux {
-		pinctrl-names = "default";
-		pinctrl-0 = <&state_default>;
-
-		state_default: pinmux {
-			clk1_out_pw4 {
-				nvidia,pins = "clk1_out_pw4";
-				nvidia,function = "extperiph1";
-				nvidia,pull = <0>;
-				nvidia,tristate = <0>;
-				nvidia,enable-input = <0>;
-			};
-			dap1_din_pn1 {
-				nvidia,pins = "dap1_din_pn1";
-				nvidia,function = "i2s0";
-				nvidia,pull = <0>;
-				nvidia,tristate = <1>;
-				nvidia,enable-input = <1>;
-			};
-			dap1_dout_pn2 {
-				nvidia,pins = "dap1_dout_pn2",
-						"dap1_fs_pn0",
-						"dap1_sclk_pn3";
-				nvidia,function = "i2s0";
-				nvidia,pull = <0>;
-				nvidia,tristate = <0>;
-				nvidia,enable-input = <1>;
-			};
-			dap2_din_pa4 {
-				nvidia,pins = "dap2_din_pa4";
-				nvidia,function = "i2s1";
-				nvidia,pull = <0>;
-				nvidia,tristate = <1>;
-				nvidia,enable-input = <1>;
-			};
-			dap2_dout_pa5 {
-				nvidia,pins = "dap2_dout_pa5",
-						"dap2_fs_pa2",
-						"dap2_sclk_pa3";
-				nvidia,function = "i2s1";
-				nvidia,pull = <0>;
-				nvidia,tristate = <0>;
-				nvidia,enable-input = <1>;
-			};
-			dap4_din_pp5 {
-				nvidia,pins = "dap4_din_pp5",
-						"dap4_dout_pp6",
-						"dap4_fs_pp4",
-						"dap4_sclk_pp7";
-				nvidia,function = "i2s3";
-				nvidia,pull = <0>;
-				nvidia,tristate = <0>;
-				nvidia,enable-input = <1>;
-			};
-			dvfs_pwm_px0 {
-				nvidia,pins = "dvfs_pwm_px0",
-						"dvfs_clk_px2";
-				nvidia,function = "cldvfs";
-				nvidia,pull = <0>;
-				nvidia,tristate = <0>;
-				nvidia,enable-input = <0>;
-			};
-			ulpi_clk_py0 {
-				nvidia,pins = "ulpi_clk_py0",
-						"ulpi_data0_po1",
-						"ulpi_data1_po2",
-						"ulpi_data2_po3",
-						"ulpi_data3_po4",
-						"ulpi_data4_po5",
-						"ulpi_data5_po6",
-						"ulpi_data6_po7",
-						"ulpi_data7_po0";
-				nvidia,function = "ulpi";
-				nvidia,pull = <0>;
-				nvidia,tristate = <0>;
-				nvidia,enable-input = <1>;
-			};
-			ulpi_dir_py1 {
-				nvidia,pins = "ulpi_dir_py1",
-						"ulpi_nxt_py2";
-				nvidia,function = "ulpi";
-				nvidia,pull = <0>;
-				nvidia,tristate = <1>;
-				nvidia,enable-input = <1>;
-			};
-			ulpi_stp_py3 {
-				nvidia,pins = "ulpi_stp_py3";
-				nvidia,function = "ulpi";
-				nvidia,pull = <0>;
-				nvidia,tristate = <0>;
-				nvidia,enable-input = <0>;
-			};
-			cam_i2c_scl_pbb1 {
-				nvidia,pins = "cam_i2c_scl_pbb1",
-						"cam_i2c_sda_pbb2";
-				nvidia,function = "i2c3";
-				nvidia,pull = <0>;
-				nvidia,tristate = <0>;
-				nvidia,enable-input = <1>;
-				nvidia,lock = <0>;
-				nvidia,open-drain = <0>;
-			};
-			cam_mclk_pcc0 {
-				nvidia,pins = "cam_mclk_pcc0",
-						"pbb0";
-				nvidia,function = "vi_alt3";
-				nvidia,pull = <0>;
-				nvidia,tristate = <0>;
-				nvidia,enable-input = <0>;
-				nvidia,lock = <0>;
-			};
-			gen2_i2c_scl_pt5 {
-				nvidia,pins = "gen2_i2c_scl_pt5",
-						"gen2_i2c_sda_pt6";
-				nvidia,function = "i2c2";
-				nvidia,pull = <0>;
-				nvidia,tristate = <0>;
-				nvidia,enable-input = <1>;
-				nvidia,lock = <0>;
-				nvidia,open-drain = <0>;
-			};
-			gmi_a16_pj7 {
-				nvidia,pins = "gmi_a16_pj7";
-				nvidia,function = "uartd";
-				nvidia,pull = <0>;
-				nvidia,tristate = <0>;
-				nvidia,enable-input = <0>;
-			};
-			gmi_a17_pb0 {
-				nvidia,pins = "gmi_a17_pb0",
-						"gmi_a18_pb1";
-				nvidia,function = "uartd";
-				nvidia,pull = <0>;
-				nvidia,tristate = <1>;
-				nvidia,enable-input = <1>;
-			};
-			gmi_a19_pk7 {
-				nvidia,pins = "gmi_a19_pk7";
-				nvidia,function = "uartd";
-				nvidia,pull = <0>;
-				nvidia,tristate = <0>;
-				nvidia,enable-input = <0>;
-			};
-			gmi_ad5_pg5 {
-				nvidia,pins = "gmi_ad5_pg5",
-						"gmi_cs6_n_pi3",
-						"gmi_wr_n_pi0";
-				nvidia,function = "spi4";
-				nvidia,pull = <0>;
-				nvidia,tristate = <0>;
-				nvidia,enable-input = <1>;
-			};
-			gmi_ad6_pg6 {
-				nvidia,pins = "gmi_ad6_pg6",
-						"gmi_ad7_pg7";
-				nvidia,function = "spi4";
-				nvidia,pull = <2>;
-				nvidia,tristate = <0>;
-				nvidia,enable-input = <1>;
-			};
-			gmi_ad12_ph4 {
-				nvidia,pins = "gmi_ad12_ph4";
-				nvidia,function = "rsvd4";
-				nvidia,pull = <0>;
-				nvidia,tristate = <0>;
-				nvidia,enable-input = <0>;
-			};
-			gmi_ad9_ph1 {
-				nvidia,pins = "gmi_ad9_ph1";
-				nvidia,function = "pwm1";
-				nvidia,pull = <0>;
-				nvidia,tristate = <0>;
-				nvidia,enable-input = <0>;
-			};
-			gmi_cs1_n_pj2 {
-				nvidia,pins = "gmi_cs1_n_pj2",
-						"gmi_oe_n_pi1";
-				nvidia,function = "soc";
-				nvidia,pull = <0>;
-				nvidia,tristate = <1>;
-				nvidia,enable-input = <1>;
-			};
-			clk2_out_pw5 {
-				nvidia,pins = "clk2_out_pw5";
-				nvidia,function = "extperiph2";
-				nvidia,pull = <0>;
-				nvidia,tristate = <0>;
-				nvidia,enable-input = <0>;
-			};
-			sdmmc1_clk_pz0 {
-				nvidia,pins = "sdmmc1_clk_pz0";
-				nvidia,function = "sdmmc1";
-				nvidia,pull = <0>;
-				nvidia,tristate = <0>;
-				nvidia,enable-input = <1>;
-			};
-			sdmmc1_cmd_pz1 {
-				nvidia,pins = "sdmmc1_cmd_pz1",
-						"sdmmc1_dat0_py7",
-						"sdmmc1_dat1_py6",
-						"sdmmc1_dat2_py5",
-						"sdmmc1_dat3_py4";
-				nvidia,function = "sdmmc1";
-				nvidia,pull = <2>;
-				nvidia,tristate = <0>;
-				nvidia,enable-input = <1>;
-			};
-			sdmmc1_wp_n_pv3 {
-				nvidia,pins = "sdmmc1_wp_n_pv3";
-				nvidia,function = "spi4";
-				nvidia,pull = <2>;
-				nvidia,tristate = <0>;
-				nvidia,enable-input = <0>;
-			};
-			sdmmc3_clk_pa6 {
-				nvidia,pins = "sdmmc3_clk_pa6";
-				nvidia,function = "sdmmc3";
-				nvidia,pull = <0>;
-				nvidia,tristate = <0>;
-				nvidia,enable-input = <1>;
-			};
-			sdmmc3_cmd_pa7 {
-				nvidia,pins = "sdmmc3_cmd_pa7",
-						"sdmmc3_dat0_pb7",
-						"sdmmc3_dat1_pb6",
-						"sdmmc3_dat2_pb5",
-						"sdmmc3_dat3_pb4",
-						"kb_col4_pq4",
-						"sdmmc3_clk_lb_out_pee4",
-						"sdmmc3_clk_lb_in_pee5";
-				nvidia,function = "sdmmc3";
-				nvidia,pull = <2>;
-				nvidia,tristate = <0>;
-				nvidia,enable-input = <1>;
-			};
-			sdmmc4_clk_pcc4 {
-				nvidia,pins = "sdmmc4_clk_pcc4";
-				nvidia,function = "sdmmc4";
-				nvidia,pull = <0>;
-				nvidia,tristate = <0>;
-				nvidia,enable-input = <1>;
-			};
-			sdmmc4_cmd_pt7 {
-				nvidia,pins = "sdmmc4_cmd_pt7",
-						"sdmmc4_dat0_paa0",
-						"sdmmc4_dat1_paa1",
-						"sdmmc4_dat2_paa2",
-						"sdmmc4_dat3_paa3",
-						"sdmmc4_dat4_paa4",
-						"sdmmc4_dat5_paa5",
-						"sdmmc4_dat6_paa6",
-						"sdmmc4_dat7_paa7";
-				nvidia,function = "sdmmc4";
-				nvidia,pull = <2>;
-				nvidia,tristate = <0>;
-				nvidia,enable-input = <1>;
-			};
-			clk_32k_out_pa0 {
-				nvidia,pins = "clk_32k_out_pa0";
-				nvidia,function = "blink";
-				nvidia,pull = <0>;
-				nvidia,tristate = <0>;
-				nvidia,enable-input = <0>;
-			};
-			kb_col0_pq0 {
-				nvidia,pins = "kb_col0_pq0",
-						"kb_col1_pq1",
-						"kb_col2_pq2",
-						"kb_row0_pr0",
-						"kb_row1_pr1",
-						"kb_row2_pr2";
-				nvidia,function = "kbc";
-				nvidia,pull = <2>;
-				nvidia,tristate = <0>;
-				nvidia,enable-input = <1>;
-			};
-			dap3_din_pp1 {
-				nvidia,pins = "dap3_din_pp1",
-						"dap3_sclk_pp3";
-				nvidia,function = "displayb";
-				nvidia,pull = <0>;
-				nvidia,tristate = <1>;
-				nvidia,enable-input = <0>;
-			};
-			pv0 {
-				nvidia,pins = "pv0";
-				nvidia,function = "rsvd4";
-				nvidia,pull = <0>;
-				nvidia,tristate = <1>;
-				nvidia,enable-input = <0>;
-			};
-			kb_row7_pr7 {
-				nvidia,pins = "kb_row7_pr7";
-				nvidia,function = "rsvd2";
-				nvidia,pull = <2>;
-				nvidia,tristate = <0>;
-				nvidia,enable-input = <1>;
-			};
-			kb_row10_ps2 {
-				nvidia,pins = "kb_row10_ps2";
-				nvidia,function = "uarta";
-				nvidia,pull = <0>;
-				nvidia,tristate = <1>;
-				nvidia,enable-input = <1>;
-			};
-			kb_row9_ps1 {
-				nvidia,pins = "kb_row9_ps1";
-				nvidia,function = "uarta";
-				nvidia,pull = <0>;
-				nvidia,tristate = <0>;
-				nvidia,enable-input = <0>;
-			};
-			pwr_i2c_scl_pz6 {
-				nvidia,pins = "pwr_i2c_scl_pz6",
-						"pwr_i2c_sda_pz7";
-				nvidia,function = "i2cpwr";
-				nvidia,pull = <0>;
-				nvidia,tristate = <0>;
-				nvidia,enable-input = <1>;
-				nvidia,lock = <0>;
-				nvidia,open-drain = <0>;
-			};
-			sys_clk_req_pz5 {
-				nvidia,pins = "sys_clk_req_pz5";
-				nvidia,function = "sysclk";
-				nvidia,pull = <0>;
-				nvidia,tristate = <0>;
-				nvidia,enable-input = <0>;
-			};
-			core_pwr_req {
-				nvidia,pins = "core_pwr_req";
-				nvidia,function = "pwron";
-				nvidia,pull = <0>;
-				nvidia,tristate = <0>;
-				nvidia,enable-input = <0>;
-			};
-			cpu_pwr_req {
-				nvidia,pins = "cpu_pwr_req";
-				nvidia,function = "cpu";
-				nvidia,pull = <0>;
-				nvidia,tristate = <0>;
-				nvidia,enable-input = <0>;
-			};
-			pwr_int_n {
-				nvidia,pins = "pwr_int_n";
-				nvidia,function = "pmi";
-				nvidia,pull = <0>;
-				nvidia,tristate = <1>;
-				nvidia,enable-input = <1>;
-			};
-			reset_out_n {
-				nvidia,pins = "reset_out_n";
-				nvidia,function = "reset_out_n";
-				nvidia,pull = <0>;
-				nvidia,tristate = <0>;
-				nvidia,enable-input = <0>;
-			};
-			clk3_out_pee0 {
-				nvidia,pins = "clk3_out_pee0";
-				nvidia,function = "extperiph3";
-				nvidia,pull = <0>;
-				nvidia,tristate = <0>;
-				nvidia,enable-input = <0>;
-			};
-			gen1_i2c_scl_pc4 {
-				nvidia,pins = "gen1_i2c_scl_pc4",
-						"gen1_i2c_sda_pc5";
-				nvidia,function = "i2c1";
-				nvidia,pull = <0>;
-				nvidia,tristate = <0>;
-				nvidia,enable-input = <1>;
-				nvidia,lock = <0>;
-				nvidia,open-drain = <0>;
-			};
-			uart2_cts_n_pj5 {
-				nvidia,pins = "uart2_cts_n_pj5";
-				nvidia,function = "uartb";
-				nvidia,pull = <0>;
-				nvidia,tristate = <1>;
-				nvidia,enable-input = <1>;
-			};
-			uart2_rts_n_pj6 {
-				nvidia,pins = "uart2_rts_n_pj6";
-				nvidia,function = "uartb";
-				nvidia,pull = <0>;
-				nvidia,tristate = <0>;
-				nvidia,enable-input = <0>;
-			};
-			uart2_rxd_pc3 {
-				nvidia,pins = "uart2_rxd_pc3";
-				nvidia,function = "irda";
-				nvidia,pull = <0>;
-				nvidia,tristate = <1>;
-				nvidia,enable-input = <1>;
-			};
-			uart2_txd_pc2 {
-				nvidia,pins = "uart2_txd_pc2";
-				nvidia,function = "irda";
-				nvidia,pull = <0>;
-				nvidia,tristate = <0>;
-				nvidia,enable-input = <0>;
-			};
-			uart3_cts_n_pa1 {
-				nvidia,pins = "uart3_cts_n_pa1",
-						"uart3_rxd_pw7";
-				nvidia,function = "uartc";
-				nvidia,pull = <0>;
-				nvidia,tristate = <1>;
-				nvidia,enable-input = <1>;
-			};
-			uart3_rts_n_pc0 {
-				nvidia,pins = "uart3_rts_n_pc0",
-						"uart3_txd_pw6";
-				nvidia,function = "uartc";
-				nvidia,pull = <0>;
-				nvidia,tristate = <0>;
-				nvidia,enable-input = <0>;
-			};
-			owr {
-				nvidia,pins = "owr";
-				nvidia,function = "owr";
-				nvidia,pull = <0>;
-				nvidia,tristate = <0>;
-				nvidia,enable-input = <1>;
-			};
-			hdmi_cec_pee3 {
-				nvidia,pins = "hdmi_cec_pee3";
-				nvidia,function = "cec";
-				nvidia,pull = <0>;
-				nvidia,tristate = <0>;
-				nvidia,enable-input = <1>;
-				nvidia,lock = <0>;
-				nvidia,open-drain = <0>;
-			};
-			ddc_scl_pv4 {
-				nvidia,pins = "ddc_scl_pv4",
-						"ddc_sda_pv5";
-				nvidia,function = "i2c4";
-				nvidia,pull = <0>;
-				nvidia,tristate = <0>;
-				nvidia,enable-input = <1>;
-				nvidia,lock = <0>;
-				nvidia,rcv-sel = <1>;
-			};
-			spdif_in_pk6 {
-				nvidia,pins = "spdif_in_pk6";
-				nvidia,function = "usb";
-				nvidia,pull = <2>;
-				nvidia,tristate = <0>;
-				nvidia,enable-input = <1>;
-				nvidia,lock = <0>;
-			};
-			usb_vbus_en0_pn4 {
-				nvidia,pins = "usb_vbus_en0_pn4";
-				nvidia,function = "usb";
-				nvidia,pull = <2>;
-				nvidia,tristate = <0>;
-				nvidia,enable-input = <1>;
-				nvidia,lock = <0>;
-				nvidia,open-drain = <1>;
-			};
-			gpio_x6_aud_px6 {
-				nvidia,pins = "gpio_x6_aud_px6";
-				nvidia,function = "spi6";
-				nvidia,pull = <2>;
-				nvidia,tristate = <1>;
-				nvidia,enable-input = <1>;
-			};
-			gpio_x4_aud_px4 {
-				nvidia,pins = "gpio_x4_aud_px4",
-						"gpio_x7_aud_px7";
-				nvidia,function = "rsvd1";
-				nvidia,pull = <1>;
-				nvidia,tristate = <0>;
-				nvidia,enable-input = <0>;
-			};
-			gpio_x5_aud_px5 {
-				nvidia,pins = "gpio_x5_aud_px5";
-				nvidia,function = "rsvd1";
-				nvidia,pull = <2>;
-				nvidia,tristate = <0>;
-				nvidia,enable-input = <1>;
-			};
-			gpio_w2_aud_pw2 {
-				nvidia,pins = "gpio_w2_aud_pw2";
-				nvidia,function = "rsvd2";
-				nvidia,pull = <2>;
-				nvidia,tristate = <0>;
-				nvidia,enable-input = <1>;
-			};
-			gpio_w3_aud_pw3 {
-				nvidia,pins = "gpio_w3_aud_pw3";
-				nvidia,function = "spi6";
-				nvidia,pull = <2>;
-				nvidia,tristate = <0>;
-				nvidia,enable-input = <1>;
-			};
-			gpio_x1_aud_px1 {
-				nvidia,pins = "gpio_x1_aud_px1";
-				nvidia,function = "rsvd4";
-				nvidia,pull = <1>;
-				nvidia,tristate = <0>;
-				nvidia,enable-input = <1>;
-			};
-			gpio_x3_aud_px3 {
-				nvidia,pins = "gpio_x3_aud_px3";
-				nvidia,function = "rsvd4";
-				nvidia,pull = <2>;
-				nvidia,tristate = <0>;
-				nvidia,enable-input = <1>;
-			};
-			dap3_fs_pp0 {
-				nvidia,pins = "dap3_fs_pp0";
-				nvidia,function = "i2s2";
-				nvidia,pull = <1>;
-				nvidia,tristate = <0>;
-				nvidia,enable-input = <0>;
-			};
-			dap3_dout_pp2 {
-				nvidia,pins = "dap3_dout_pp2";
-				nvidia,function = "i2s2";
-				nvidia,pull = <1>;
-				nvidia,tristate = <0>;
-				nvidia,enable-input = <0>;
-			};
-			pv1 {
-				nvidia,pins = "pv1";
-				nvidia,function = "rsvd1";
-				nvidia,pull = <0>;
-				nvidia,tristate = <0>;
-				nvidia,enable-input = <1>;
-			};
-			pbb3 {
-				nvidia,pins = "pbb3",
-						"pbb5",
-						"pbb6",
-						"pbb7";
-				nvidia,function = "rsvd4";
-				nvidia,pull = <1>;
-				nvidia,tristate = <0>;
-				nvidia,enable-input = <0>;
-			};
-			pcc1 {
-				nvidia,pins = "pcc1",
-						"pcc2";
-				nvidia,function = "rsvd4";
-				nvidia,pull = <1>;
-				nvidia,tristate = <0>;
-				nvidia,enable-input = <1>;
-			};
-			gmi_ad0_pg0 {
-				nvidia,pins = "gmi_ad0_pg0",
-						"gmi_ad1_pg1";
-				nvidia,function = "gmi";
-				nvidia,pull = <0>;
-				nvidia,tristate = <0>;
-				nvidia,enable-input = <0>;
-			};
-			gmi_ad10_ph2 {
-				nvidia,pins = "gmi_ad10_ph2",
-						"gmi_ad11_ph3",
-						"gmi_ad13_ph5",
-						"gmi_ad8_ph0",
-						"gmi_clk_pk1";
-				nvidia,function = "gmi";
-				nvidia,pull = <1>;
-				nvidia,tristate = <0>;
-				nvidia,enable-input = <0>;
-			};
-			gmi_ad2_pg2 {
-				nvidia,pins = "gmi_ad2_pg2",
-						"gmi_ad3_pg3";
-				nvidia,function = "gmi";
-				nvidia,pull = <0>;
-				nvidia,tristate = <0>;
-				nvidia,enable-input = <1>;
-			};
-			gmi_adv_n_pk0 {
-				nvidia,pins = "gmi_adv_n_pk0",
-						"gmi_cs0_n_pj0",
-						"gmi_cs2_n_pk3",
-						"gmi_cs4_n_pk2",
-						"gmi_cs7_n_pi6",
-						"gmi_dqs_p_pj3",
-						"gmi_iordy_pi5",
-						"gmi_wp_n_pc7";
-				nvidia,function = "gmi";
-				nvidia,pull = <2>;
-				nvidia,tristate = <0>;
-				nvidia,enable-input = <1>;
-			};
-			gmi_cs3_n_pk4 {
-				nvidia,pins = "gmi_cs3_n_pk4";
-				nvidia,function = "gmi";
-				nvidia,pull = <2>;
-				nvidia,tristate = <0>;
-				nvidia,enable-input = <0>;
-			};
-			clk2_req_pcc5 {
-				nvidia,pins = "clk2_req_pcc5";
-				nvidia,function = "rsvd4";
-				nvidia,pull = <0>;
-				nvidia,tristate = <0>;
-				nvidia,enable-input = <0>;
-			};
-			kb_col3_pq3 {
-				nvidia,pins = "kb_col3_pq3",
-						"kb_col6_pq6",
-						"kb_col7_pq7";
-				nvidia,function = "kbc";
-				nvidia,pull = <2>;
-				nvidia,tristate = <0>;
-				nvidia,enable-input = <0>;
-			};
-			kb_col5_pq5 {
-				nvidia,pins = "kb_col5_pq5";
-				nvidia,function = "kbc";
-				nvidia,pull = <2>;
-				nvidia,tristate = <0>;
-				nvidia,enable-input = <1>;
-			};
-			kb_row3_pr3 {
-				nvidia,pins = "kb_row3_pr3",
-						"kb_row4_pr4",
-						"kb_row6_pr6",
-						"kb_row8_ps0";
-				nvidia,function = "kbc";
-				nvidia,pull = <1>;
-				nvidia,tristate = <0>;
-				nvidia,enable-input = <1>;
-			};
-			clk3_req_pee1 {
-				nvidia,pins = "clk3_req_pee1";
-				nvidia,function = "rsvd4";
-				nvidia,pull = <0>;
-				nvidia,tristate = <0>;
-				nvidia,enable-input = <0>;
-			};
-			pu4 {
-				nvidia,pins = "pu4";
-				nvidia,function = "displayb";
-				nvidia,pull = <0>;
-				nvidia,tristate = <0>;
-				nvidia,enable-input = <0>;
-			};
-			pu5 {
-				nvidia,pins = "pu5",
-						"pu6";
-				nvidia,function = "displayb";
-				nvidia,pull = <0>;
-				nvidia,tristate = <0>;
-				nvidia,enable-input = <1>;
-			};
-			hdmi_int_pn7 {
-				nvidia,pins = "hdmi_int_pn7";
-				nvidia,function = "rsvd1";
-				nvidia,pull = <1>;
-				nvidia,tristate = <0>;
-				nvidia,enable-input = <1>;
-			};
-			clk1_req_pee2 {
-				nvidia,pins = "clk1_req_pee2",
-						"usb_vbus_en1_pn5";
-				nvidia,function = "rsvd4";
-				nvidia,pull = <1>;
-				nvidia,tristate = <1>;
-				nvidia,enable-input = <0>;
-			};
-
-			drive_sdio1 {
-				nvidia,pins = "drive_sdio1";
-				nvidia,high-speed-mode = <1>;
-				nvidia,schmitt = <0>;
-				nvidia,low-power-mode = <3>;
-				nvidia,pull-down-strength = <36>;
-				nvidia,pull-up-strength = <20>;
-				nvidia,slew-rate-rising = <2>;
-				nvidia,slew-rate-falling = <2>;
-			};
-			drive_sdio3 {
-				nvidia,pins = "drive_sdio3";
-				nvidia,high-speed-mode = <1>;
-				nvidia,schmitt = <0>;
-				nvidia,low-power-mode = <3>;
-				nvidia,pull-down-strength = <22>;
-				nvidia,pull-up-strength = <36>;
-				nvidia,slew-rate-rising = <0>;
-				nvidia,slew-rate-falling = <0>;
-			};
-			drive_gma {
-				nvidia,pins = "drive_gma";
-				nvidia,high-speed-mode = <1>;
-				nvidia,schmitt = <0>;
-				nvidia,low-power-mode = <3>;
-				nvidia,pull-down-strength = <2>;
-				nvidia,pull-up-strength = <1>;
-				nvidia,slew-rate-rising = <0>;
-				nvidia,slew-rate-falling = <0>;
-				nvidia,drive-type = <1>;
-			};
-		};
-	};
-
-	serial@70006000 {
-		compatible = "nvidia,tegra114-hsuart";
-		status = "okay";
-	};
-
-	serial@70006040 {
-		compatible = "nvidia,tegra114-hsuart";
-		status = "okay";
-	};
-
-	serial@70006200 {
-		compatible = "nvidia,tegra114-hsuart";
-		status = "okay";
-	};
-
-	i2c@7000c000 {
-		status = "okay";
-		clock-frequency = <100000>;
-	};
-
-	i2c@7000c400 {
-		status = "okay";
-		clock-frequency = <100000>;
-	};
-
-	i2c@7000c500 {
-		status = "okay";
-		clock-frequency = <400000>;
-
-		imx091@36 {
-			compatible = "nvidia,imx091";
-			reg = <0x36>;
-
-			nvidia,num = <0>;
-			nvidia,sync = <0>;
-			nvidia,dev_name = "camera";
-
-			/* imx091 gpios */
-			reset-gpios = <&gpio 219 0>; /* gpio PBB3 */
-			power-gpios = <&gpio 221 0>; /* gpio PBB5 */
-			gp1-gpios = <&gpio 225 0>; /* gpio PCC1 */
-
-			/* imx091 caps */
-			nvidia,identifier = "IMX091";
-			nvidia,sensor_nvc_interface = <3>;
-			nvidia,pixel_types = <0x100>;
-			nvidia,orientation = <0>;
-			nvidia,direction = <0>;
-			nvidia,initial_clock_rate_khz = <6000>;
-			nvidia,h_sync_edge = <0>;
-			nvidia,v_sync_edge = <0>;
-			nvidia,mclk_on_vgp0 = <0>;
-			nvidia,csi_port = <0>;
-			nvidia,data_lanes = <4>;
-			nvidia,virtual_channel_id = <0>;
-			nvidia,discontinuous_clk_mode = <1>;
-			nvidia,cil_threshold_settle = <0x0>;
-			nvidia,min_blank_time_width = <16>;
-			nvidia,min_blank_time_height = <16>;
-			nvidia,preferred_mode_index = <0>;
-			nvidia,external_clock_khz_0 = <24000>;
-			nvidia,clock_multiplier_0 = <850000>;
-			nvidia,external_clock_khz_1 = <0>;
-			nvidia,clock_multiplier_1 = <0>;
-
-			/* flash caps */
-			nvidia,sdo_trigger_enabled;
-			nvidia,adjustable_flash_timing;
-
-			status = "okay";
-
-		};
-
-		ov9772@10 {
-			compatible = "nvidia,ov9772";
-			reg = <0x10>;
-			nvidia,num = <1>;
-
-			nvidia,vcm_vdd; /* extra regulator needed */
-
-			/* ov9772 gpios */
-			reset-gpios = <&gpio 219 0>; /* gpio PBB3 */
-			power-gpios = <&gpio 222 0>; /* gpio PBB6 */
-
-			nvidia,dev_name = "camera";
-			status = "okay";
-		};
-
-		ad5816@0E {
-			compatible = "nvidia,ad5816";
-			reg = <0x0E>;
-			nvidia,cfg = <0>;
-			nvidia,num = <0>;
-			nvidia,sync = <0>;
-			nvidia,dev_name = "focuser";
-			status = "okay";
-		};
-	};
-
-	i2c@7000c700 {
-		status = "okay";
-		clock-frequency = <100000>;
-	};
-
-	i2c@7000d000 {
-		status = "okay";
-		clock-frequency = <400000>;
-
-		tps51632 {
-			compatible = "ti,tps51632";
-			reg = <0x43>;
-			regulator-name = "vdd_cpu";
-			regulator-min-microvolt = <500000>;
-			regulator-max-microvolt = <1520000>;
-			regulator-boot-on;
-			regulator-always-on;
-			regulator-ramp-delay = <6000>;
-		};
-	};
-
-	spi@7000da00 {
-		status = "okay";
-		spi-max-frequency = <25000000>;
-		nvidia,dma-request-selector = <&apbdma 0>;
-	};
-
-	camera {
-		status = "okay";
-	};
-
-	pmc {
-		status = "okay";
-		nvidia,invert-interrupt;
-		nvidia,suspend-mode = <0>;
-		nvidia,cpu-pwr-good-time = <500>;
-		nvidia,cpu-pwr-off-time = <300>;
-		nvidia,core-pwr-good-time = <3845 3845>;
-		nvidia,core-pwr-off-time = <2000>;
-		nvidia,core-power-req-active-high;
-		nvidia,sys-clock-req-active-high;
-	};
-
-	sdhci@78000000 {
-		status = "disabled";
-	};
-
-	sdhci@78000400 {
-		cd-gpios = <&gpio 170 0>; /* gpio PV2 */
-		tap-delay = <3>;
-		trim-delay = <3>;
-		ddr-clk-limit = <41000000>;
-		base-clk = <208000000>;
-		bus-width = <4>;
-		status = "disabled";
-	};
-
-	sdhci@78000600 {
-		tap-delay = <5>;
-		trim-delay = <3>;
-		ddr-clk-limit = <41000000>;
-		base-clk = <104000000>;
-		mmc-ocr-mask = <0>;
-		bus-width = <8>;
-		built-in;
-		status = "disabled";
-		non-removable;
-	};
-
-	clocks {
-		compatible = "simple-bus";
-		#address-cells = <1>;
-		#size-cells = <0>;
-
-		clk32k_in: clock {
-			compatible = "fixed-clock";
-			reg=<0>;
-			#clock-cells = <0>;
-			clock-frequency = <32768>;
-		};
-
-	};
-
-	xusb@70090000 {
-		/* nvidia,uses_external_pmic;
-		nvidia,gpio_controls_muxed_ss_lanes; */
-		nvidia,gpio_ss1_sata = <0>;
-		nvidia,portmap = <0x301>; /* SSP0, USB2P0, USB2P1 */
-		nvidia,ss_portmap = <0x1>; /* SSP0 on USB2P1 */
-		nvidia,lane_owner = <0>; /* NULL */
-		nvidia,ulpicap = <0>; /* No ulpi support. can we remove */
-		nvidia,supply_utmi_vbuses = "usb_vbus0", "usb_vbus1", "usb_vbus2";
-		nvidia,supply_s3p3v = "hvdd_usb";
-		nvidia,supply_s1p8v = "avdd_usb_pll";
-		nvidia,supply_vddio_hsic = "vddio_hsic";
-		nvidia,supply_s1p05v = "avddio_usb";
-		status = "okay";
-	};
-};
-=======
 /*
  * arch/arm/boot/dts/tegra114-dalmore.dts
  *
@@ -930,5 +13,4 @@
  * GNU General Public License for more details.
  *
  */
-#include "tegra114-dalmore-e1611-1000-a00-00.dts"
->>>>>>> b6bb0aa3
+#include "tegra114-dalmore-e1611-1000-a00-00.dts"