/*
 * linux/include/arm/hardware/it8152.h
 *
 * Copyright Compulab Ltd., 2006,2007
 * Mike Rapoport <mike@compulab.co.il>
 *
 * ITE 8152 companion chip register definitions
 */

#ifndef __ASM_HARDWARE_IT8152_H
#define __ASM_HARDWARE_IT8152_H
extern unsigned long it8152_base_address;

#define IT8152_IO_BASE			(it8152_base_address + 0x03e00000)
#define IT8152_CFGREG_BASE		(it8152_base_address + 0x03f00000)

#define __REG_IT8152(x)			(it8152_base_address + (x))

#define IT8152_PCI_CFG_ADDR		__REG_IT8152(0x3f00800)
#define IT8152_PCI_CFG_DATA		__REG_IT8152(0x3f00804)

#define IT8152_INTC_LDCNIRR		__REG_IT8152(0x3f00300)
#define IT8152_INTC_LDPNIRR		__REG_IT8152(0x3f00304)
#define IT8152_INTC_LDCNIMR		__REG_IT8152(0x3f00308)
#define IT8152_INTC_LDPNIMR		__REG_IT8152(0x3f0030C)
#define IT8152_INTC_LDNITR		__REG_IT8152(0x3f00310)
#define IT8152_INTC_LDNIAR		__REG_IT8152(0x3f00314)
#define IT8152_INTC_LPCNIRR		__REG_IT8152(0x3f00320)
#define IT8152_INTC_LPPNIRR		__REG_IT8152(0x3f00324)
#define IT8152_INTC_LPCNIMR		__REG_IT8152(0x3f00328)
#define IT8152_INTC_LPPNIMR		__REG_IT8152(0x3f0032C)
#define IT8152_INTC_LPNITR		__REG_IT8152(0x3f00330)
#define IT8152_INTC_LPNIAR		__REG_IT8152(0x3f00334)
#define IT8152_INTC_PDCNIRR		__REG_IT8152(0x3f00340)
#define IT8152_INTC_PDPNIRR		__REG_IT8152(0x3f00344)
#define IT8152_INTC_PDCNIMR		__REG_IT8152(0x3f00348)
#define IT8152_INTC_PDPNIMR		__REG_IT8152(0x3f0034C)
#define IT8152_INTC_PDNITR		__REG_IT8152(0x3f00350)
#define IT8152_INTC_PDNIAR		__REG_IT8152(0x3f00354)
#define IT8152_INTC_INTC_TYPER		__REG_IT8152(0x3f003FC)

#define IT8152_GPIO_GPDR		__REG_IT8152(0x3f00500)

/*
  Interrupt controller per register summary:
  ---------------------------------------
  LCDNIRR:
  IT8152_LD_IRQ(8) PCICLK stop
  IT8152_LD_IRQ(7) MCLK ready
  IT8152_LD_IRQ(6) s/w
  IT8152_LD_IRQ(5) UART
  IT8152_LD_IRQ(4) GPIO
  IT8152_LD_IRQ(3) TIMER 4
  IT8152_LD_IRQ(2) TIMER 3
  IT8152_LD_IRQ(1) TIMER 2
  IT8152_LD_IRQ(0) TIMER 1

  LPCNIRR:
  IT8152_LP_IRQ(x) serial IRQ x

  PCIDNIRR:
  IT8152_PD_IRQ(14) PCISERR
  IT8152_PD_IRQ(13) CPU/PCI bridge target abort (h2pTADR)
  IT8152_PD_IRQ(12) CPU/PCI bridge master abort (h2pMADR)
  IT8152_PD_IRQ(11) PCI INTD
  IT8152_PD_IRQ(10) PCI INTC
  IT8152_PD_IRQ(9)  PCI INTB
  IT8152_PD_IRQ(8)  PCI INTA
  IT8152_PD_IRQ(7)  serial INTD
  IT8152_PD_IRQ(6)  serial INTC
  IT8152_PD_IRQ(5)  serial INTB
  IT8152_PD_IRQ(4)  serial INTA
  IT8152_PD_IRQ(3)  serial IRQ IOCHK (IOCHKR)
  IT8152_PD_IRQ(2)  chaining DMA (CDMAR)
  IT8152_PD_IRQ(1)  USB (USBR)
  IT8152_PD_IRQ(0)  Audio controller (ACR)
 */
#define IT8152_IRQ(x)   (IRQ_BOARD_START + (x))
<<<<<<< HEAD
=======
#define IT8152_LAST_IRQ	(IRQ_BOARD_START + 40)
>>>>>>> cb600d2f

/* IRQ-sources in 3 groups - local devices, LPC (serial), and external PCI */
#define IT8152_LD_IRQ_COUNT     9
#define IT8152_LP_IRQ_COUNT     16
#define IT8152_PD_IRQ_COUNT     15

/* Priorities: */
#define IT8152_PD_IRQ(i)        IT8152_IRQ(i)
#define IT8152_LP_IRQ(i)        (IT8152_IRQ(i) + IT8152_PD_IRQ_COUNT)
#define IT8152_LD_IRQ(i)        (IT8152_IRQ(i) + IT8152_PD_IRQ_COUNT + IT8152_LP_IRQ_COUNT)

/* frequently used interrupts */
#define IT8152_PCISERR		IT8152_PD_IRQ(14)
#define IT8152_H2PTADR		IT8152_PD_IRQ(13)
#define IT8152_H2PMAR		IT8152_PD_IRQ(12)
#define IT8152_PCI_INTD		IT8152_PD_IRQ(11)
#define IT8152_PCI_INTC		IT8152_PD_IRQ(10)
#define IT8152_PCI_INTB		IT8152_PD_IRQ(9)
#define IT8152_PCI_INTA		IT8152_PD_IRQ(8)
#define IT8152_CDMA_INT		IT8152_PD_IRQ(2)
#define IT8152_USB_INT		IT8152_PD_IRQ(1)
#define IT8152_AUDIO_INT	IT8152_PD_IRQ(0)

struct pci_dev;
struct pci_sys_data;

extern void it8152_irq_demux(unsigned int irq, struct irq_desc *desc);
extern void it8152_init_irq(void);
extern int it8152_pci_map_irq(struct pci_dev *dev, u8 slot, u8 pin);
extern int it8152_pci_setup(int nr, struct pci_sys_data *sys);
extern struct pci_bus *it8152_pci_scan_bus(int nr, struct pci_sys_data *sys);

#endif /* __ASM_HARDWARE_IT8152_H */<|MERGE_RESOLUTION|>--- conflicted
+++ resolved
@@ -76,10 +76,7 @@
   IT8152_PD_IRQ(0)  Audio controller (ACR)
  */
 #define IT8152_IRQ(x)   (IRQ_BOARD_START + (x))
-<<<<<<< HEAD
-=======
 #define IT8152_LAST_IRQ	(IRQ_BOARD_START + 40)
->>>>>>> cb600d2f
 
 /* IRQ-sources in 3 groups - local devices, LPC (serial), and external PCI */
 #define IT8152_LD_IRQ_COUNT     9
