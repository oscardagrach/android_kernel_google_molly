--- conflicted
+++ resolved
@@ -21,14 +21,6 @@
 	return arch_timer_read_counter();
 }
 
-<<<<<<< HEAD
-static u32 arch_timer_read_counter_u32(void)
-{
-	return arch_timer_read_counter();
-}
-
-=======
->>>>>>> b6bb0aa3
 static struct delay_timer arch_delay_timer;
 
 static void __init arch_timer_delay_timer_register(void)
@@ -41,21 +33,12 @@
 
 int __init arch_timer_arch_init(void)
 {
-<<<<<<< HEAD
-	if (arch_timer_get_rate() == 0)
-=======
 	u32 arch_timer_rate = arch_timer_get_rate();
 
 	if (arch_timer_rate == 0)
->>>>>>> b6bb0aa3
 		return -ENXIO;
 
 	arch_timer_delay_timer_register();
 
-<<<<<<< HEAD
-	setup_sched_clock(arch_timer_read_counter_u32,
-			  32, arch_timer_get_rate());
-=======
->>>>>>> b6bb0aa3
 	return 0;
 }