/*
 * max98090.c -- MAX98090 ALSA SoC Audio driver
 *
 * Copyright 2011-2012 Maxim Integrated Products
 *
 * This program is free software; you can redistribute it and/or modify
 * it under the terms of the GNU General Public License version 2 as
 * published by the Free Software Foundation.
 */

#include <linux/delay.h>
#include <linux/i2c.h>
#include <linux/module.h>
#include <linux/slab.h>
#include <sound/pcm.h>
#include <sound/pcm_params.h>
#include <sound/soc.h>
#include <sound/tlv.h>
#include <sound/max98090.h>
#include "max98090.h"

#include <linux/version.h>

<<<<<<< HEAD
=======
#ifndef __devexit
#define __devexit
#endif
#ifndef __devexit_p
#define __devexit_p(x)	(x)
#endif

>>>>>>> b6bb0aa3
#define DEBUG
#define EXTMIC_METHOD
#define EXTMIC_METHOD_TEST

static const u8 max98090_reg_def[M98090_REG_CNT] = {
	0x00, /* 00 Software Reset */
	0x00, /* 01 Device Status */
	0x00, /* 02 Jack Status */
	0x04, /* 03 Interrupt Masks */
	0x00, /* 04 System Clock Quick */
	0x00, /* 05 Sample Rate Quick */
	0x00, /* 06 DAI Interface Quick */
	0x00, /* 07 DAC Path Quick */
	0x00, /* 08 Mic/Direct to ADC Quick */
	0x00, /* 09 Line to ADC Quick */
	0x00, /* 0A Analog Mic Loop Quick */
	0x00, /* 0B Analog Line Loop Quick */
	0x00, /* 0C Reserved */
	0x00, /* 0D Input Config */
	0x1B, /* 0E Line Input Level */
	0x00, /* 0F Line Config */

	0x14, /* 10 Mic1 Input Level */
	0x14, /* 11 Mic2 Input Level */
	0x00, /* 12 Mic Bias Voltage */
	0x00, /* 13 Digital Mic Config */
	0x00, /* 14 Digital Mic Mode */
	0x00, /* 15 Left ADC Mixer */
	0x00, /* 16 Right ADC Mixer */
	0x03, /* 17 Left ADC Level */
	0x03, /* 18 Right ADC Level */
	0x00, /* 19 ADC Biquad Level */
	0x00, /* 1A ADC Sidetone */
	0x00, /* 1B System Clock */
	0x00, /* 1C Clock Mode */
	0x00, /* 1D Any Clock 1 */
	0x00, /* 1E Any Clock 2 */
	0x00, /* 1F Any Clock 3 */

	0x00, /* 20 Any Clock 4 */
	0x00, /* 21 Master Mode */
	0x00, /* 22 Interface Format */
	0x00, /* 23 TDM Format 1*/
	0x00, /* 24 TDM Format 2*/
	0x00, /* 25 I/O Configuration */
	0x80, /* 26 Filter Config */
	0x00, /* 27 DAI Playback Level */
	0x00, /* 28 EQ Playback Level */
	0x00, /* 29 Left HP Mixer */
	0x00, /* 2A Right HP Mixer */
	0x00, /* 2B HP Control */
	0x1A, /* 2C Left HP Volume */
	0x1A, /* 2D Right HP Volume */
	0x00, /* 2E Left Spk Mixer */
	0x00, /* 2F Right Spk Mixer */

	0x00, /* 30 Spk Control */
	0x2C, /* 31 Left Spk Volume */
	0x2C, /* 32 Right Spk Volume */
	0x00, /* 33 ALC Timing */
	0x00, /* 34 ALC Compressor */
	0x00, /* 35 ALC Expander */
	0x00, /* 36 ALC Gain */
	0x00, /* 37 Rcv/Line OutL Mixer */
	0x00, /* 38 Rcv/Line OutL Control */
	0x15, /* 39 Rcv/Line OutL Volume */
	0x00, /* 3A Line OutR Mixer */
	0x00, /* 3B Line OutR Control */
	0x15, /* 3C Line OutR Volume */
	0x00, /* 3D Jack Detect */
	0x00, /* 3E Input Enable */
	0x00, /* 3F Output Enable */

	0x00, /* 40 Level Control */
	0x00, /* 41 DSP Filter Enable */
	0x00, /* 42 Bias Control */
	0x00, /* 43 DAC Control */
	0x06, /* 44 ADC Control */
	0x00, /* 45 Device Shutdown */
	0x00, /* 46 Equalizer Band 1 Coefficient B0 */
	0x00, /* 47 Equalizer Band 1 Coefficient B0 */
	0x00, /* 48 Equalizer Band 1 Coefficient B0 */
	0x00, /* 49 Equalizer Band 1 Coefficient B1 */
	0x00, /* 4A Equalizer Band 1 Coefficient B1 */
	0x00, /* 4B Equalizer Band 1 Coefficient B1 */
	0x00, /* 4C Equalizer Band 1 Coefficient B2 */
	0x00, /* 4D Equalizer Band 1 Coefficient B2 */
	0x00, /* 4E Equalizer Band 1 Coefficient B2 */
	0x00, /* 4F Equalizer Band 1 Coefficient A1 */

	0x00, /* 50 Equalizer Band 1 Coefficient A1 */
	0x00, /* 51 Equalizer Band 1 Coefficient A1 */
	0x00, /* 52 Equalizer Band 1 Coefficient A2 */
	0x00, /* 53 Equalizer Band 1 Coefficient A2 */
	0x00, /* 54 Equalizer Band 1 Coefficient A2 */
	0x00, /* 55 Equalizer Band 2 Coefficient B0 */
	0x00, /* 56 Equalizer Band 2 Coefficient B0 */
	0x00, /* 57 Equalizer Band 2 Coefficient B0 */
	0x00, /* 58 Equalizer Band 2 Coefficient B1 */
	0x00, /* 59 Equalizer Band 2 Coefficient B1 */
	0x00, /* 5A Equalizer Band 2 Coefficient B1 */
	0x00, /* 5B Equalizer Band 2 Coefficient B2 */
	0x00, /* 5C Equalizer Band 2 Coefficient B2 */
	0x00, /* 5D Equalizer Band 2 Coefficient B2 */
	0x00, /* 5E Equalizer Band 2 Coefficient A1 */
	0x00, /* 5F Equalizer Band 2 Coefficient A1 */

	0x00, /* 60 Equalizer Band 2 Coefficient A1 */
	0x00, /* 61 Equalizer Band 2 Coefficient A2 */
	0x00, /* 62 Equalizer Band 2 Coefficient A2 */
	0x00, /* 63 Equalizer Band 2 Coefficient A2 */
	0x00, /* 64 Equalizer Band 3 Coefficient B0 */
	0x00, /* 65 Equalizer Band 3 Coefficient B0 */
	0x00, /* 66 Equalizer Band 3 Coefficient B0 */
	0x00, /* 67 Equalizer Band 3 Coefficient B1 */
	0x00, /* 68 Equalizer Band 3 Coefficient B1 */
	0x00, /* 69 Equalizer Band 3 Coefficient B1 */
	0x00, /* 6A Equalizer Band 3 Coefficient B2 */
	0x00, /* 6B Equalizer Band 3 Coefficient B2 */
	0x00, /* 6C Equalizer Band 3 Coefficient B2 */
	0x00, /* 6D Equalizer Band 3 Coefficient A1 */
	0x00, /* 6E Equalizer Band 3 Coefficient A1 */
	0x00, /* 6F Equalizer Band 3 Coefficient A1 */

	0x00, /* 70 Equalizer Band 3 Coefficient A2 */
	0x00, /* 71 Equalizer Band 3 Coefficient A2 */
	0x00, /* 72 Equalizer Band 3 Coefficient A2 */
	0x00, /* 73 Equalizer Band 4 Coefficient B0 */
	0x00, /* 74 Equalizer Band 4 Coefficient B0 */
	0x00, /* 75 Equalizer Band 4 Coefficient B0 */
	0x00, /* 76 Equalizer Band 4 Coefficient B1 */
	0x00, /* 77 Equalizer Band 4 Coefficient B1 */
	0x00, /* 78 Equalizer Band 4 Coefficient B1 */
	0x00, /* 79 Equalizer Band 4 Coefficient B2 */
	0x00, /* 7A Equalizer Band 4 Coefficient B2 */
	0x00, /* 7B Equalizer Band 4 Coefficient B2 */
	0x00, /* 7C Equalizer Band 4 Coefficient A1 */
	0x00, /* 7D Equalizer Band 4 Coefficient A1 */
	0x00, /* 7E Equalizer Band 4 Coefficient A1 */
	0x00, /* 7F Equalizer Band 4 Coefficient A2 */

	0x00, /* 80 Equalizer Band 4 Coefficient A2 */
	0x00, /* 81 Equalizer Band 4 Coefficient A2 */
	0x00, /* 82 Equalizer Band 5 Coefficient B0 */
	0x00, /* 83 Equalizer Band 5 Coefficient B0 */
	0x00, /* 84 Equalizer Band 5 Coefficient B0 */
	0x00, /* 85 Equalizer Band 5 Coefficient B1 */
	0x00, /* 86 Equalizer Band 5 Coefficient B1 */
	0x00, /* 87 Equalizer Band 5 Coefficient B1 */
	0x00, /* 88 Equalizer Band 5 Coefficient B2 */
	0x00, /* 89 Equalizer Band 5 Coefficient B2 */
	0x00, /* 8A Equalizer Band 5 Coefficient B2 */
	0x00, /* 8B Equalizer Band 5 Coefficient A1 */
	0x00, /* 8C Equalizer Band 5 Coefficient A1 */
	0x00, /* 8D Equalizer Band 5 Coefficient A1 */
	0x00, /* 8E Equalizer Band 5 Coefficient A2 */
	0x00, /* 8F Equalizer Band 5 Coefficient A2 */

	0x00, /* 90 Equalizer Band 5 Coefficient A2 */
	0x00, /* 91 Equalizer Band 6 Coefficient B0 */
	0x00, /* 92 Equalizer Band 6 Coefficient B0 */
	0x00, /* 93 Equalizer Band 6 Coefficient B0 */
	0x00, /* 94 Equalizer Band 6 Coefficient B1 */
	0x00, /* 95 Equalizer Band 6 Coefficient B1 */
	0x00, /* 96 Equalizer Band 6 Coefficient B1 */
	0x00, /* 97 Equalizer Band 6 Coefficient B2 */
	0x00, /* 98 Equalizer Band 6 Coefficient B2 */
	0x00, /* 99 Equalizer Band 6 Coefficient B2 */
	0x00, /* 9A Equalizer Band 6 Coefficient A1 */
	0x00, /* 9B Equalizer Band 6 Coefficient A1 */
	0x00, /* 9C Equalizer Band 6 Coefficient A1 */
	0x00, /* 9D Equalizer Band 6 Coefficient A2 */
	0x00, /* 9E Equalizer Band 6 Coefficient A2 */
	0x00, /* 9F Equalizer Band 6 Coefficient A2 */

	0x00, /* A0 Equalizer Band 7 Coefficient B0 */
	0x00, /* A1 Equalizer Band 7 Coefficient B0 */
	0x00, /* A2 Equalizer Band 7 Coefficient B0 */
	0x00, /* A3 Equalizer Band 7 Coefficient B1 */
	0x00, /* A4 Equalizer Band 7 Coefficient B1 */
	0x00, /* A5 Equalizer Band 7 Coefficient B1 */
	0x00, /* A6 Equalizer Band 7 Coefficient B2 */
	0x00, /* A7 Equalizer Band 7 Coefficient B2 */
	0x00, /* A8 Equalizer Band 7 Coefficient B2 */
	0x00, /* A9 Equalizer Band 7 Coefficient A1 */
	0x00, /* AA Equalizer Band 7 Coefficient A1 */
	0x00, /* AB Equalizer Band 7 Coefficient A1 */
	0x00, /* AC Equalizer Band 7 Coefficient A2 */
	0x00, /* AD Equalizer Band 7 Coefficient A2 */
	0x00, /* AE Equalizer Band 7 Coefficient A2 */
	0x00, /* AF ADC Biquad Coefficient B0 */

	0x00, /* B0 ADC Biquad Coefficient B0 */
	0x00, /* B1 ADC Biquad Coefficient B0 */
	0x00, /* B2 ADC Biquad Coefficient B1 */
	0x00, /* B3 ADC Biquad Coefficient B1 */
	0x00, /* B4 ADC Biquad Coefficient B1 */
	0x00, /* B5 ADC Biquad Coefficient B2 */
	0x00, /* B6 ADC Biquad Coefficient B2 */
	0x00, /* B7 ADC Biquad Coefficient B2 */
	0x00, /* B8 ADC Biquad Coefficient A1 */
	0x00, /* B9 ADC Biquad Coefficient A1 */
	0x00, /* BA ADC Biquad Coefficient A1 */
	0x00, /* BB ADC Biquad Coefficient A2 */
	0x00, /* BC ADC Biquad Coefficient A2 */
	0x00, /* BD ADC Biquad Coefficient A2 */
	0x00, /* BE */
	0x00, /* BF */

	0x00, /* C0 */
	0x00, /* C1 */
	0x00, /* C2 */
	0x00, /* C3 */
	0x00, /* C4 */
	0x00, /* C5 */
	0x00, /* C6 */
	0x00, /* C7 */
	0x00, /* C8 */
	0x00, /* C9 */
	0x00, /* CA */
	0x00, /* CB */
	0x00, /* CC */
	0x00, /* CD */
	0x00, /* CE */
	0x00, /* CF */

	0x00, /* D0 */
	0x00, /* D1 */
	0x00, /* D2 */
	0x00, /* D3 */
	0x00, /* D4 */
	0x00, /* D5 */
	0x00, /* D6 */
	0x00, /* D7 */
	0x00, /* D8 */
	0x00, /* D9 */
	0x00, /* DA */
	0x00, /* DB */
	0x00, /* DC */
	0x00, /* DD */
	0x00, /* DE */
	0x00, /* DF */

	0x00, /* E0 */
	0x00, /* E1 */
	0x00, /* E2 */
	0x00, /* E3 */
	0x00, /* E4 */
	0x00, /* E5 */
	0x00, /* E6 */
	0x00, /* E7 */
	0x00, /* E8 */
	0x00, /* E9 */
	0x00, /* EA */
	0x00, /* EB */
	0x00, /* EC */
	0x00, /* ED */
	0x00, /* EE */
	0x00, /* EF */

	0x00, /* F0 */
	0x00, /* F1 */
	0x00, /* F2 */
	0x00, /* F3 */
	0x00, /* F4 */
	0x00, /* F5 */
	0x00, /* F6 */
	0x00, /* F7 */
	0x00, /* F8 */
	0x00, /* F9 */
	0x00, /* FA */
	0x00, /* FB */
	0x00, /* FC */
	0x00, /* FD */
	0x00, /* FE */
	0x00, /* FF rev id */
};

static struct {
	u8 read;
	u8 write;
	u8 vol;
} max98090_reg_access[M98090_REG_CNT] = {
	{ 0x00, 0xFF, 0x00 }, /* 00 */
	{ 0xFF, 0x00, 0xFF }, /* 01 */
	{ 0xFF, 0x00, 0xFF }, /* 02 */
	{ 0xFF, 0xFF, 0x00 }, /* 03 */
	{ 0x00, 0xFF, 0x00 }, /* 04 */
	{ 0x00, 0xFF, 0x00 }, /* 05 */
	{ 0x00, 0xFF, 0x00 }, /* 06 */
	{ 0x00, 0xFF, 0x00 }, /* 07 */
	{ 0x00, 0xFF, 0x00 }, /* 08 */
	{ 0x00, 0xFF, 0x00 }, /* 09 */
	{ 0x00, 0xFF, 0x00 }, /* 0A */
	{ 0x00, 0xFF, 0x00 }, /* 0B */
	{ 0xFF, 0xFF, 0x00 }, /* 0C */
	{ 0xFF, 0xFF, 0x00 }, /* 0D */
	{ 0xFF, 0xFF, 0x00 }, /* 0E */
	{ 0xFF, 0xFF, 0x00 }, /* 0F */

	{ 0xFF, 0xFF, 0x00 }, /* 10 */
	{ 0xFF, 0xFF, 0x00 }, /* 11 */
	{ 0xFF, 0xFF, 0x00 }, /* 12 */
	{ 0xFF, 0xFF, 0x00 }, /* 13 */
	{ 0xFF, 0xFF, 0x00 }, /* 14 */
	{ 0xFF, 0xFF, 0x00 }, /* 15 */
	{ 0xFF, 0xFF, 0x00 }, /* 16 */
	{ 0xFF, 0xFF, 0x00 }, /* 17 */
	{ 0xFF, 0xFF, 0x00 }, /* 18 */
	{ 0xFF, 0xFF, 0x00 }, /* 19 */
	{ 0xFF, 0xFF, 0x00 }, /* 1A */
	{ 0xFF, 0xFF, 0x00 }, /* 1B */
	{ 0xFF, 0xFF, 0x00 }, /* 1C */
	{ 0xFF, 0xFF, 0x00 }, /* 1D */
	{ 0xFF, 0xFF, 0x00 }, /* 1E */
	{ 0xFF, 0xFF, 0x00 }, /* 1F */

	{ 0xFF, 0xFF, 0x00 }, /* 20 */
	{ 0xFF, 0xFF, 0x00 }, /* 21 */
	{ 0xFF, 0xFF, 0x00 }, /* 22 */
	{ 0xFF, 0xFF, 0x00 }, /* 23 */
	{ 0xFF, 0xFF, 0x00 }, /* 24 */
	{ 0xFF, 0xFF, 0x00 }, /* 25 */
	{ 0xFF, 0xFF, 0x00 }, /* 26 */
	{ 0xFF, 0xFF, 0x00 }, /* 27 */
	{ 0xFF, 0xFF, 0x00 }, /* 28 */
	{ 0xFF, 0xFF, 0x00 }, /* 29 */
	{ 0xFF, 0xFF, 0x00 }, /* 2A */
	{ 0xFF, 0xFF, 0x00 }, /* 2B */
	{ 0xFF, 0xFF, 0x00 }, /* 2C */
	{ 0xFF, 0xFF, 0x00 }, /* 2D */
	{ 0xFF, 0xFF, 0x00 }, /* 2E */
	{ 0xFF, 0xFF, 0x00 }, /* 2F */

	{ 0xFF, 0xFF, 0x00 }, /* 30 */
	{ 0xFF, 0xFF, 0x00 }, /* 31 */
	{ 0xFF, 0xFF, 0x00 }, /* 32 */
	{ 0xFF, 0xFF, 0x00 }, /* 33 */
	{ 0xFF, 0xFF, 0x00 }, /* 34 */
	{ 0xFF, 0xFF, 0x00 }, /* 35 */
	{ 0xFF, 0xFF, 0x00 }, /* 36 */
	{ 0xFF, 0xFF, 0x00 }, /* 37 */
	{ 0xFF, 0xFF, 0x00 }, /* 38 */
	{ 0xFF, 0xFF, 0x00 }, /* 39 */
	{ 0xFF, 0xFF, 0x00 }, /* 3A */
	{ 0xFF, 0xFF, 0x00 }, /* 3B */
	{ 0xFF, 0xFF, 0x00 }, /* 3C */
	{ 0xFF, 0xFF, 0x00 }, /* 3D */
	{ 0xFF, 0xFF, 0x00 }, /* 3E */
	{ 0xFF, 0xFF, 0x00 }, /* 3F */

	{ 0xFF, 0xFF, 0x00 }, /* 40 */
	{ 0xFF, 0xFF, 0x00 }, /* 41 */
	{ 0xFF, 0xFF, 0x00 }, /* 42 */
	{ 0xFF, 0xFF, 0x00 }, /* 43 */
	{ 0xFF, 0xFF, 0x00 }, /* 44 */
	{ 0xFF, 0xFF, 0x00 }, /* 45 */
	{ 0xFF, 0xFF, 0x00 }, /* 46 */
	{ 0xFF, 0xFF, 0x00 }, /* 47 */
	{ 0xFF, 0xFF, 0x00 }, /* 48 */
	{ 0xFF, 0xFF, 0x00 }, /* 49 */
	{ 0xFF, 0xFF, 0x00 }, /* 4A */
	{ 0xFF, 0xFF, 0x00 }, /* 4B */
	{ 0xFF, 0xFF, 0x00 }, /* 4C */
	{ 0xFF, 0xFF, 0x00 }, /* 4D */
	{ 0xFF, 0xFF, 0x00 }, /* 4E */
	{ 0xFF, 0xFF, 0x00 }, /* 4F */

	{ 0xFF, 0xFF, 0x00 }, /* 50 */
	{ 0xFF, 0xFF, 0x00 }, /* 51 */
	{ 0xFF, 0xFF, 0x00 }, /* 52 */
	{ 0xFF, 0xFF, 0x00 }, /* 53 */
	{ 0xFF, 0xFF, 0x00 }, /* 54 */
	{ 0xFF, 0xFF, 0x00 }, /* 55 */
	{ 0xFF, 0xFF, 0x00 }, /* 56 */
	{ 0xFF, 0xFF, 0x00 }, /* 57 */
	{ 0xFF, 0xFF, 0x00 }, /* 58 */
	{ 0xFF, 0xFF, 0x00 }, /* 59 */
	{ 0xFF, 0xFF, 0x00 }, /* 5A */
	{ 0xFF, 0xFF, 0x00 }, /* 5B */
	{ 0xFF, 0xFF, 0x00 }, /* 5C */
	{ 0xFF, 0xFF, 0x00 }, /* 5D */
	{ 0xFF, 0xFF, 0x00 }, /* 5E */
	{ 0xFF, 0xFF, 0x00 }, /* 5F */

	{ 0xFF, 0xFF, 0x00 }, /* 60 */
	{ 0xFF, 0xFF, 0x00 }, /* 61 */
	{ 0xFF, 0xFF, 0x00 }, /* 62 */
	{ 0xFF, 0xFF, 0x00 }, /* 63 */
	{ 0xFF, 0xFF, 0x00 }, /* 64 */
	{ 0xFF, 0xFF, 0x00 }, /* 65 */
	{ 0xFF, 0xFF, 0x00 }, /* 66 */
	{ 0xFF, 0xFF, 0x00 }, /* 67 */
	{ 0xFF, 0xFF, 0x00 }, /* 68 */
	{ 0xFF, 0xFF, 0x00 }, /* 69 */
	{ 0xFF, 0xFF, 0x00 }, /* 6A */
	{ 0xFF, 0xFF, 0x00 }, /* 6B */
	{ 0xFF, 0xFF, 0x00 }, /* 6C */
	{ 0xFF, 0xFF, 0x00 }, /* 6D */
	{ 0xFF, 0xFF, 0x00 }, /* 6E */
	{ 0xFF, 0xFF, 0x00 }, /* 6F */

	{ 0xFF, 0xFF, 0x00 }, /* 70 */
	{ 0xFF, 0xFF, 0x00 }, /* 71 */
	{ 0xFF, 0xFF, 0x00 }, /* 72 */
	{ 0xFF, 0xFF, 0x00 }, /* 73 */
	{ 0xFF, 0xFF, 0x00 }, /* 74 */
	{ 0xFF, 0xFF, 0x00 }, /* 75 */
	{ 0xFF, 0xFF, 0x00 }, /* 76 */
	{ 0xFF, 0xFF, 0x00 }, /* 77 */
	{ 0xFF, 0xFF, 0x00 }, /* 78 */
	{ 0xFF, 0xFF, 0x00 }, /* 79 */
	{ 0xFF, 0xFF, 0x00 }, /* 7A */
	{ 0xFF, 0xFF, 0x00 }, /* 7B */
	{ 0xFF, 0xFF, 0x00 }, /* 7C */
	{ 0xFF, 0xFF, 0x00 }, /* 7D */
	{ 0xFF, 0xFF, 0x00 }, /* 7E */
	{ 0xFF, 0xFF, 0x00 }, /* 7F */

	{ 0xFF, 0xFF, 0x00 }, /* 80 */
	{ 0xFF, 0xFF, 0x00 }, /* 81 */
	{ 0xFF, 0xFF, 0x00 }, /* 82 */
	{ 0xFF, 0xFF, 0x00 }, /* 83 */
	{ 0xFF, 0xFF, 0x00 }, /* 84 */
	{ 0xFF, 0xFF, 0x00 }, /* 85 */
	{ 0xFF, 0xFF, 0x00 }, /* 86 */
	{ 0xFF, 0xFF, 0x00 }, /* 87 */
	{ 0xFF, 0xFF, 0x00 }, /* 88 */
	{ 0xFF, 0xFF, 0x00 }, /* 89 */
	{ 0xFF, 0xFF, 0x00 }, /* 8A */
	{ 0xFF, 0xFF, 0x00 }, /* 8B */
	{ 0xFF, 0xFF, 0x00 }, /* 8C */
	{ 0xFF, 0xFF, 0x00 }, /* 8D */
	{ 0xFF, 0xFF, 0x00 }, /* 8E */
	{ 0xFF, 0xFF, 0x00 }, /* 8F */

	{ 0xFF, 0xFF, 0x00 }, /* 90 */
	{ 0xFF, 0xFF, 0x00 }, /* 91 */
	{ 0xFF, 0xFF, 0x00 }, /* 92 */
	{ 0xFF, 0xFF, 0x00 }, /* 93 */
	{ 0xFF, 0xFF, 0x00 }, /* 94 */
	{ 0xFF, 0xFF, 0x00 }, /* 95 */
	{ 0xFF, 0xFF, 0x00 }, /* 96 */
	{ 0xFF, 0xFF, 0x00 }, /* 97 */
	{ 0xFF, 0xFF, 0x00 }, /* 98 */
	{ 0xFF, 0xFF, 0x00 }, /* 99 */
	{ 0xFF, 0xFF, 0x00 }, /* 9A */
	{ 0xFF, 0xFF, 0x00 }, /* 9B */
	{ 0xFF, 0xFF, 0x00 }, /* 9C */
	{ 0xFF, 0xFF, 0x00 }, /* 9D */
	{ 0xFF, 0xFF, 0x00 }, /* 9E */
	{ 0xFF, 0xFF, 0x00 }, /* 9F */

	{ 0xFF, 0xFF, 0x00 }, /* A0 */
	{ 0xFF, 0xFF, 0x00 }, /* A1 */
	{ 0xFF, 0xFF, 0x00 }, /* A2 */
	{ 0xFF, 0xFF, 0x00 }, /* A3 */
	{ 0xFF, 0xFF, 0x00 }, /* A4 */
	{ 0xFF, 0xFF, 0x00 }, /* A5 */
	{ 0xFF, 0xFF, 0x00 }, /* A6 */
	{ 0xFF, 0xFF, 0x00 }, /* A7 */
	{ 0xFF, 0xFF, 0x00 }, /* A8 */
	{ 0xFF, 0xFF, 0x00 }, /* A9 */
	{ 0xFF, 0xFF, 0x00 }, /* AA */
	{ 0xFF, 0xFF, 0x00 }, /* AB */
	{ 0xFF, 0xFF, 0x00 }, /* AC */
	{ 0xFF, 0xFF, 0x00 }, /* AD */
	{ 0xFF, 0xFF, 0x00 }, /* AE */
	{ 0xFF, 0xFF, 0x00 }, /* AF */

	{ 0xFF, 0xFF, 0x00 }, /* B0 */
	{ 0xFF, 0xFF, 0x00 }, /* B1 */
	{ 0xFF, 0xFF, 0x00 }, /* B2 */
	{ 0xFF, 0xFF, 0x00 }, /* B3 */
	{ 0xFF, 0xFF, 0x00 }, /* B4 */
	{ 0xFF, 0xFF, 0x00 }, /* B5 */
	{ 0xFF, 0xFF, 0x00 }, /* B6 */
	{ 0xFF, 0xFF, 0x00 }, /* B7 */
	{ 0xFF, 0xFF, 0x00 }, /* B8 */
	{ 0xFF, 0xFF, 0x00 }, /* B9 */
	{ 0xFF, 0xFF, 0x00 }, /* BA */
	{ 0xFF, 0xFF, 0x00 }, /* BB */
	{ 0xFF, 0xFF, 0x00 }, /* BC */
	{ 0xFF, 0xFF, 0x00 }, /* BD */
	{ 0x00, 0x00, 0x00 }, /* BE */
	{ 0x00, 0x00, 0x00 }, /* BF */

	{ 0x00, 0x00, 0x00 }, /* C0 */
	{ 0x00, 0x00, 0x00 }, /* C1 */
	{ 0x00, 0x00, 0x00 }, /* C2 */
	{ 0x00, 0x00, 0x00 }, /* C3 */
	{ 0x00, 0x00, 0x00 }, /* C4 */
	{ 0x00, 0x00, 0x00 }, /* C5 */
	{ 0x00, 0x00, 0x00 }, /* C6 */
	{ 0x00, 0x00, 0x00 }, /* C7 */
	{ 0x00, 0x00, 0x00 }, /* C8 */
	{ 0x00, 0x00, 0x00 }, /* C9 */
	{ 0x00, 0x00, 0x00 }, /* CA */
	{ 0x00, 0x00, 0x00 }, /* CB */
	{ 0x00, 0x00, 0x00 }, /* CC */
	{ 0x00, 0x00, 0x00 }, /* CD */
	{ 0x00, 0x00, 0x00 }, /* CE */
	{ 0x00, 0x00, 0x00 }, /* CF */

	{ 0x00, 0x00, 0x00 }, /* D0 */
	{ 0x00, 0x00, 0x00 }, /* D1 */
	{ 0x00, 0x00, 0x00 }, /* D2 */
	{ 0x00, 0x00, 0x00 }, /* D3 */
	{ 0x00, 0x00, 0x00 }, /* D4 */
	{ 0x00, 0x00, 0x00 }, /* D5 */
	{ 0x00, 0x00, 0x00 }, /* D6 */
	{ 0x00, 0x00, 0x00 }, /* D7 */
	{ 0x00, 0x00, 0x00 }, /* D8 */
	{ 0x00, 0x00, 0x00 }, /* D9 */
	{ 0x00, 0x00, 0x00 }, /* DA */
	{ 0x00, 0x00, 0x00 }, /* DB */
	{ 0x00, 0x00, 0x00 }, /* DC */
	{ 0x00, 0x00, 0x00 }, /* DD */
	{ 0x00, 0x00, 0x00 }, /* DE */
	{ 0x00, 0x00, 0x00 }, /* DF */

	{ 0x00, 0x00, 0x00 }, /* E0 */
	{ 0x00, 0x00, 0x00 }, /* E1 */
	{ 0x00, 0x00, 0x00 }, /* E2 */
	{ 0x00, 0x00, 0x00 }, /* E3 */
	{ 0x00, 0x00, 0x00 }, /* E4 */
	{ 0x00, 0x00, 0x00 }, /* E5 */
	{ 0x00, 0x00, 0x00 }, /* E6 */
	{ 0x00, 0x00, 0x00 }, /* E7 */
	{ 0x00, 0x00, 0x00 }, /* E8 */
	{ 0x00, 0x00, 0x00 }, /* E9 */
	{ 0x00, 0x00, 0x00 }, /* EA */
	{ 0x00, 0x00, 0x00 }, /* EB */
	{ 0x00, 0x00, 0x00 }, /* EC */
	{ 0x00, 0x00, 0x00 }, /* ED */
	{ 0x00, 0x00, 0x00 }, /* EE */
	{ 0x00, 0x00, 0x00 }, /* EF */

	{ 0x00, 0x00, 0x00 }, /* F0 */
	{ 0x00, 0x00, 0x00 }, /* F1 */
	{ 0x00, 0x00, 0x00 }, /* F2 */
	{ 0x00, 0x00, 0x00 }, /* F3 */
	{ 0x00, 0x00, 0x00 }, /* F4 */
	{ 0x00, 0x00, 0x00 }, /* F5 */
	{ 0x00, 0x00, 0x00 }, /* F6 */
	{ 0x00, 0x00, 0x00 }, /* F7 */
	{ 0x00, 0x00, 0x00 }, /* F8 */
	{ 0x00, 0x00, 0x00 }, /* F9 */
	{ 0x00, 0x00, 0x00 }, /* FA */
	{ 0x00, 0x00, 0x00 }, /* FB */
	{ 0x00, 0x00, 0x00 }, /* FC */
	{ 0x00, 0x00, 0x00 }, /* FD */
	{ 0x00, 0x00, 0x00 }, /* FE */
	{ 0xFF, 0x00, 0xFF }, /* FF */
};

static int max98090_volatile_register(struct snd_soc_codec *codec,
	unsigned int reg)
{
	if (max98090_reg_access[reg].vol)
		return 1;
	else
		return 0;
}

static int max98090_readable(struct snd_soc_codec *codec, unsigned int reg)
{
	if (reg >= M98090_REG_CNT)
		return 0;
	return max98090_reg_access[reg].read != 0;
}

static int max98090_reset(struct snd_soc_codec *codec)
{
	int ret;

	/* Reset the codec by writing to this write-only reset register */
	ret = snd_soc_write(codec, M98090_REG_00_SW_RESET,
		M98090_SWRESET_MASK);
	if (ret < 0) {
		dev_err(codec->dev, "Failed to reset codec: %d\n", ret);
		return ret;
	}

	msleep(20);
	return ret;
}

static const unsigned int max98090_micboost_tlv[] = {
	TLV_DB_RANGE_HEAD(2),
	0, 1, TLV_DB_SCALE_ITEM(0, 2000, 0),
	2, 2, TLV_DB_SCALE_ITEM(3000, 0, 0),
};

static const DECLARE_TLV_DB_SCALE(max98090_mic_tlv, 0, 100, 0);

static const unsigned int max98090_lin_tlv[] = {
	TLV_DB_RANGE_HEAD(2),
	0, 3, TLV_DB_SCALE_ITEM(-600, 300, 0),
	4, 5, TLV_DB_SCALE_ITEM(1400, 600, 0),
};

static const DECLARE_TLV_DB_SCALE(max98090_adcboost_tlv, 0, 600, 0);
static const DECLARE_TLV_DB_SCALE(max98090_adc_tlv, -1200, 100, 0);

static const DECLARE_TLV_DB_SCALE(max98090_dvg_tlv, 0, 600, 0);
static const DECLARE_TLV_DB_SCALE(max98090_dv_tlv, -1500, 100, 0);

static const DECLARE_TLV_DB_SCALE(max98090_sidetone_tlv, -6050, 200, 0);

static const DECLARE_TLV_DB_SCALE(max98090_alc_tlv, -1500, 100, 0);
static const DECLARE_TLV_DB_SCALE(max98090_alcmakeup_tlv, 0, 100, 0);
static const DECLARE_TLV_DB_SCALE(max98090_alccomp_tlv, -3100, 100, 0);
static const DECLARE_TLV_DB_SCALE(max98090_alcexp_tlv, -6600, 100, 0);

static const unsigned int max98090_mixout_tlv[] = {
	TLV_DB_RANGE_HEAD(2),
	0, 1, TLV_DB_SCALE_ITEM(-1200, 250, 0),
	2, 3, TLV_DB_SCALE_ITEM(-600, 600, 0),
};

static const unsigned int max98090_hp_tlv[] = {
	TLV_DB_RANGE_HEAD(5),
	0, 6, TLV_DB_SCALE_ITEM(-6700, 400, 0),
	7, 14, TLV_DB_SCALE_ITEM(-4000, 300, 0),
	15, 21, TLV_DB_SCALE_ITEM(-1700, 200, 0),
	22, 27, TLV_DB_SCALE_ITEM(-400, 100, 0),
	28, 31, TLV_DB_SCALE_ITEM(150, 50, 0),
};

static const unsigned int max98090_spk_tlv[] = {
	TLV_DB_RANGE_HEAD(5),
	0, 4, TLV_DB_SCALE_ITEM(-4800, 400, 0),
	5, 10, TLV_DB_SCALE_ITEM(-2900, 300, 0),
	11, 14, TLV_DB_SCALE_ITEM(-1200, 200, 0),
	15, 29, TLV_DB_SCALE_ITEM(-500, 100, 0),
	30, 39, TLV_DB_SCALE_ITEM(950, 50, 0),
};

static const unsigned int max98090_rcv_lout_tlv[] = {
	TLV_DB_RANGE_HEAD(5),
	0, 6, TLV_DB_SCALE_ITEM(-6200, 400, 0),
	7, 14, TLV_DB_SCALE_ITEM(-3500, 300, 0),
	15, 21, TLV_DB_SCALE_ITEM(-1200, 200, 0),
	22, 27, TLV_DB_SCALE_ITEM(100, 100, 0),
	28, 31, TLV_DB_SCALE_ITEM(650, 50, 0),
};

static int max98090_extmic_mux_set(struct snd_kcontrol *kcontrol,
				struct snd_ctl_elem_value *ucontrol)
{
	struct snd_soc_codec *codec = snd_kcontrol_chip(kcontrol);
	struct max98090_priv *max98090 = snd_soc_codec_get_drvdata(codec);
	unsigned int sel = ucontrol->value.integer.value[0];
	unsigned int val = snd_soc_read(codec, M98090_REG_0F_CFG_LINE);

	val = (val & M98090_EXTMIC_MASK) >> M98090_EXTMIC_SHIFT;

	max98090->extmic_mux = sel;

	/* Setting a channel is only valid if it is already On */
	if ((val == 1) || (val == 2)) {
		sel = sel + 1;
	} else {
		/* Write what was already there */
		sel = val;
	}

	snd_soc_update_bits(codec, M98090_REG_0F_CFG_LINE,
		M98090_EXTMIC_MASK,
		sel << M98090_EXTMIC_SHIFT);

	return 0;
}

static int max98090_extmic_mux_get(struct snd_kcontrol *kcontrol,
				struct snd_ctl_elem_value *ucontrol)
{
	struct snd_soc_codec *codec = snd_kcontrol_chip(kcontrol);
	struct max98090_priv *max98090 = snd_soc_codec_get_drvdata(codec);
	unsigned int val = snd_soc_read(codec, M98090_REG_0F_CFG_LINE);

	val = (val & M98090_EXTMIC_MASK) >> M98090_EXTMIC_SHIFT;

	if ((val == 1) || (val == 2)) {
		/* If on, return the channel */
		val = val - 1;
		max98090->extmic_mux = val;
	} else {
		/* If off, return last stored value */
		val = max98090->extmic_mux;
	}

	ucontrol->value.integer.value[0] = val;
	return 0;
}

static int max98090_mic1pre_volume_set(struct snd_kcontrol *kcontrol,
				struct snd_ctl_elem_value *ucontrol)
{
	struct snd_soc_codec *codec = snd_kcontrol_chip(kcontrol);
	struct max98090_priv *max98090 = snd_soc_codec_get_drvdata(codec);
	unsigned int sel = ucontrol->value.integer.value[0];
	unsigned int val = snd_soc_read(codec, M98090_REG_10_LVL_MIC1);

	val = (val & M98090_MIC_PA1EN_MASK) >> M98090_MIC_PA1EN_SHIFT;

	max98090->mic1pre = sel;

	/* Setting a volume is only valid if it is already On */
	if (val >= 1) {
		sel = sel + 1;
	} else {
		/* Write what was already there */
		sel = val;
	}

	snd_soc_update_bits(codec, M98090_REG_10_LVL_MIC1,
		M98090_MIC_PA1EN_MASK,
		sel << M98090_MIC_PA1EN_SHIFT);

	return 0;
}

static int max98090_mic1pre_volume_get(struct snd_kcontrol *kcontrol,
				struct snd_ctl_elem_value *ucontrol)
{
	struct snd_soc_codec *codec = snd_kcontrol_chip(kcontrol);
	struct max98090_priv *max98090 = snd_soc_codec_get_drvdata(codec);
	unsigned int val = snd_soc_read(codec, M98090_REG_10_LVL_MIC1);

	val = (val & M98090_MIC_PA1EN_MASK) >> M98090_MIC_PA1EN_SHIFT;

	if (val >= 1) {
		/* If on, return the volume */
		val = val - 1;
		max98090->mic1pre = val;
	} else {
		/* If off, return last stored value */
		val = max98090->mic1pre;
	}

	ucontrol->value.integer.value[0] = val;
	return 0;
}

static int max98090_mic2pre_volume_set(struct snd_kcontrol *kcontrol,
				struct snd_ctl_elem_value *ucontrol)
{
	struct snd_soc_codec *codec = snd_kcontrol_chip(kcontrol);
	struct max98090_priv *max98090 = snd_soc_codec_get_drvdata(codec);
	unsigned int sel = ucontrol->value.integer.value[0];
	unsigned int val = snd_soc_read(codec, M98090_REG_11_LVL_MIC2);

	val = (val & M98090_MIC_PA2EN_MASK) >> M98090_MIC_PA2EN_SHIFT;

	max98090->mic2pre = sel;

	/* Setting a volume is only valid if it is already On */
	if (val >= 1) {
		sel = sel + 1;
	} else {
		/* Write what was already there */
		sel = val;
	}

	snd_soc_update_bits(codec, M98090_REG_11_LVL_MIC2,
		M98090_MIC_PA2EN_MASK,
		sel << M98090_MIC_PA2EN_SHIFT);

	return 0;
}

static int max98090_mic2pre_volume_get(struct snd_kcontrol *kcontrol,
				struct snd_ctl_elem_value *ucontrol)
{
	struct snd_soc_codec *codec = snd_kcontrol_chip(kcontrol);
	struct max98090_priv *max98090 = snd_soc_codec_get_drvdata(codec);
	unsigned int val = snd_soc_read(codec, M98090_REG_11_LVL_MIC2);

	val = (val & M98090_MIC_PA2EN_MASK) >> M98090_MIC_PA2EN_SHIFT;

	if (val >= 1) {
		/* If on, return the volume */
		val = val - 1;
		max98090->mic2pre = val;
	} else {
		/* If off, return last stored value */
		val = max98090->mic2pre;
	}

	ucontrol->value.integer.value[0] = val;
	return 0;
}

static int max98090_linea_set(struct snd_kcontrol *kcontrol,
				struct snd_ctl_elem_value *ucontrol)
{
	struct snd_soc_codec *codec = snd_kcontrol_chip(kcontrol);
	unsigned int sel = ucontrol->value.integer.value[0];

	sel = 7 - min(sel + 2, (unsigned int)7);
	snd_soc_update_bits(codec, M98090_REG_0E_LVL_LINE,
		M98090_LINAPGA_MASK,
		sel << M98090_LINAPGA_SHIFT);

	return 0;
}

static int max98090_linea_get(struct snd_kcontrol *kcontrol,
				struct snd_ctl_elem_value *ucontrol)
{
	struct snd_soc_codec *codec = snd_kcontrol_chip(kcontrol);
	unsigned int val = snd_soc_read(codec, M98090_REG_0E_LVL_LINE);

	val = (val & M98090_LINAPGA_MASK) >> M98090_LINAPGA_SHIFT;
	val = 7 - min(val + 2, (unsigned int)7);

	ucontrol->value.integer.value[0] = val;
	return 0;
}

static int max98090_lineb_set(struct snd_kcontrol *kcontrol,
				struct snd_ctl_elem_value *ucontrol)
{
	struct snd_soc_codec *codec = snd_kcontrol_chip(kcontrol);
	unsigned int sel = ucontrol->value.integer.value[0];

	sel = 7 - min(sel + 2, (unsigned int)7);
	snd_soc_update_bits(codec, M98090_REG_0E_LVL_LINE,
		M98090_LINBPGA_MASK,
		sel << M98090_LINBPGA_SHIFT);

	return 0;
}

static int max98090_lineb_get(struct snd_kcontrol *kcontrol,
				struct snd_ctl_elem_value *ucontrol)
{
	struct snd_soc_codec *codec = snd_kcontrol_chip(kcontrol);
	unsigned int val = snd_soc_read(codec, M98090_REG_0E_LVL_LINE);

	val = (val & M98090_LINBPGA_MASK) >> M98090_LINBPGA_SHIFT;
	val = 7 - min(val + 2, (unsigned int)7);

	ucontrol->value.integer.value[0] = val;
	return 0;
}

static int max98090_sidetone_volume_set(struct snd_kcontrol *kcontrol,
				struct snd_ctl_elem_value *ucontrol)
{
	struct snd_soc_codec *codec = snd_kcontrol_chip(kcontrol);
	struct max98090_priv *max98090 = snd_soc_codec_get_drvdata(codec);
	unsigned int sel = ucontrol->value.integer.value[0];
	unsigned int val = snd_soc_read(codec, M98090_REG_1A_LVL_SIDETONE);

	val = (val & M98090_DVST_MASK) >> M98090_DVST_SHIFT;

	max98090->sidetone = sel;

	/* Setting a volume is only valid if it is already On */
	if (val >= 1) {
		sel = 31 - sel;
	} else {
		/* Write what was already there */
		sel = val;
	}

	snd_soc_update_bits(codec, M98090_REG_1A_LVL_SIDETONE,
		M98090_DVST_MASK,
		sel << M98090_DVST_SHIFT);

	return 0;
}

static int max98090_sidetone_volume_get(struct snd_kcontrol *kcontrol,
				struct snd_ctl_elem_value *ucontrol)
{
	struct snd_soc_codec *codec = snd_kcontrol_chip(kcontrol);
	struct max98090_priv *max98090 = snd_soc_codec_get_drvdata(codec);
	unsigned int val = snd_soc_read(codec, M98090_REG_1A_LVL_SIDETONE);

	val = (val & M98090_DVST_MASK) >> M98090_DVST_SHIFT;

	if (val >= 1) {
		/* If on, return the volume */
		val = 31 - val;
		max98090->sidetone = val;
	} else {
		/* If off, return last stored value */
		val = max98090->sidetone;
	}

	ucontrol->value.integer.value[0] = val;
	return 0;
}

static int max98090_spkl_set(struct snd_kcontrol *kcontrol,
				struct snd_ctl_elem_value *ucontrol)
{
	struct snd_soc_codec *codec = snd_kcontrol_chip(kcontrol);
	unsigned int sel = ucontrol->value.integer.value[0];

	sel = min_t(unsigned int, sel, 39) + 24;

	snd_soc_update_bits(codec, M98090_REG_31_LVL_SPK_LEFT,
		M98090_SPVOLL_MASK,
		sel << M98090_SPVOLL_SHIFT);

	return 0;
}

static int max98090_spkr_set(struct snd_kcontrol *kcontrol,
				struct snd_ctl_elem_value *ucontrol)
{
	struct snd_soc_codec *codec = snd_kcontrol_chip(kcontrol);
	unsigned int sel = ucontrol->value.integer.value[0];

	sel = min_t(unsigned int, sel, 39) + 24;

	snd_soc_update_bits(codec, M98090_REG_32_LVL_SPK_RIGHT,
		M98090_SPVOLR_MASK,
		sel << M98090_SPVOLR_SHIFT);

	return 0;
}

static int max98090_spkl_get(struct snd_kcontrol *kcontrol,
				struct snd_ctl_elem_value *ucontrol)
{
	struct snd_soc_codec *codec = snd_kcontrol_chip(kcontrol);
	unsigned int val = snd_soc_read(codec, M98090_REG_31_LVL_SPK_LEFT);

	val = (val & M98090_SPVOLL_MASK) >> M98090_SPVOLL_SHIFT;
	val = max_t(unsigned int, val, 24) - 24;

	ucontrol->value.integer.value[0] = val;

	return 0;
}

static int max98090_spkr_get(struct snd_kcontrol *kcontrol,
				struct snd_ctl_elem_value *ucontrol)
{
	struct snd_soc_codec *codec = snd_kcontrol_chip(kcontrol);
	unsigned int val = snd_soc_read(codec, M98090_REG_32_LVL_SPK_RIGHT);

	val = (val & M98090_SPVOLR_MASK) >> M98090_SPVOLR_SHIFT;
	val = max_t(unsigned int, val, 24) - 24;

	ucontrol->value.integer.value[0] = val;

	return 0;
}

static const char * const max98090_mbvsel_text[] = {
	"2.2V", "2.4V", "2.55V", "2.8V" };

static const struct soc_enum max98090_mbvsel_enum =
	SOC_ENUM_SINGLE(M98090_REG_12_MIC_BIAS, M98090_MBVSEL_SHIFT,
		ARRAY_SIZE(max98090_mbvsel_text), max98090_mbvsel_text);

static const char * const max98090_freq_text[] = {
	"Disable", "Reserved1", "Reserved2", "Reserved3",
	"Reserved4", "Reserved5", "Reserved6", "Reserved7",
	"12MHz_8kHz", "12MHz_16kHz", "13MHz_8kHz", "13MHz_16kHz",
	"16MHz_8kHz", "16MHz_16kHz", "19.2MHz_8kHz", "19.2MHz_16kHz" };

static const struct soc_enum max98090_freq_enum =
	SOC_ENUM_SINGLE(M98090_REG_1C_CLOCK_MODE, M98090_CLK_FREQ1_SHIFT,
		ARRAY_SIZE(max98090_freq_text), max98090_freq_text);

static const char * const max98090_fsw_text[] = { "Bit", "Word" };

static const struct soc_enum max98090_fsw_enum =
	SOC_ENUM_SINGLE(M98090_REG_23_DAI_TDM_CONTROL, M98090_DAI_FSW_SHIFT,
		ARRAY_SIZE(max98090_fsw_text), max98090_fsw_text);

static const char * const max98090_bsel_text[] = {
	"Disable", "32xfs", "48xfs", "64xfs",
	"fPCLK/2", "fPCLK/4", "fPCLK/8", "fPCLK/16" };
<<<<<<< HEAD

static const struct soc_enum max98090_bsel_enum =
	SOC_ENUM_SINGLE(M98090_REG_21_CLOCK_MAS_MODE, M98090_CLK_BSEL_SHIFT,
		ARRAY_SIZE(max98090_bsel_text), max98090_bsel_text);

static const char * const max98090_micclk_text[] = {
	"fPCLK/2", "fPCLK/3", "fPCLK/4", "fPCLK/5",
	"fPCLK/6", "fPCLK/8" };

=======

static const struct soc_enum max98090_bsel_enum =
	SOC_ENUM_SINGLE(M98090_REG_21_CLOCK_MAS_MODE, M98090_CLK_BSEL_SHIFT,
		ARRAY_SIZE(max98090_bsel_text), max98090_bsel_text);

static const char * const max98090_micclk_text[] = {
	"fPCLK/2", "fPCLK/3", "fPCLK/4", "fPCLK/5",
	"fPCLK/6", "fPCLK/8" };

>>>>>>> b6bb0aa3
static const struct soc_enum max98090_micclk_enum =
	SOC_ENUM_SINGLE(M98090_REG_13_MIC_CFG1, M98090_MICCLK_SHIFT,
		ARRAY_SIZE(max98090_micclk_text), max98090_micclk_text);

static const struct soc_enum max98090_dmic34clk_enum =
	SOC_ENUM_SINGLE(M98090_REG_C2_SAMPLE_RATE, M98090_DMIC34_SRDIV_SHIFT,
		ARRAY_SIZE(max98090_micclk_text), max98090_micclk_text);

static const char * const max98090_dmicfreq_text[] = {
	"fDMICKCLK<3.5MHz", "3.5MHz<=fDMICKCLK<4.5MHz",
	"4.5MHz<=fDMICKCLK" };

static const struct soc_enum max98090_dmicfreq_enum =
	SOC_ENUM_SINGLE(M98090_REG_14_MIC_CFG2, M98090_DMIC_FREQ_SHIFT,
		ARRAY_SIZE(max98090_dmicfreq_text), max98090_dmicfreq_text);

static const char * const max98090_extmic_mux_text[] = { "MIC1", "MIC2" };

static const struct soc_enum max98090_extmic_mux_enum =
	SOC_ENUM_SINGLE(M98090_REG_0F_CFG_LINE, M98090_EXTMIC_SHIFT,
		ARRAY_SIZE(max98090_extmic_mux_text),
		max98090_extmic_mux_text);

static const char * const max98090_mixg_text[] = { "Normal", "6dB" };

static const struct soc_enum max98090_mixg135_enum =
	SOC_ENUM_SINGLE(M98090_REG_0E_LVL_LINE, M98090_MIXG135_SHIFT,
		ARRAY_SIZE(max98090_mixg_text), max98090_mixg_text);

static const struct soc_enum max98090_mixg246_enum =
	SOC_ENUM_SINGLE(M98090_REG_0E_LVL_LINE, M98090_MIXT246_SHIFT,
		ARRAY_SIZE(max98090_mixg_text), max98090_mixg_text);

static const char * const max98090_osr128_text[] = { "64*fs", "128*fs" };

static const struct soc_enum max98090_osr128_enum =
	SOC_ENUM_SINGLE(M98090_REG_44_ADC_CFG, M98090_ADC_OSR128_SHIFT,
		ARRAY_SIZE(max98090_osr128_text), max98090_osr128_text);

static const char * const max98090_enableddisabled_text[] = {
	"Disabled", "Enabled" };
static const char * const max98090_enableddisabled_inv_text[] = {
	"Enabled", "Disabled" };
/* Note: Inverted Logic (0 = Enabled) */

static const struct soc_enum max98090_eqclpn_enum =
	SOC_ENUM_SINGLE(M98090_REG_28_DAI_LVL_EQ, M98090_DAI_LVL_EQCLPN_SHIFT,
		ARRAY_SIZE(max98090_enableddisabled_inv_text),
		max98090_enableddisabled_inv_text);

static const struct soc_enum max98090_sdien_enum =
	SOC_ENUM_SINGLE(M98090_REG_25_DAI_IOCFG, M98090_DAI_SDIEN_SHIFT,
		ARRAY_SIZE(max98090_enableddisabled_text),
		max98090_enableddisabled_text);
<<<<<<< HEAD

static const struct soc_enum max98090_sdoen_enum =
	SOC_ENUM_SINGLE(M98090_REG_25_DAI_IOCFG, M98090_DAI_SDOEN_SHIFT,
		ARRAY_SIZE(max98090_enableddisabled_text),
		max98090_enableddisabled_text);

=======

static const struct soc_enum max98090_sdoen_enum =
	SOC_ENUM_SINGLE(M98090_REG_25_DAI_IOCFG, M98090_DAI_SDOEN_SHIFT,
		ARRAY_SIZE(max98090_enableddisabled_text),
		max98090_enableddisabled_text);

>>>>>>> b6bb0aa3
static const struct soc_enum max98090_hizoff_enum =
	SOC_ENUM_SINGLE(M98090_REG_25_DAI_IOCFG, M98090_DAI_HIZOFF_SHIFT,
		ARRAY_SIZE(max98090_enableddisabled_inv_text),
		max98090_enableddisabled_inv_text);

static const char * const max98090_fltr_mode_text[] = { "Voice", "Music" };

static const struct soc_enum max98090_filter_mode_enum =
	SOC_ENUM_SINGLE(M98090_REG_26_DAI_FILTERS, M98090_DAI_FLT_MODE_SHIFT,
		ARRAY_SIZE(max98090_fltr_mode_text), max98090_fltr_mode_text);

static const struct soc_enum max98090_filter_dmic34mode_enum =
	SOC_ENUM_SINGLE(M98090_REG_26_DAI_FILTERS,
		M98090_DAI_FLT_DMIC34MODE_SHIFT,
		ARRAY_SIZE(max98090_fltr_mode_text), max98090_fltr_mode_text);

static const char * const max98090_dsts_text[] = {
	"None", "Left", "Right", "Left and Right" };
<<<<<<< HEAD

static const struct soc_enum max98090_dsts_enum =
	SOC_ENUM_SINGLE(M98090_REG_1A_LVL_SIDETONE, M98090_DSTS_SHIFT,
		ARRAY_SIZE(max98090_dsts_text), max98090_dsts_text);

static const char * const max98090_alcatk_text[] = {
	"0.5ms", "1ms", "5ms", "10ms",
	"25ms", "50ms", "100ms", "200ms" };

static const struct soc_enum max98090_alcatk_enum =
	SOC_ENUM_SINGLE(M98090_REG_33_ALC_TIMING, M98090_ALCATK_SHIFT,
		ARRAY_SIZE(max98090_alcatk_text), max98090_alcatk_text);

static const char * const max98090_alcrls_text[] =	{
	"8s", "4s", "2s", "1s",
	"0.5s", "0.25s", "0.125s", "0.0625s" };

static const struct soc_enum max98090_alcrls_enum =
	SOC_ENUM_SINGLE(M98090_REG_33_ALC_TIMING, M98090_ALCRLS_SHIFT,
		ARRAY_SIZE(max98090_alcrls_text), max98090_alcrls_text);

=======

static const struct soc_enum max98090_dsts_enum =
	SOC_ENUM_SINGLE(M98090_REG_1A_LVL_SIDETONE, M98090_DSTS_SHIFT,
		ARRAY_SIZE(max98090_dsts_text), max98090_dsts_text);

static const char * const max98090_alcatk_text[] = {
	"0.5ms", "1ms", "5ms", "10ms",
	"25ms", "50ms", "100ms", "200ms" };

static const struct soc_enum max98090_alcatk_enum =
	SOC_ENUM_SINGLE(M98090_REG_33_ALC_TIMING, M98090_ALCATK_SHIFT,
		ARRAY_SIZE(max98090_alcatk_text), max98090_alcatk_text);

static const char * const max98090_alcrls_text[] =	{
	"8s", "4s", "2s", "1s",
	"0.5s", "0.25s", "0.125s", "0.0625s" };

static const struct soc_enum max98090_alcrls_enum =
	SOC_ENUM_SINGLE(M98090_REG_33_ALC_TIMING, M98090_ALCRLS_SHIFT,
		ARRAY_SIZE(max98090_alcrls_text), max98090_alcrls_text);

>>>>>>> b6bb0aa3
static const char * const max98090_alccmp_text[] = {
	"1:1", "1:1.5", "1:2", "1:4", "1:INF" };

static const struct soc_enum max98090_alccmp_enum =
	SOC_ENUM_SINGLE(M98090_REG_34_ALC_CMPR, M98090_ALCCMP_SHIFT,
		ARRAY_SIZE(max98090_alccmp_text), max98090_alccmp_text);

static const char * const max98090_alcexp_text[] = { "1:1", "2:1", "3:1" };

static const struct soc_enum max98090_alcexp_enum =
	SOC_ENUM_SINGLE(M98090_REG_35_ALC_EXP, M98090_ALCEXP_SHIFT,
		ARRAY_SIZE(max98090_alcexp_text), max98090_alcexp_text);

static const struct soc_enum max98090_zdenn_enum =
	SOC_ENUM_SINGLE(M98090_REG_40_CFG_LVL, M98090_ZDENN_SHIFT,
		ARRAY_SIZE(max98090_enableddisabled_inv_text),
		max98090_enableddisabled_inv_text);

static const struct soc_enum max98090_vs2enn_enum =
	SOC_ENUM_SINGLE(M98090_REG_40_CFG_LVL, M98090_VS2ENN_SHIFT,
		ARRAY_SIZE(max98090_enableddisabled_inv_text),
		max98090_enableddisabled_inv_text);

static const struct soc_enum max98090_vsenn_enum =
	SOC_ENUM_SINGLE(M98090_REG_40_CFG_LVL, M98090_VSENN_SHIFT,
		ARRAY_SIZE(max98090_enableddisabled_inv_text),
		max98090_enableddisabled_inv_text);

static const struct snd_kcontrol_new max98090_snd_controls[] = {
	SOC_ENUM("MIC Bias Config", max98090_mbvsel_enum),
	SOC_SINGLE("MIC Bias VCM Bandgap", M98090_REG_42_BIAS_CNTL,
		M98090_VCM_MODE_SHIFT, M98090_VCM_MODE_NUM - 1, 0),
	SOC_ENUM("CLK Exact Integer Freq Config", max98090_freq_enum),

	SOC_SINGLE("CLK Use MI", M98090_REG_1C_CLOCK_MODE,
		M98090_CLK_USE_M1_SHIFT, M98090_CLK_USE_M1_NUM - 1, 0),
	SOC_SINGLE("CLK NI HI", M98090_REG_1D_CLOCK_DAI1_NI_HI,
		M98090_CLK_NI_HI_SHIFT, M98090_CLK_NI_HI_NUM - 1, 0),
	SOC_SINGLE("CLK NI LO", M98090_REG_1E_CLOCK_DAI2_NI_LO,
		M98090_CLK_NI_LO_SHIFT, M98090_CLK_NI_LO_NUM - 1, 0),
	SOC_SINGLE("CLK MI HI", M98090_REG_1F_CLOCK_DAI3_MI_HI,
		M98090_CLK_MI_HI_SHIFT, M98090_CLK_MI_HI_NUM - 1, 0),
	SOC_SINGLE("CLK MI LO", M98090_REG_20_CLOCK_DAI4_MI_LO,
		M98090_CLK_MI_LO_SHIFT, M98090_CLK_MI_LO_NUM - 1, 0),

	SOC_SINGLE("DAI Input Data Word Size",
		M98090_REG_22_DAI_INTERFACE_FORMAT,
		M98090_DAI_WS_SHIFT, M98090_DAI_WS_NUM - 1, 0),

	SOC_ENUM("DAI Frame Sync Pulse Width", max98090_fsw_enum),
	SOC_ENUM("DAI Bit Clock Config", max98090_bsel_enum),

	SOC_SINGLE("DAI TDM Mode", M98090_REG_23_DAI_TDM_CONTROL,
		M98090_DAI_TDM_SHIFT, M98090_DAI_TDM_NUM - 1, 0),
	SOC_SINGLE("DAI TDM Left Slot", M98090_REG_24_DAI_TDM_FORMAT,
		M98090_DAI_TDM_SLOTL_SHIFT, M98090_DAI_TDM_SLOTL_NUM - 1, 0),
	SOC_SINGLE("DAI TDM Right Slot", M98090_REG_24_DAI_TDM_FORMAT,
		M98090_DAI_TDM_SLOTR_SHIFT, M98090_DAI_TDM_SLOTR_NUM - 1, 0),
	SOC_SINGLE("DAI TDM Delay", M98090_REG_24_DAI_TDM_FORMAT,
		M98090_DAI_TDM_SLOTDLY_SHIFT,
		M98090_DAI_TDM_SLOTDLY_NUM - 1, 0),

	SOC_ENUM("DMIC MIC Clock Config", max98090_micclk_enum),
	SOC_SINGLE("DMIC MIC Comp Filter Config", M98090_REG_14_MIC_CFG2,
		M98090_DMIC_COMP_SHIFT, M98090_DMIC_COMP_NUM - 1, 0),
	SOC_ENUM("DMIC MIC Freq Range Config", max98090_dmicfreq_enum),

	SOC_ENUM_EXT("External MIC Mux", max98090_extmic_mux_enum,
		max98090_extmic_mux_get, max98090_extmic_mux_set),

	SOC_SINGLE_EXT_TLV("MIC1 Boost Volume",
		M98090_REG_10_LVL_MIC1, M98090_MIC_PA1EN_SHIFT,
		M98090_MIC_PA1EN_NUM - 1, 0, max98090_mic1pre_volume_get,
		max98090_mic1pre_volume_set, max98090_micboost_tlv),

	SOC_SINGLE_EXT_TLV("MIC2 Boost Volume",
		M98090_REG_11_LVL_MIC2, M98090_MIC_PA2EN_SHIFT,
		M98090_MIC_PA2EN_NUM - 1, 0, max98090_mic2pre_volume_get,
		max98090_mic2pre_volume_set, max98090_micboost_tlv),

	SOC_SINGLE_TLV("MIC1 Volume", M98090_REG_10_LVL_MIC1,
		M98090_MIC_PGAM1_SHIFT, M98090_MIC_PGAM1_NUM - 1, 1,
		max98090_mic_tlv),

	SOC_SINGLE_TLV("MIC2 Volume", M98090_REG_11_LVL_MIC2,
		M98090_MIC_PGAM2_SHIFT, M98090_MIC_PGAM2_NUM - 1, 1,
		max98090_mic_tlv),

	SOC_ENUM("LINEA Single Ended Reduction", max98090_mixg135_enum),
	SOC_ENUM("LINEB Single Ended Reduction", max98090_mixg246_enum),
<<<<<<< HEAD

	SOC_SINGLE_EXT_TLV("LINEA Volume", M98090_REG_0E_LVL_LINE,
		M98090_LINAPGA_SHIFT, M98090_LINAPGA_NUM - 1, 1,
		max98090_linea_get, max98090_linea_set, max98090_lin_tlv),

	SOC_SINGLE_EXT_TLV("LINEB Volume", M98090_REG_0E_LVL_LINE,
		M98090_LINBPGA_SHIFT, M98090_LINBPGA_NUM - 1, 1,
		max98090_lineb_get, max98090_lineb_set, max98090_lin_tlv),

=======

	SOC_SINGLE_EXT_TLV("LINEA Volume", M98090_REG_0E_LVL_LINE,
		M98090_LINAPGA_SHIFT, M98090_LINAPGA_NUM - 1, 1,
		max98090_linea_get, max98090_linea_set, max98090_lin_tlv),

	SOC_SINGLE_EXT_TLV("LINEB Volume", M98090_REG_0E_LVL_LINE,
		M98090_LINBPGA_SHIFT, M98090_LINBPGA_NUM - 1, 1,
		max98090_lineb_get, max98090_lineb_set, max98090_lin_tlv),

>>>>>>> b6bb0aa3
	SOC_SINGLE("LINEA Ext Resistor Gain Mode", M98090_REG_0F_CFG_LINE,
		M98090_EXTBUFA_SHIFT, M98090_EXTBUFA_NUM - 1, 0),
	SOC_SINGLE("LINEB Ext Resistor Gain Mode", M98090_REG_0F_CFG_LINE,
		M98090_EXTBUFB_SHIFT, M98090_EXTBUFB_NUM - 1, 0),

	SOC_SINGLE_TLV("ADCL Boost Volume", M98090_REG_17_LVL_ADC_L,
		M98090_ADC_AVLG_SHIFT, M98090_ADC_AVLG_NUM - 1, 0,
		max98090_adcboost_tlv),
	SOC_SINGLE_TLV("ADCR Boost Volume", M98090_REG_18_LVL_ADC_R,
		M98090_ADC_AVRG_SHIFT, M98090_ADC_AVLG_NUM - 1, 0,
		max98090_adcboost_tlv),

	SOC_SINGLE_TLV("ADCL Volume", M98090_REG_17_LVL_ADC_L,
		M98090_ADC_AVL_SHIFT, M98090_ADC_AVL_NUM - 1, 1,
		max98090_adc_tlv),
	SOC_SINGLE_TLV("ADCR Volume", M98090_REG_18_LVL_ADC_R,
		M98090_ADC_AVR_SHIFT, M98090_ADC_AVR_NUM - 1, 1,
		max98090_adc_tlv),

	SOC_ENUM("ADC Oversampling Rate", max98090_osr128_enum),
	SOC_SINGLE("ADC Quantizer Dither", M98090_REG_44_ADC_CFG,
		M98090_ADCDITHER_SHIFT, M98090_ADCDITHER_NUM - 1, 0),
	SOC_SINGLE("ADC High Performance Mode", M98090_REG_44_ADC_CFG,
		M98090_ADCHP_SHIFT, M98090_ADCHP_NUM - 1, 0),

	SOC_SINGLE("DAC Mono Mode", M98090_REG_25_DAI_IOCFG,
		M98090_DAI_DMONO_SHIFT, M98090_DAI_DMONO_NUM - 1, 0),
	SOC_ENUM("SDIN Mode", max98090_sdien_enum),
	SOC_ENUM("SDOUT Mode", max98090_sdoen_enum),
	SOC_ENUM("SDOUT Hi-Z Mode", max98090_hizoff_enum),
	SOC_ENUM("Filter Mode", max98090_filter_mode_enum),
	SOC_SINGLE("Record Path DC Blocking", M98090_REG_26_DAI_FILTERS,
		M98090_DAI_FLT_AHPF_SHIFT, M98090_DAI_FLT_AHPF_NUM - 1, 0),
	SOC_SINGLE("Playback Path DC Blocking", M98090_REG_26_DAI_FILTERS,
		M98090_DAI_FLT_DHPF_SHIFT, M98090_DAI_FLT_DHPF_NUM - 1, 0),
	SOC_SINGLE_TLV("Digital BQ Level Volume",
		M98090_REG_19_LVL_BIQUAD, M98090_AVBQ_SHIFT,
		M98090_AVBQ_NUM - 1, 1, max98090_dv_tlv),
	SOC_ENUM("Digital Sidetone Source", max98090_dsts_enum),
	SOC_SINGLE_EXT_TLV("Digital Sidetone Level Volume",
		M98090_REG_1A_LVL_SIDETONE, M98090_DVST_SHIFT,
		M98090_DVST_NUM - 1, 1, max98090_sidetone_volume_get,
		max98090_sidetone_volume_set, max98090_sidetone_tlv),
	SOC_SINGLE_TLV("Digital Gain Volume", M98090_REG_27_DAI_LVL,
		M98090_DAI_LVL_DVG_SHIFT, M98090_DAI_LVL_DVG_NUM - 1, 0,
		max98090_dvg_tlv),
	SOC_SINGLE_TLV("Digital Level Volume", M98090_REG_27_DAI_LVL,
		M98090_DAI_LVL_DV_SHIFT, M98090_DAI_LVL_DV_NUM - 1, 1,
		max98090_dv_tlv),
	SOC_SINGLE("Digital EQ 3 Band Enable", M98090_REG_41_DSP_EQ_EN,
		M98090_EQ3BANDEN_SHIFT, M98090_EQ3BANDEN_NUM - 1, 0),
	SOC_SINGLE("Digital EQ 5 Band Enable", M98090_REG_41_DSP_EQ_EN,
		M98090_EQ5BANDEN_SHIFT, M98090_EQ5BANDEN_NUM - 1, 0),
	SOC_SINGLE("Digital EQ 7 Band Enable", M98090_REG_41_DSP_EQ_EN,
		M98090_EQ7BANDEN_SHIFT, M98090_EQ7BANDEN_NUM - 1, 0),
	SOC_ENUM("Digital EQ Clipping Detection", max98090_eqclpn_enum),
	SOC_SINGLE_TLV("Digital EQ Level Volume",
		M98090_REG_28_DAI_LVL_EQ, M98090_DAI_LVL_DVEQ_SHIFT,
		M98090_DAI_LVL_DVEQ_NUM - 1, 1, max98090_dv_tlv),

	SOC_SINGLE("ALC Enable", M98090_REG_33_ALC_TIMING,
		M98090_ALCEN_SHIFT, M98090_ALCEN_NUM - 1, 0),
	SOC_ENUM("ALC Attack Time", max98090_alcatk_enum),
	SOC_ENUM("ALC Release Time", max98090_alcrls_enum),
	SOC_SINGLE_TLV("ALC Make Up Gain Volume",
		M98090_REG_36_LVL_ALC, M98090_ALCG_SHIFT,
		M98090_ALCG_NUM - 1, 0, max98090_alcmakeup_tlv),
	SOC_ENUM("ALC Compression Ratio", max98090_alccmp_enum),
	SOC_ENUM("ALC Expansion Ratio", max98090_alcexp_enum),
	SOC_SINGLE_TLV("ALC Compression Threshold Volume",
		M98090_REG_34_ALC_CMPR, M98090_ALCTHC_SHIFT,
		M98090_ALCTHC_NUM - 1, 1, max98090_alccomp_tlv),
	SOC_SINGLE_TLV("ALC Expansion Threshold Volume",
		M98090_REG_35_ALC_EXP, M98090_ALCTHE_SHIFT,
		M98090_ALCTHE_NUM - 1, 1, max98090_alcexp_tlv),

	SOC_SINGLE("DAC HP Playback Performance Mode", M98090_REG_43_DAC_CFG,
		M98090_DAC_PERFMODE_SHIFT, M98090_DAC_PERFMODE_NUM - 1, 0),
	SOC_SINGLE("DAC High Performance Mode", M98090_REG_43_DAC_CFG,
		M98090_DACHP_SHIFT, M98090_DACHP_NUM - 1, 0),

	SOC_SINGLE_TLV("Headphone Left Mixer Gain Volume",
		M98090_REG_2B_MIX_HP_CNTL, M98090_MIXHPLG_SHIFT,
		M98090_MIXHPLG_NUM - 1, 1, max98090_mixout_tlv),
	SOC_SINGLE_TLV("Headphone Right Mixer Gain Volume",
		M98090_REG_2B_MIX_HP_CNTL, M98090_MIXHPRG_SHIFT,
		M98090_MIXHPRG_NUM - 1, 1, max98090_mixout_tlv),

	SOC_SINGLE_TLV("Speaker Left Mixer Gain Volume",
		M98090_REG_30_MIX_SPK_CNTL, M98090_MIXSPLG_SHIFT,
		M98090_MIXSPLG_NUM - 1, 1, max98090_mixout_tlv),
	SOC_SINGLE_TLV("Speaker Right Mixer Gain Volume",
		M98090_REG_30_MIX_SPK_CNTL, M98090_MIXSPRG_SHIFT,
		M98090_MIXSPRG_NUM - 1, 1, max98090_mixout_tlv),

	SOC_SINGLE_TLV("Receiver Left Mixer Gain Volume",
		M98090_REG_38_MIX_RCV_CTRL_LEFT, M98090_MIXRCVLG_SHIFT,
		M98090_MIXRCVLG_NUM - 1, 1, max98090_mixout_tlv),
	SOC_SINGLE_TLV("Receiver Right Mixer Gain Volume",
		M98090_REG_3B_MIX_RCV_CNTL_RIGHT, M98090_MIXRCVRG_SHIFT,
		M98090_MIXRCVRG_NUM - 1, 1, max98090_mixout_tlv),

	SOC_SINGLE_TLV("Headphone Left Volume", M98090_REG_2C_LVL_HP_LEFT,
		M98090_HPVOLL_SHIFT, M98090_HPVOLL_NUM - 1, 0,
		max98090_hp_tlv),
	SOC_SINGLE_TLV("Headphone Right Volume", M98090_REG_2D_LVL_HP_RIGHT,
		M98090_HPVOLR_SHIFT, M98090_HPVOLR_NUM - 1, 0,
		max98090_hp_tlv),

	SOC_SINGLE_EXT_TLV("Speaker Left Volume",
		M98090_REG_31_LVL_SPK_LEFT, M98090_SPVOLL_SHIFT,
		M98090_SPVOLL_NUM - 1, 1, max98090_spkl_get,
		max98090_spkl_set, max98090_spk_tlv),
	SOC_SINGLE_EXT_TLV("Speaker Right Volume",
		M98090_REG_32_LVL_SPK_RIGHT, M98090_SPVOLR_SHIFT,
		M98090_SPVOLR_NUM - 1, 1, max98090_spkr_get,
		max98090_spkr_set, max98090_spk_tlv),

	SOC_SINGLE_TLV("Receiver Left Volume", M98090_REG_39_LVL_RCV_LEFT,
		M98090_RCVLVOL_SHIFT, M98090_RCVLVOL_NUM - 1, 0,
		max98090_rcv_lout_tlv),
	SOC_SINGLE_TLV("Receiver Right Volume", M98090_REG_3C_LVL_RCV_RIGHT,
		M98090_RCVRVOL_SHIFT, M98090_RCVRVOL_NUM - 1, 0,
		max98090_rcv_lout_tlv),

	SOC_SINGLE("Headphone Left Switch", M98090_REG_2C_LVL_HP_LEFT,
		M98090_HPLM_SHIFT, 1, 1),
	SOC_SINGLE("Headphone Right Switch", M98090_REG_2D_LVL_HP_RIGHT,
		M98090_HPRM_SHIFT, 1, 1),

	SOC_SINGLE("Speaker Left Switch", M98090_REG_31_LVL_SPK_LEFT,
		M98090_SPLM_SHIFT, 1, 1),
	SOC_SINGLE("Speaker Right Switch", M98090_REG_32_LVL_SPK_RIGHT,
		M98090_SPRM_SHIFT, 1, 1),

	SOC_SINGLE("Receiver Left Switch", M98090_REG_39_LVL_RCV_LEFT,
		M98090_RCVLM_SHIFT, 1, 1),
	SOC_SINGLE("Receiver Right Switch", M98090_REG_3C_LVL_RCV_RIGHT,
		M98090_RCVRM_SHIFT, 1, 1),

	SOC_ENUM("Zero-Crossing Detection", max98090_zdenn_enum),
	SOC_ENUM("Enhanced Volume Smoothing", max98090_vs2enn_enum),
	SOC_ENUM("Volume Adjustment Smoothing", max98090_vsenn_enum),

	SOC_SINGLE("Quick Setup System Clock", M98090_REG_04_QCFG_SYS_CLK,
		M98090_CLK_ALL_SHIFT, M98090_CLK_ALL_NUM - 1, 0),
	SOC_SINGLE("Quick Setup Sample Rate", M98090_REG_05_QCFG_RATE,
		M98090_SR_ALL_SHIFT, M98090_SR_ALL_NUM - 1, 0),
	SOC_SINGLE("Quick Setup DAI Interface", M98090_REG_06_QCFG_DAI,
		M98090_DAI_ALL_SHIFT, M98090_DAI_ALL_NUM - 1, 0),
	SOC_SINGLE("Quick Setup DAC Path", M98090_REG_07_QCFG_DAC,
		M98090_DIG2_ALL_SHIFT, M98090_DIG2_ALL_NUM - 1, 0),
	SOC_SINGLE("Quick Setup MIC/Direct ADC", M98090_REG_08_QCFG_MIC_PATH,
		M98090_MIC_ALL_SHIFT, M98090_MIC_ALL_NUM - 1, 0),
	SOC_SINGLE("Quick Setup Line ADC", M98090_REG_09_QCFG_LINE_PATH,
		M98090_LINE_ALL_SHIFT, M98090_LINE_ALL_NUM - 1, 0),
	SOC_SINGLE("Quick Setup Analog MIC Loop",
		M98090_REG_0A_QCFG_MIC_LOOP, M98090_AMIC_ALL_SHIFT,
		M98090_AMIC_ALL_NUM - 1, 0),
	SOC_SINGLE("Quick Setup Analog Line Loop",
		M98090_REG_0B_QCFG_LINE_LOOP, M98090_ALIN_ALL_SHIFT,
		M98090_ALIN_ALL_NUM - 1, 0),

	SOC_SINGLE("Biquad Switch", M98090_REG_41_DSP_EQ_EN,
		M98090_ADCBQEN_SHIFT, M98090_ADCBQEN_NUM - 1, 0),
};

static const struct snd_kcontrol_new max98091_snd_controls[] = {
	SOC_SINGLE("DAI TDM ADCL Slot", M98090_REG_C1_RECORD_TDM_SLOT,
		M98090_DAI_TDM_SLOTADCL_SHIFT,
		M98090_DAI_TDM_SLOTADCL_NUM - 1, 0),
	SOC_SINGLE("DAI TDM ADCR Slot", M98090_REG_C1_RECORD_TDM_SLOT,
		M98090_DAI_TDM_SLOTADCR_SHIFT,
		M98090_DAI_TDM_SLOTADCR_NUM - 1, 0),
	SOC_SINGLE("DAI TDM MIC3 Slot", M98090_REG_C1_RECORD_TDM_SLOT,
		M98090_DAI_TDM_SLOTDMIC3_SHIFT,
		M98090_DAI_TDM_SLOTDMIC3_NUM - 1, 0),
	SOC_SINGLE("DAI TDM MIC4 Slot", M98090_REG_C1_RECORD_TDM_SLOT,
		M98090_DAI_TDM_SLOTDMIC4_SHIFT,
		M98090_DAI_TDM_SLOTDMIC4_NUM - 1, 0),

	SOC_ENUM("DMIC34 MIC Clock Config", max98090_dmic34clk_enum),
	SOC_SINGLE("DMIC34 Zeropad", M98090_REG_C2_SAMPLE_RATE,
		M98090_DMIC34_ZEROPAD_SHIFT,
		M98090_DMIC34_ZEROPAD_NUM - 1, 0),

	SOC_ENUM("Filter DMIC34 Mode", max98090_filter_dmic34mode_enum),
	SOC_SINGLE("DMIC34 DC Blocking", M98090_REG_26_DAI_FILTERS,
		M98090_DAI_FLT_DMIC34HPF_SHIFT,
		M98090_DAI_FLT_DMIC34HPF_NUM - 1, 0),

	SOC_SINGLE_TLV("DMIC3 Boost Volume", M98090_REG_BE_DMIC3_VOLUME,
		M98090_DMIC_AV3G_SHIFT, M98090_DMIC_AV3G_NUM - 1, 0,
		max98090_adcboost_tlv),
	SOC_SINGLE_TLV("DMIC4 Boost Volume", M98090_REG_BF_DMIC4_VOLUME,
		M98090_DMIC_AV4G_SHIFT, M98090_DMIC_AV4G_NUM - 1, 0,
		max98090_adcboost_tlv),

	SOC_SINGLE_TLV("DMIC3 Volume", M98090_REG_BE_DMIC3_VOLUME,
		M98090_DMIC_AV3_SHIFT, M98090_DMIC_AV3_NUM - 1, 1,
		max98090_adc_tlv),
	SOC_SINGLE_TLV("DMIC4 Volume", M98090_REG_BF_DMIC4_VOLUME,
		M98090_DMIC_AV4_SHIFT, M98090_DMIC_AV4_NUM - 1, 1,
		max98090_adc_tlv),

	SOC_SINGLE("DMIC34 Biquad Switch", M98090_REG_41_DSP_EQ_EN,
		M98090_DMIC34BQEN_SHIFT, M98090_DMIC34BQEN_NUM - 1, 0),

	SOC_SINGLE_TLV("DMIC34 BQ PreAttenuation Level Volume",
		M98090_REG_C0_DMIC34_BQ_PREATTEN, M98090_AV34BQ_SHIFT,
		M98090_AV34BQ_NUM - 1, 1, max98090_dv_tlv),

	SOC_SINGLE("Rev ID", M98090_REG_FF_REV_ID,
		M98090_REVID_SHIFT, M98090_REVID_NUM - 1, 0),
};

static int max98090_mic1_mux_event(struct snd_soc_dapm_widget *w,
				 struct snd_kcontrol *kcontrol, int event)
{
	struct snd_soc_codec *codec = w->codec;
	struct max98090_priv *max98090 = snd_soc_codec_get_drvdata(codec);

	unsigned int val = snd_soc_read(codec, M98090_REG_0F_CFG_LINE);

	val = (val & M98090_EXTMIC_MASK) >> M98090_EXTMIC_SHIFT;

	if ((val == (M98090_EXTMIC_MIC1 >> M98090_EXTMIC_SHIFT)) ||
		(val == (M98090_EXTMIC_MIC2 >> M98090_EXTMIC_SHIFT))) {
		max98090->extmic_mux = val - 1; /* Update for volatile */
	}

	switch (event) {
	case SND_SOC_DAPM_POST_PMU:
		/* If turning on, set to selected channel */
		max98090->extmic_mux = 0;
		val = max98090->extmic_mux + 1;
		break;
	case SND_SOC_DAPM_POST_PMD:
		/* If turning off, turn off */
		val = M98090_EXTMIC_NONE >> M98090_EXTMIC_SHIFT;
		break;
	default:
		return -EINVAL;
	}

	snd_soc_update_bits(codec, M98090_REG_0F_CFG_LINE, M98090_EXTMIC_MASK,
		val << M98090_EXTMIC_SHIFT);

	return 0;
}

static int max98090_mic2_mux_event(struct snd_soc_dapm_widget *w,
				 struct snd_kcontrol *kcontrol, int event)
{
	struct snd_soc_codec *codec = w->codec;
	struct max98090_priv *max98090 = snd_soc_codec_get_drvdata(codec);
<<<<<<< HEAD

	unsigned int val = snd_soc_read(codec, M98090_REG_0F_CFG_LINE);

	val = (val & M98090_EXTMIC_MASK) >> M98090_EXTMIC_SHIFT;

	if ((val == (M98090_EXTMIC_MIC1 >> M98090_EXTMIC_SHIFT)) ||
		(val == (M98090_EXTMIC_MIC2 >> M98090_EXTMIC_SHIFT))) {
		max98090->extmic_mux = val - 1; /* Update for volatile */
	}

	switch (event) {
	case SND_SOC_DAPM_POST_PMU:
		/* If turning on, set to selected channel */
		max98090->extmic_mux = 1;
		val = max98090->extmic_mux + 1;
		break;
	case SND_SOC_DAPM_POST_PMD:
		/* If turning off, turn off */
		val = M98090_EXTMIC_NONE >> M98090_EXTMIC_SHIFT;
		break;
	default:
		return -EINVAL;
	}

	snd_soc_update_bits(codec, M98090_REG_0F_CFG_LINE, M98090_EXTMIC_MASK,
		val << M98090_EXTMIC_SHIFT);

	return 0;
}

static int max98090_micinput_event(struct snd_soc_dapm_widget *w,
				 struct snd_kcontrol *kcontrol, int event)
{
	struct snd_soc_codec *codec = w->codec;
	struct max98090_priv *max98090 = snd_soc_codec_get_drvdata(codec);

	unsigned int val = snd_soc_read(codec, w->reg);

	if (w->reg == M98090_REG_10_LVL_MIC1)
		val = (val & M98090_MIC_PA1EN_MASK) >> M98090_MIC_PA1EN_SHIFT;
	else
		val = (val & M98090_MIC_PA2EN_MASK) >> M98090_MIC_PA2EN_SHIFT;


	if (val >= 1) {
		if (w->reg == M98090_REG_10_LVL_MIC1)
			max98090->mic1pre = val - 1; /* Update for volatile */
		else
			max98090->mic2pre = val - 1; /* Update for volatile */
	}

	switch (event) {
	case SND_SOC_DAPM_POST_PMU:
		/* If turning on, set to most recently selected volume */
		if (w->reg == M98090_REG_10_LVL_MIC1)
			val = max98090->mic1pre + 1;
		else
			val = max98090->mic2pre + 1;
		break;
	case SND_SOC_DAPM_POST_PMD:
		/* If turning off, turn off */
		val = 0;
		break;
	default:
		return -EINVAL;
	}

	if (w->reg == M98090_REG_10_LVL_MIC1)
		snd_soc_update_bits(codec, w->reg, M98090_MIC_PA1EN_MASK,
			val << M98090_MIC_PA1EN_SHIFT);
	else
		snd_soc_update_bits(codec, w->reg, M98090_MIC_PA2EN_MASK,
			val << M98090_MIC_PA2EN_SHIFT);

	return 0;
}

static int max98090_sidetone_event(struct snd_soc_dapm_widget *w,
				 struct snd_kcontrol *kcontrol, int event)
{
	struct snd_soc_codec *codec = w->codec;
	struct max98090_priv *max98090 = snd_soc_codec_get_drvdata(codec);

	switch (event) {
	case SND_SOC_DAPM_POST_PMU:
		snd_soc_update_bits(codec, w->reg, M98090_DVST_MASK,
			(1 + max98090->sidetone) << M98090_DVST_SHIFT);
		break;
	case SND_SOC_DAPM_POST_PMD:
		snd_soc_update_bits(codec, w->reg, M98090_DVST_MASK, 0);
		break;
	default:
		return -EINVAL;
	}

	return 0;
}

static const char * const mic1_mux_text[] = { "IN12", "IN56" };

=======

	unsigned int val = snd_soc_read(codec, M98090_REG_0F_CFG_LINE);

	val = (val & M98090_EXTMIC_MASK) >> M98090_EXTMIC_SHIFT;

	if ((val == (M98090_EXTMIC_MIC1 >> M98090_EXTMIC_SHIFT)) ||
		(val == (M98090_EXTMIC_MIC2 >> M98090_EXTMIC_SHIFT))) {
		max98090->extmic_mux = val - 1; /* Update for volatile */
	}

	switch (event) {
	case SND_SOC_DAPM_POST_PMU:
		/* If turning on, set to selected channel */
		max98090->extmic_mux = 1;
		val = max98090->extmic_mux + 1;
		break;
	case SND_SOC_DAPM_POST_PMD:
		/* If turning off, turn off */
		val = M98090_EXTMIC_NONE >> M98090_EXTMIC_SHIFT;
		break;
	default:
		return -EINVAL;
	}

	snd_soc_update_bits(codec, M98090_REG_0F_CFG_LINE, M98090_EXTMIC_MASK,
		val << M98090_EXTMIC_SHIFT);

	return 0;
}

static int max98090_micinput_event(struct snd_soc_dapm_widget *w,
				 struct snd_kcontrol *kcontrol, int event)
{
	struct snd_soc_codec *codec = w->codec;
	struct max98090_priv *max98090 = snd_soc_codec_get_drvdata(codec);

	unsigned int val = snd_soc_read(codec, w->reg);

	if (w->reg == M98090_REG_10_LVL_MIC1)
		val = (val & M98090_MIC_PA1EN_MASK) >> M98090_MIC_PA1EN_SHIFT;
	else
		val = (val & M98090_MIC_PA2EN_MASK) >> M98090_MIC_PA2EN_SHIFT;


	if (val >= 1) {
		if (w->reg == M98090_REG_10_LVL_MIC1)
			max98090->mic1pre = val - 1; /* Update for volatile */
		else
			max98090->mic2pre = val - 1; /* Update for volatile */
	}

	switch (event) {
	case SND_SOC_DAPM_POST_PMU:
		/* If turning on, set to most recently selected volume */
		if (w->reg == M98090_REG_10_LVL_MIC1)
			val = max98090->mic1pre + 1;
		else
			val = max98090->mic2pre + 1;
		break;
	case SND_SOC_DAPM_POST_PMD:
		/* If turning off, turn off */
		val = 0;
		break;
	default:
		return -EINVAL;
	}

	if (w->reg == M98090_REG_10_LVL_MIC1)
		snd_soc_update_bits(codec, w->reg, M98090_MIC_PA1EN_MASK,
			val << M98090_MIC_PA1EN_SHIFT);
	else
		snd_soc_update_bits(codec, w->reg, M98090_MIC_PA2EN_MASK,
			val << M98090_MIC_PA2EN_SHIFT);

	return 0;
}

static int max98090_sidetone_event(struct snd_soc_dapm_widget *w,
				 struct snd_kcontrol *kcontrol, int event)
{
	struct snd_soc_codec *codec = w->codec;
	struct max98090_priv *max98090 = snd_soc_codec_get_drvdata(codec);

	switch (event) {
	case SND_SOC_DAPM_POST_PMU:
		snd_soc_update_bits(codec, w->reg, M98090_DVST_MASK,
			(1 + max98090->sidetone) << M98090_DVST_SHIFT);
		break;
	case SND_SOC_DAPM_POST_PMD:
		snd_soc_update_bits(codec, w->reg, M98090_DVST_MASK, 0);
		break;
	default:
		return -EINVAL;
	}

	return 0;
}

static const char * const mic1_mux_text[] = { "IN12", "IN56" };

>>>>>>> b6bb0aa3
static const struct soc_enum mic1_mux_enum =
	SOC_ENUM_SINGLE(M98090_REG_0F_CFG_LINE, M98090_EXTMIC1_SHIFT,
		ARRAY_SIZE(mic1_mux_text), mic1_mux_text);

static const struct snd_kcontrol_new max98090_mic1_mux =
	SOC_DAPM_ENUM("MIC1 Mux", mic1_mux_enum);

static const char * const mic2_mux_text[] = { "IN34", "IN56" };

static const struct soc_enum mic2_mux_enum =
	SOC_ENUM_SINGLE(M98090_REG_0F_CFG_LINE, M98090_EXTMIC2_SHIFT,
		ARRAY_SIZE(mic2_mux_text), mic2_mux_text);

static const struct snd_kcontrol_new max98090_mic2_mux =
	SOC_DAPM_ENUM("MIC2 Mux", mic2_mux_enum);

static const char * const max98090_micpre_text[] = { "Off", "On" };

static const struct soc_enum max98090_mic1pre_enum =
	SOC_ENUM_SINGLE(M98090_REG_10_LVL_MIC1, M98090_MIC_PA1EN_SHIFT,
		ARRAY_SIZE(max98090_micpre_text), max98090_micpre_text);

static const struct soc_enum max98090_mic2pre_enum =
	SOC_ENUM_SINGLE(M98090_REG_11_LVL_MIC2, M98090_MIC_PA2EN_SHIFT,
		ARRAY_SIZE(max98090_micpre_text), max98090_micpre_text);

static const char * const max98090_extmic_text[] = { "Off", "On" };

static const struct soc_enum max98090_extmic_enum =
	SOC_ENUM_SINGLE(M98090_REG_0F_CFG_LINE, M98090_EXTMIC_SHIFT,
		ARRAY_SIZE(max98090_extmic_text), max98090_extmic_text);

static const struct snd_kcontrol_new max98090_extmic =
	SOC_DAPM_ENUM("External MIC", max98090_extmic_enum);

/* LINEA mixer switch */
static const struct snd_kcontrol_new max98090_linea_mixer_controls[] = {
	SOC_DAPM_SINGLE("IN1 Switch", M98090_REG_0D_CFG_INPUT,
		M98090_IN1SEEN_SHIFT, 1, 0),
	SOC_DAPM_SINGLE("IN3 Switch", M98090_REG_0D_CFG_INPUT,
		M98090_IN3SEEN_SHIFT, 1, 0),
	SOC_DAPM_SINGLE("IN5 Switch", M98090_REG_0D_CFG_INPUT,
		M98090_IN5SEEN_SHIFT, 1, 0),
	SOC_DAPM_SINGLE("IN34 Switch", M98090_REG_0D_CFG_INPUT,
		M98090_IN34DIFF_SHIFT, 1, 0),
};

/* LINEB mixer switch */
static const struct snd_kcontrol_new max98090_lineb_mixer_controls[] = {
	SOC_DAPM_SINGLE("IN2 Switch", M98090_REG_0D_CFG_INPUT,
		M98090_IN2SEEN_SHIFT, 1, 0),
	SOC_DAPM_SINGLE("IN4 Switch", M98090_REG_0D_CFG_INPUT,
		M98090_IN4SEEN_SHIFT, 1, 0),
	SOC_DAPM_SINGLE("IN6 Switch", M98090_REG_0D_CFG_INPUT,
		M98090_IN6SEEN_SHIFT, 1, 0),
	SOC_DAPM_SINGLE("IN56 Switch", M98090_REG_0D_CFG_INPUT,
		M98090_IN56DIFF_SHIFT, 1, 0),
};

/* Left ADC mixer switch */
static const struct snd_kcontrol_new max98090_left_adc_mixer_controls[] = {
	SOC_DAPM_SINGLE("IN12 Switch", M98090_REG_15_MIX_ADC_L,
		M98090_MIXADL_IN12DIFF_SHIFT, 1, 0),
	SOC_DAPM_SINGLE("IN34 Switch", M98090_REG_15_MIX_ADC_L,
		M98090_MIXADL_IN34DIFF_SHIFT, 1, 0),
	SOC_DAPM_SINGLE("IN56 Switch", M98090_REG_15_MIX_ADC_L,
		M98090_MIXADL_IN65DIFF_SHIFT, 1, 0),
	SOC_DAPM_SINGLE("LINEA Switch", M98090_REG_15_MIX_ADC_L,
		M98090_MIXADL_LINEA_SHIFT, 1, 0),
	SOC_DAPM_SINGLE("LINEB Switch", M98090_REG_15_MIX_ADC_L,
		M98090_MIXADL_LINEB_SHIFT, 1, 0),
	SOC_DAPM_SINGLE("MIC1 Switch", M98090_REG_15_MIX_ADC_L,
		M98090_MIXADL_MIC1_SHIFT, 1, 0),
	SOC_DAPM_SINGLE("MIC2 Switch", M98090_REG_15_MIX_ADC_L,
		M98090_MIXADL_MIC2_SHIFT, 1, 0),
};

/* Right ADC mixer switch */
static const struct snd_kcontrol_new max98090_right_adc_mixer_controls[] = {
	SOC_DAPM_SINGLE("IN12 Switch", M98090_REG_16_MIX_ADC_R,
		M98090_MIXADR_IN12DIFF_SHIFT, 1, 0),
	SOC_DAPM_SINGLE("IN34 Switch", M98090_REG_16_MIX_ADC_R,
		M98090_MIXADR_IN34DIFF_SHIFT, 1, 0),
	SOC_DAPM_SINGLE("IN56 Switch", M98090_REG_16_MIX_ADC_R,
		M98090_MIXADR_IN65DIFF_SHIFT, 1, 0),
	SOC_DAPM_SINGLE("LINEA Switch", M98090_REG_16_MIX_ADC_R,
		M98090_MIXADR_LINEA_SHIFT, 1, 0),
	SOC_DAPM_SINGLE("LINEB Switch", M98090_REG_16_MIX_ADC_R,
		M98090_MIXADR_LINEB_SHIFT, 1, 0),
	SOC_DAPM_SINGLE("MIC1 Switch", M98090_REG_16_MIX_ADC_R,
		M98090_MIXADR_MIC1_SHIFT, 1, 0),
	SOC_DAPM_SINGLE("MIC2 Switch", M98090_REG_16_MIX_ADC_R,
		M98090_MIXADR_MIC2_SHIFT, 1, 0),
};

static const char * const lten_mux_text[] = { "Normal", "Loopthrough" };

static const struct soc_enum ltenl_mux_enum =
	SOC_ENUM_SINGLE(M98090_REG_25_DAI_IOCFG, M98090_DAI_LTEN_SHIFT,
		ARRAY_SIZE(lten_mux_text), lten_mux_text);

static const struct soc_enum ltenr_mux_enum =
	SOC_ENUM_SINGLE(M98090_REG_25_DAI_IOCFG, M98090_DAI_LTEN_SHIFT,
		ARRAY_SIZE(lten_mux_text), lten_mux_text);

static const struct snd_kcontrol_new max98090_ltenl_mux =
	SOC_DAPM_ENUM("LTENL Mux", ltenl_mux_enum);

static const struct snd_kcontrol_new max98090_ltenr_mux =
	SOC_DAPM_ENUM("LTENR Mux", ltenr_mux_enum);

static const char * const lben_mux_text[] = { "Normal", "Loopback" };

static const struct soc_enum lbenl_mux_enum =
	SOC_ENUM_SINGLE(M98090_REG_25_DAI_IOCFG, M98090_DAI_LBEN_SHIFT,
		ARRAY_SIZE(lben_mux_text), lben_mux_text);

static const struct soc_enum lbenr_mux_enum =
	SOC_ENUM_SINGLE(M98090_REG_25_DAI_IOCFG, M98090_DAI_LBEN_SHIFT,
		ARRAY_SIZE(lben_mux_text), lben_mux_text);

static const struct snd_kcontrol_new max98090_lbenl_mux =
	SOC_DAPM_ENUM("LBENL Mux", lbenl_mux_enum);

static const struct snd_kcontrol_new max98090_lbenr_mux =
	SOC_DAPM_ENUM("LBENR Mux", lbenr_mux_enum);

/* Left speaker mixer switch */
static const struct
	snd_kcontrol_new max98090_left_speaker_mixer_controls[] = {
	SOC_DAPM_SINGLE("Left DAC Switch", M98090_REG_2E_MIX_SPK_LEFT,
		M98090_MIXSPL_DACL_SHIFT, 1, 0),
	SOC_DAPM_SINGLE("Right DAC Switch", M98090_REG_2E_MIX_SPK_LEFT,
		M98090_MIXSPL_DACR_SHIFT, 1, 0),
	SOC_DAPM_SINGLE("LINEA Switch", M98090_REG_2E_MIX_SPK_LEFT,
		M98090_MIXSPL_LINEA_SHIFT, 1, 0),
	SOC_DAPM_SINGLE("LINEB Switch", M98090_REG_2E_MIX_SPK_LEFT,
		M98090_MIXSPL_LINEB_SHIFT, 1, 0),
	SOC_DAPM_SINGLE("MIC1 Switch", M98090_REG_2E_MIX_SPK_LEFT,
		M98090_MIXSPL_MIC1_SHIFT, 1, 0),
	SOC_DAPM_SINGLE("MIC2 Switch", M98090_REG_2E_MIX_SPK_LEFT,
		M98090_MIXSPL_MIC2_SHIFT, 1, 0),
};

/* Right speaker mixer switch */
static const struct
	snd_kcontrol_new max98090_right_speaker_mixer_controls[] = {
	SOC_DAPM_SINGLE("Left DAC Switch", M98090_REG_2F_MIX_SPK_RIGHT,
		M98090_MIXSPR_DACL_SHIFT, 1, 0),
	SOC_DAPM_SINGLE("Right DAC Switch", M98090_REG_2F_MIX_SPK_RIGHT,
		M98090_MIXSPR_DACR_SHIFT, 1, 0),
	SOC_DAPM_SINGLE("LINEA Switch", M98090_REG_2F_MIX_SPK_RIGHT,
		M98090_MIXSPR_LINEA_SHIFT, 1, 0),
	SOC_DAPM_SINGLE("LINEB Switch", M98090_REG_2F_MIX_SPK_RIGHT,
		M98090_MIXSPR_LINEB_SHIFT, 1, 0),
	SOC_DAPM_SINGLE("MIC1 Switch", M98090_REG_2F_MIX_SPK_RIGHT,
		M98090_MIXSPR_MIC1_SHIFT, 1, 0),
	SOC_DAPM_SINGLE("MIC2 Switch", M98090_REG_2F_MIX_SPK_RIGHT,
		M98090_MIXSPR_MIC2_SHIFT, 1, 0),
};

/* Left headphone mixer switch */
static const struct snd_kcontrol_new max98090_left_hp_mixer_controls[] = {
	SOC_DAPM_SINGLE("Left DAC Switch", M98090_REG_29_MIX_HP_LEFT,
		M98090_MIXHPL_DACL_SHIFT, 1, 0),
	SOC_DAPM_SINGLE("Right DAC Switch", M98090_REG_29_MIX_HP_LEFT,
		M98090_MIXHPL_DACR_SHIFT, 1, 0),
	SOC_DAPM_SINGLE("LINEA Switch", M98090_REG_29_MIX_HP_LEFT,
		M98090_MIXHPL_LINEA_SHIFT, 1, 0),
	SOC_DAPM_SINGLE("LINEB Switch", M98090_REG_29_MIX_HP_LEFT,
		M98090_MIXHPL_LINEB_SHIFT, 1, 0),
	SOC_DAPM_SINGLE("MIC1 Switch", M98090_REG_29_MIX_HP_LEFT,
		M98090_MIXHPL_MIC1_SHIFT, 1, 0),
	SOC_DAPM_SINGLE("MIC2 Switch", M98090_REG_29_MIX_HP_LEFT,
		M98090_MIXHPL_MIC2_SHIFT, 1, 0),
};

/* Right headphone mixer switch */
static const struct snd_kcontrol_new max98090_right_hp_mixer_controls[] = {
	SOC_DAPM_SINGLE("Left DAC Switch", M98090_REG_2A_MIX_HP_RIGHT,
		M98090_MIXHPR_DACL_SHIFT, 1, 0),
	SOC_DAPM_SINGLE("Right DAC Switch", M98090_REG_2A_MIX_HP_RIGHT,
		M98090_MIXHPR_DACR_SHIFT, 1, 0),
	SOC_DAPM_SINGLE("LINEA Switch", M98090_REG_2A_MIX_HP_RIGHT,
		M98090_MIXHPR_LINEA_SHIFT, 1, 0),
	SOC_DAPM_SINGLE("LINEB Switch", M98090_REG_2A_MIX_HP_RIGHT,
		M98090_MIXHPR_LINEB_SHIFT, 1, 0),
	SOC_DAPM_SINGLE("MIC1 Switch", M98090_REG_2A_MIX_HP_RIGHT,
		M98090_MIXHPR_MIC1_SHIFT, 1, 0),
	SOC_DAPM_SINGLE("MIC2 Switch", M98090_REG_2A_MIX_HP_RIGHT,
		M98090_MIXHPR_MIC2_SHIFT, 1, 0),
};

/* Left receiver mixer switch */
static const struct snd_kcontrol_new max98090_left_rcv_mixer_controls[] = {
	SOC_DAPM_SINGLE("Left DAC Switch", M98090_REG_37_MIX_RCV_LEFT,
		M98090_MIXRCVL_DACL_SHIFT, 1, 0),
	SOC_DAPM_SINGLE("Right DAC Switch", M98090_REG_37_MIX_RCV_LEFT,
		M98090_MIXRCVL_DACR_SHIFT, 1, 0),
	SOC_DAPM_SINGLE("LINEA Switch", M98090_REG_37_MIX_RCV_LEFT,
		M98090_MIXRCVL_LINEA_SHIFT, 1, 0),
	SOC_DAPM_SINGLE("LINEB Switch", M98090_REG_37_MIX_RCV_LEFT,
		M98090_MIXRCVL_LINEB_SHIFT, 1, 0),
	SOC_DAPM_SINGLE("MIC1 Switch", M98090_REG_37_MIX_RCV_LEFT,
		M98090_MIXRCVL_MIC1_SHIFT, 1, 0),
	SOC_DAPM_SINGLE("MIC2 Switch", M98090_REG_37_MIX_RCV_LEFT,
		M98090_MIXRCVL_MIC2_SHIFT, 1, 0),
};

/* Right receiver mixer switch */
static const struct snd_kcontrol_new max98090_right_rcv_mixer_controls[] = {
	SOC_DAPM_SINGLE("Left DAC Switch", M98090_REG_3A_MIX_RCV_RIGHT,
		M98090_MIXRCVR_DACL_SHIFT, 1, 0),
	SOC_DAPM_SINGLE("Right DAC Switch", M98090_REG_3A_MIX_RCV_RIGHT,
		M98090_MIXRCVR_DACR_SHIFT, 1, 0),
	SOC_DAPM_SINGLE("LINEA Switch", M98090_REG_3A_MIX_RCV_RIGHT,
		M98090_MIXRCVR_LINEA_SHIFT, 1, 0),
	SOC_DAPM_SINGLE("LINEB Switch", M98090_REG_3A_MIX_RCV_RIGHT,
		M98090_MIXRCVR_LINEB_SHIFT, 1, 0),
	SOC_DAPM_SINGLE("MIC1 Switch", M98090_REG_3A_MIX_RCV_RIGHT,
		M98090_MIXRCVR_MIC1_SHIFT, 1, 0),
	SOC_DAPM_SINGLE("MIC2 Switch", M98090_REG_3A_MIX_RCV_RIGHT,
		M98090_MIXRCVR_MIC2_SHIFT, 1, 0),
};

static const char * const linmod_mux_text[] = {
	"Left Only", "Left and Right" };

static const struct soc_enum linmod_mux_enum =
	SOC_ENUM_SINGLE(M98090_REG_3A_MIX_RCV_RIGHT, M98090_LINMOD_SHIFT,
		ARRAY_SIZE(linmod_mux_text), linmod_mux_text);

static const struct snd_kcontrol_new max98090_linmod_mux =
	SOC_DAPM_ENUM("LINMOD Mux", linmod_mux_enum);

static const char * const mixhpsel_mux_text[] = { "DAC Only", "HP Mixer" };

/*
 * This is a mux as it selects the HP output,
 * but to DAPM it is a Mixer enable
 */
static const struct soc_enum mixhplsel_mux_enum =
	SOC_ENUM_SINGLE(M98090_REG_2B_MIX_HP_CNTL, M98090_MIXHPLSEL_SHIFT,
		ARRAY_SIZE(mixhpsel_mux_text), mixhpsel_mux_text);

static const struct snd_kcontrol_new max98090_mixhplsel_mux =
	SOC_DAPM_ENUM("MIXHPLSEL Mux", mixhplsel_mux_enum);

static const struct soc_enum mixhprsel_mux_enum =
	SOC_ENUM_SINGLE(M98090_REG_2B_MIX_HP_CNTL, M98090_MIXHPRSEL_SHIFT,
		ARRAY_SIZE(mixhpsel_mux_text), mixhpsel_mux_text);

static const struct snd_kcontrol_new max98090_mixhprsel_mux =
	SOC_DAPM_ENUM("MIXHPRSEL Mux", mixhprsel_mux_enum);

static const struct snd_soc_dapm_widget max98090_dapm_widgets[] = {

	SND_SOC_DAPM_INPUT("MIC1"),
	SND_SOC_DAPM_INPUT("MIC2"),
	SND_SOC_DAPM_INPUT("DMICL"),
	SND_SOC_DAPM_INPUT("DMICR"),
	SND_SOC_DAPM_INPUT("IN1"),
	SND_SOC_DAPM_INPUT("IN2"),
	SND_SOC_DAPM_INPUT("IN3"),
	SND_SOC_DAPM_INPUT("IN4"),
	SND_SOC_DAPM_INPUT("IN5"),
	SND_SOC_DAPM_INPUT("IN6"),
	SND_SOC_DAPM_INPUT("IN12"),
	SND_SOC_DAPM_INPUT("IN34"),
	SND_SOC_DAPM_INPUT("IN56"),

	SND_SOC_DAPM_MICBIAS("MICBIAS", M98090_REG_3E_PWR_EN_IN,
		M98090_PWR_MBEN_SHIFT, 0),
	SND_SOC_DAPM_SUPPLY("SHDN", M98090_REG_45_PWR_SYS,
		M98090_PWR_SHDNN_SHIFT, 0, NULL, 0),
	SND_SOC_DAPM_SUPPLY("VCM", M98090_REG_42_BIAS_CNTL,
		M98090_VCM_MODE_SHIFT, 0, NULL, 0),
	SND_SOC_DAPM_SUPPLY("SDIEN", M98090_REG_25_DAI_IOCFG,
		M98090_DAI_SDIEN_SHIFT, 0, NULL, 0),
	SND_SOC_DAPM_SUPPLY("SDOEN", M98090_REG_25_DAI_IOCFG,
		M98090_DAI_SDOEN_SHIFT, 0, NULL, 0),
	SND_SOC_DAPM_SUPPLY("DMICL_ENA", M98090_REG_13_MIC_CFG1,
		 M98090_DIGMICL_SHIFT, 0, NULL, 0),
	SND_SOC_DAPM_SUPPLY("DMICR_ENA", M98090_REG_13_MIC_CFG1,
		 M98090_DIGMICR_SHIFT, 0, NULL, 0),
	SND_SOC_DAPM_SUPPLY("AHPF", M98090_REG_26_DAI_FILTERS,
		M98090_DAI_FLT_AHPF_SHIFT, 0, NULL, 0),

/*
 * Note: Sysclk and misc power supplies are taken care of by SHDN and VCM
 */

	SND_SOC_DAPM_MUX_E("MIC1 Mux", SND_SOC_NOPM,
		0, 0, &max98090_mic1_mux,
		max98090_mic1_mux_event,
		SND_SOC_DAPM_POST_PMU | SND_SOC_DAPM_POST_PMD),

	SND_SOC_DAPM_MUX_E("MIC2 Mux", SND_SOC_NOPM,
		0, 0, &max98090_mic2_mux,
		max98090_mic2_mux_event,
		SND_SOC_DAPM_POST_PMU | SND_SOC_DAPM_POST_PMD),

	SND_SOC_DAPM_PGA_E("MIC1 Input", M98090_REG_10_LVL_MIC1,
		M98090_MIC_PA1EN_SHIFT, 0, NULL, 0, max98090_micinput_event,
		SND_SOC_DAPM_POST_PMU | SND_SOC_DAPM_POST_PMD),

	SND_SOC_DAPM_PGA_E("MIC2 Input", M98090_REG_11_LVL_MIC2,
		M98090_MIC_PA2EN_SHIFT, 0, NULL, 0, max98090_micinput_event,
		SND_SOC_DAPM_POST_PMU | SND_SOC_DAPM_POST_PMD),

	SND_SOC_DAPM_MIXER("LINEA Mixer", SND_SOC_NOPM, 0, 0,
		&max98090_linea_mixer_controls[0],
		ARRAY_SIZE(max98090_linea_mixer_controls)),

	SND_SOC_DAPM_MIXER("LINEB Mixer", SND_SOC_NOPM, 0, 0,
		&max98090_lineb_mixer_controls[0],
		ARRAY_SIZE(max98090_lineb_mixer_controls)),

	SND_SOC_DAPM_PGA("LINEA Input", M98090_REG_3E_PWR_EN_IN,
		M98090_PWR_LINEAEN_SHIFT, 0, NULL, 0),
	SND_SOC_DAPM_PGA("LINEB Input", M98090_REG_3E_PWR_EN_IN,
		M98090_PWR_LINEBEN_SHIFT, 0, NULL, 0),

	SND_SOC_DAPM_MIXER("Left ADC Mixer", SND_SOC_NOPM, 0, 0,
		&max98090_left_adc_mixer_controls[0],
		ARRAY_SIZE(max98090_left_adc_mixer_controls)),

	SND_SOC_DAPM_MIXER("Right ADC Mixer", SND_SOC_NOPM, 0, 0,
		&max98090_right_adc_mixer_controls[0],
		ARRAY_SIZE(max98090_right_adc_mixer_controls)),

	SND_SOC_DAPM_ADC("ADCL", NULL, M98090_REG_3E_PWR_EN_IN,
		M98090_PWR_ADLEN_SHIFT, 0),
	SND_SOC_DAPM_ADC("ADCR", NULL, M98090_REG_3E_PWR_EN_IN,
		M98090_PWR_ADREN_SHIFT, 0),

	SND_SOC_DAPM_AIF_OUT("AIFOUTL", "HiFi Capture", 0,
		SND_SOC_NOPM, 0, 0),
	SND_SOC_DAPM_AIF_OUT("AIFOUTR", "HiFi Capture", 1,
		SND_SOC_NOPM, 0, 0),

	SND_SOC_DAPM_MUX("LBENL Mux", SND_SOC_NOPM,
		0, 0, &max98090_lbenl_mux),

	SND_SOC_DAPM_MUX("LBENR Mux", SND_SOC_NOPM,
		0, 0, &max98090_lbenr_mux),

	SND_SOC_DAPM_MUX("LTENL Mux", SND_SOC_NOPM,
		0, 0, &max98090_ltenl_mux),

	SND_SOC_DAPM_MUX("LTENR Mux", SND_SOC_NOPM,
		0, 0, &max98090_ltenr_mux),

	SND_SOC_DAPM_PGA_E("Sidetone", M98090_REG_1A_LVL_SIDETONE,
		M98090_DVST_SHIFT, 0, NULL, 0, max98090_sidetone_event,
		SND_SOC_DAPM_POST_PMU | SND_SOC_DAPM_POST_PMD),

	SND_SOC_DAPM_AIF_IN("AIFINL", "HiFi Playback", 0, SND_SOC_NOPM, 0, 0),
	SND_SOC_DAPM_AIF_IN("AIFINR", "HiFi Playback", 1, SND_SOC_NOPM, 0, 0),

	SND_SOC_DAPM_DAC("DACL", NULL, M98090_REG_3F_PWR_EN_OUT,
		M98090_PWR_DALEN_SHIFT, 0),
	SND_SOC_DAPM_DAC("DACR", NULL, M98090_REG_3F_PWR_EN_OUT,
		M98090_PWR_DAREN_SHIFT, 0),

	SND_SOC_DAPM_MIXER("Left Headphone Mixer", SND_SOC_NOPM, 0, 0,
		&max98090_left_hp_mixer_controls[0],
		ARRAY_SIZE(max98090_left_hp_mixer_controls)),

	SND_SOC_DAPM_MIXER("Right Headphone Mixer", SND_SOC_NOPM, 0, 0,
		&max98090_right_hp_mixer_controls[0],
		ARRAY_SIZE(max98090_right_hp_mixer_controls)),

	SND_SOC_DAPM_MIXER("Left Speaker Mixer", SND_SOC_NOPM, 0, 0,
		&max98090_left_speaker_mixer_controls[0],
		ARRAY_SIZE(max98090_left_speaker_mixer_controls)),

	SND_SOC_DAPM_MIXER("Right Speaker Mixer", SND_SOC_NOPM, 0, 0,
		&max98090_right_speaker_mixer_controls[0],
		ARRAY_SIZE(max98090_right_speaker_mixer_controls)),

	SND_SOC_DAPM_MIXER("Left Receiver Mixer", SND_SOC_NOPM, 0, 0,
		&max98090_left_rcv_mixer_controls[0],
		ARRAY_SIZE(max98090_left_rcv_mixer_controls)),

	SND_SOC_DAPM_MIXER("Right Receiver Mixer", SND_SOC_NOPM, 0, 0,
		&max98090_right_rcv_mixer_controls[0],
		ARRAY_SIZE(max98090_right_rcv_mixer_controls)),

	SND_SOC_DAPM_MUX("LINMOD Mux", M98090_REG_3A_MIX_RCV_RIGHT,
		M98090_LINMOD_SHIFT, 0, &max98090_linmod_mux),

	SND_SOC_DAPM_MUX("MIXHPLSEL Mux", M98090_REG_2B_MIX_HP_CNTL,
		M98090_MIXHPLSEL_SHIFT, 0, &max98090_mixhplsel_mux),

	SND_SOC_DAPM_MUX("MIXHPRSEL Mux", M98090_REG_2B_MIX_HP_CNTL,
		M98090_MIXHPRSEL_SHIFT, 0, &max98090_mixhprsel_mux),

	SND_SOC_DAPM_PGA("HP Left Out", M98090_REG_3F_PWR_EN_OUT,
		M98090_PWR_HPLEN_SHIFT, 0, NULL, 0),
	SND_SOC_DAPM_PGA("HP Right Out", M98090_REG_3F_PWR_EN_OUT,
		M98090_PWR_HPREN_SHIFT, 0, NULL, 0),

	SND_SOC_DAPM_PGA("SPK Left Out", M98090_REG_3F_PWR_EN_OUT,
		M98090_PWR_SPLEN_SHIFT, 0, NULL, 0),
	SND_SOC_DAPM_PGA("SPK Right Out", M98090_REG_3F_PWR_EN_OUT,
		M98090_PWR_SPREN_SHIFT, 0, NULL, 0),

	SND_SOC_DAPM_PGA("RCV Left Out", M98090_REG_3F_PWR_EN_OUT,
		M98090_PWR_RCVLEN_SHIFT, 0, NULL, 0),
	SND_SOC_DAPM_PGA("RCV Right Out", M98090_REG_3F_PWR_EN_OUT,
		M98090_PWR_RCVREN_SHIFT, 0, NULL, 0),

	SND_SOC_DAPM_OUTPUT("HPL"),
	SND_SOC_DAPM_OUTPUT("HPR"),
	SND_SOC_DAPM_OUTPUT("SPKL"),
	SND_SOC_DAPM_OUTPUT("SPKR"),
	SND_SOC_DAPM_OUTPUT("RCVL"),
	SND_SOC_DAPM_OUTPUT("RCVR"),
};

static const struct snd_soc_dapm_widget max98091_dapm_widgets[] = {

	SND_SOC_DAPM_INPUT("DMIC3"),
	SND_SOC_DAPM_INPUT("DMIC4"),

	SND_SOC_DAPM_SUPPLY("DMIC3_ENA", M98090_REG_13_MIC_CFG1,
		 M98090_DIGMIC3_SHIFT, 0, NULL, 0),
	SND_SOC_DAPM_SUPPLY("DMIC4_ENA", M98090_REG_13_MIC_CFG1,
		 M98090_DIGMIC4_SHIFT, 0, NULL, 0),
	SND_SOC_DAPM_SUPPLY("DHPF", M98090_REG_26_DAI_FILTERS,
		M98090_DAI_FLT_DMIC34HPF_SHIFT, 0, NULL, 0),
};

static const struct snd_soc_dapm_route max98090_audio_map[] = {

	{"MIC1 Input", NULL, "MIC1"},
	{"MIC2 Input", NULL, "MIC2"},
	{"MIC1 Input", NULL, "MICBIAS"},
	{"MIC2 Input", NULL, "MICBIAS"},

	{"DMICL", NULL, "DMICL_ENA"},
	{"DMICR", NULL, "DMICR_ENA"},
	{"DMICL", NULL, "AHPF"},
	{"DMICR", NULL, "AHPF"},

	/* MIC1 input mux */
	{"MIC1 Mux", "IN12", "IN12"},
	{"MIC1 Mux", "IN56", "IN56"},

	/* MIC2 input mux */
	{"MIC2 Mux", "IN34", "IN34"},
	{"MIC2 Mux", "IN56", "IN56"},

	{"MIC1 Input", NULL, "MIC1 Mux"},
	{"MIC2 Input", NULL, "MIC2 Mux"},

	/* Left ADC input mixer */
	{"Left ADC Mixer", "IN12 Switch", "IN12"},
	{"Left ADC Mixer", "IN34 Switch", "IN34"},
	{"Left ADC Mixer", "IN56 Switch", "IN56"},
	{"Left ADC Mixer", "LINEA Switch", "LINEA Input"},
	{"Left ADC Mixer", "LINEB Switch", "LINEB Input"},
	{"Left ADC Mixer", "MIC1 Switch", "MIC1 Input"},
	{"Left ADC Mixer", "MIC2 Switch", "MIC2 Input"},

	/* Right ADC input mixer */
	{"Right ADC Mixer", "IN12 Switch", "IN12"},
	{"Right ADC Mixer", "IN34 Switch", "IN34"},
	{"Right ADC Mixer", "IN56 Switch", "IN56"},
	{"Right ADC Mixer", "LINEA Switch", "LINEA Input"},
	{"Right ADC Mixer", "LINEB Switch", "LINEB Input"},
	{"Right ADC Mixer", "MIC1 Switch", "MIC1 Input"},
	{"Right ADC Mixer", "MIC2 Switch", "MIC2 Input"},

	/* Line A input mixer */
	{"LINEA Mixer", "IN1 Switch", "IN1"},
	{"LINEA Mixer", "IN3 Switch", "IN3"},
	{"LINEA Mixer", "IN5 Switch", "IN5"},
	{"LINEA Mixer", "IN34 Switch", "IN34"},

	/* Line B input mixer */
	{"LINEB Mixer", "IN2 Switch", "IN2"},
	{"LINEB Mixer", "IN4 Switch", "IN4"},
	{"LINEB Mixer", "IN6 Switch", "IN6"},
	{"LINEB Mixer", "IN56 Switch", "IN56"},

	{"LINEA Input", NULL, "LINEA Mixer"},
	{"LINEB Input", NULL, "LINEB Mixer"},

	/* Inputs */
	{"ADCL", NULL, "Left ADC Mixer"},
	{"ADCR", NULL, "Right ADC Mixer"},
	{"ADCL", NULL, "SHDN"},
	{"ADCR", NULL, "SHDN"},
	{"ADCL", NULL, "VCM"},
	{"ADCR", NULL, "VCM"},

	{"LBENL Mux", "Normal", "ADCL"},
	{"LBENL Mux", "Normal", "DMICL"},
	{"LBENL Mux", "Loopback", "LTENL Mux"},
	{"LBENR Mux", "Normal", "ADCR"},
	{"LBENR Mux", "Normal", "DMICR"},
	{"LBENR Mux", "Loopback", "LTENR Mux"},

	{"AIFOUTL", NULL, "LBENL Mux"},
	{"AIFOUTR", NULL, "LBENR Mux"},
	{"AIFOUTL", NULL, "SHDN"},
	{"AIFOUTR", NULL, "SHDN"},
	{"AIFOUTL", NULL, "VCM"},
	{"AIFOUTR", NULL, "VCM"},
	{"AIFOUTL", NULL, "SDOEN"},
	{"AIFOUTR", NULL, "SDOEN"},

	{"LTENL Mux", "Normal", "AIFINL"},
	{"LTENL Mux", "Loopthrough", "LBENL Mux"},
	{"LTENR Mux", "Normal", "AIFINR"},
	{"LTENR Mux", "Loopthrough", "LBENR Mux"},

	{"DACL", NULL, "LTENL Mux"},
	{"DACR", NULL, "LTENR Mux"},

	{"AIFINL", NULL, "SHDN"},
	{"AIFINR", NULL, "SHDN"},
	{"AIFINL", NULL, "VCM"},
	{"AIFINR", NULL, "VCM"},
	{"AIFINL", NULL, "SDIEN"},
	{"AIFINR", NULL, "SDIEN"},
	{"DACL", NULL, "SHDN"},
	{"DACR", NULL, "SHDN"},
	{"DACL", NULL, "VCM"},
	{"DACR", NULL, "VCM"},

	/* Left headphone output mixer */
	{"Left Headphone Mixer", "Left DAC Switch", "DACL"},
	{"Left Headphone Mixer", "Right DAC Switch", "DACR"},
	{"Left Headphone Mixer", "MIC1 Switch", "MIC1 Input"},
	{"Left Headphone Mixer", "MIC2 Switch", "MIC2 Input"},
	{"Left Headphone Mixer", "LINEA Switch", "LINEA Input"},
	{"Left Headphone Mixer", "LINEB Switch", "LINEB Input"},

	/* Right headphone output mixer */
	{"Right Headphone Mixer", "Left DAC Switch", "DACL"},
	{"Right Headphone Mixer", "Right DAC Switch", "DACR"},
	{"Right Headphone Mixer", "MIC1 Switch", "MIC1 Input"},
	{"Right Headphone Mixer", "MIC2 Switch", "MIC2 Input"},
	{"Right Headphone Mixer", "LINEA Switch", "LINEA Input"},
	{"Right Headphone Mixer", "LINEB Switch", "LINEB Input"},

	/* Left speaker output mixer */
	{"Left Speaker Mixer", "Left DAC Switch", "DACL"},
	{"Left Speaker Mixer", "Right DAC Switch", "DACR"},
	{"Left Speaker Mixer", "MIC1 Switch", "MIC1 Input"},
	{"Left Speaker Mixer", "MIC2 Switch", "MIC2 Input"},
	{"Left Speaker Mixer", "LINEA Switch", "LINEA Input"},
	{"Left Speaker Mixer", "LINEB Switch", "LINEB Input"},

	/* Right speaker output mixer */
	{"Right Speaker Mixer", "Left DAC Switch", "DACL"},
	{"Right Speaker Mixer", "Right DAC Switch", "DACR"},
	{"Right Speaker Mixer", "MIC1 Switch", "MIC1 Input"},
	{"Right Speaker Mixer", "MIC2 Switch", "MIC2 Input"},
	{"Right Speaker Mixer", "LINEA Switch", "LINEA Input"},
	{"Right Speaker Mixer", "LINEB Switch", "LINEB Input"},

	/* Left Receiver output mixer */
	{"Left Receiver Mixer", "Left DAC Switch", "DACL"},
	{"Left Receiver Mixer", "Right DAC Switch", "DACR"},
	{"Left Receiver Mixer", "MIC1 Switch", "MIC1 Input"},
	{"Left Receiver Mixer", "MIC2 Switch", "MIC2 Input"},
	{"Left Receiver Mixer", "LINEA Switch", "LINEA Input"},
	{"Left Receiver Mixer", "LINEB Switch", "LINEB Input"},

	/* Right Receiver output mixer */
	{"Right Receiver Mixer", "Left DAC Switch", "DACL"},
	{"Right Receiver Mixer", "Right DAC Switch", "DACR"},
	{"Right Receiver Mixer", "MIC1 Switch", "MIC1 Input"},
	{"Right Receiver Mixer", "MIC2 Switch", "MIC2 Input"},
	{"Right Receiver Mixer", "LINEA Switch", "LINEA Input"},
	{"Right Receiver Mixer", "LINEB Switch", "LINEB Input"},

	{"MIXHPLSEL Mux", "HP Mixer", "Left Headphone Mixer"},

	/*
	 * Disable this for lowest power if bypassing
	 * the DAC with an analog signal
	 */
	{"HP Left Out", NULL, "DACL"},
	{"HP Left Out", NULL, "MIXHPLSEL Mux"},

	{"MIXHPRSEL Mux", "HP Mixer", "Right Headphone Mixer"},

	/*
	 * Disable this for lowest power if bypassing
	 * the DAC with an analog signal
	 */
	{"HP Right Out", NULL, "DACR"},
	{"HP Right Out", NULL, "MIXHPRSEL Mux"},

	{"SPK Left Out", NULL, "Left Speaker Mixer"},
	{"SPK Right Out", NULL, "Right Speaker Mixer"},
	{"RCV Left Out", NULL, "Left Receiver Mixer"},

	{"LINMOD Mux", "Left and Right", "Right Receiver Mixer"},
	{"LINMOD Mux", "Left Only",  "Left Receiver Mixer"},
	{"RCV Right Out", NULL, "LINMOD Mux"},

	{"HPL", NULL, "HP Left Out"},
	{"HPR", NULL, "HP Right Out"},
	{"SPKL", NULL, "SPK Left Out"},
	{"SPKR", NULL, "SPK Right Out"},
	{"RCVL", NULL, "RCV Left Out"},
	{"RCVR", NULL, "RCV Right Out"},

};

static const struct snd_soc_dapm_route max98091_dapm_routes[] = {

	/* DMIC inputs */
	{"DMIC3", NULL, "DMIC3_ENA"},
	{"DMIC4", NULL, "DMIC4_ENA"},
	{"DMIC3", NULL, "DHPF"},
	{"DMIC4", NULL, "DHPF"},

	{"LBENL Mux", "Normal", "DMIC3"},
	{"LBENR Mux", "Normal", "DMIC4"},
};

static int max98090_add_widgets(struct snd_soc_codec *codec)
{
	struct max98090_priv *max98090 = snd_soc_codec_get_drvdata(codec);
	struct snd_soc_dapm_context *dapm = &codec->dapm;

	snd_soc_add_codec_controls(codec, max98090_snd_controls,
		ARRAY_SIZE(max98090_snd_controls));

	if (max98090->devtype == MAX98091) {
		snd_soc_add_codec_controls(codec, max98091_snd_controls,
			ARRAY_SIZE(max98091_snd_controls));
	}

	snd_soc_dapm_new_controls(dapm, max98090_dapm_widgets,
		ARRAY_SIZE(max98090_dapm_widgets));

	snd_soc_dapm_add_routes(dapm, max98090_audio_map,
		ARRAY_SIZE(max98090_audio_map));

	if (max98090->devtype == MAX98091) {
		snd_soc_dapm_new_controls(dapm, max98091_dapm_widgets,
			ARRAY_SIZE(max98091_dapm_widgets));

		snd_soc_dapm_add_routes(dapm, max98091_dapm_routes,
			ARRAY_SIZE(max98091_dapm_routes));
	}
	snd_soc_dapm_new_widgets(&codec->dapm);

	return 0;
}

static const int pclk_rates[] = {
	12000000, 12000000, 13000000, 13000000,
	16000000, 16000000, 19200000, 19200000
};

static const int lrclk_rates[] = {
	8000, 16000, 8000, 16000,
	8000, 16000, 8000, 16000
};

static const int user_pclk_rates[] = {
	13000000, 13000000
};

static const int user_lrclk_rates[] = {
	44100, 48000
};

static const unsigned long long ni_value[] = {
	3528, 768
};

static const unsigned long long mi_value[] = {
	8125, 1625
};

static void max98090_configure_bclk(struct snd_soc_codec *codec)
{
	struct max98090_priv *max98090 = snd_soc_codec_get_drvdata(codec);
	unsigned long long ni;
	int i;

	if (!max98090->sysclk) {
		dev_dbg(codec->dev, "No SYSCLK configured\n");
		return;
	}

	if (!max98090->bclk || !max98090->lrclk) {
		dev_dbg(codec->dev, "No audio clocks configured\n");
		return;
	}

	/* Skip configuration when operating as slave */
	if (!(snd_soc_read(codec, M98090_REG_21_CLOCK_MAS_MODE) &
		M98090_CLK_MAS_MASK)) {
		return;
	}

	/* Check for supported PCLK to LRCLK ratios */
	for (i = 0; i < ARRAY_SIZE(pclk_rates); i++) {
		if ((pclk_rates[i] == max98090->sysclk) &&
			(lrclk_rates[i] == max98090->lrclk)) {
			dev_info(codec->dev,
				"Found supported PCLK to LRCLK rates 0x%x\n",
				i + 0x8);

			snd_soc_update_bits(codec, M98090_REG_1C_CLOCK_MODE,
				M98090_CLK_FREQ1_MASK, (i + 0x8) <<
				M98090_CLK_FREQ1_SHIFT);
			snd_soc_update_bits(codec, M98090_REG_1C_CLOCK_MODE,
				M98090_CLK_USE_M1_MASK, 0);
			return;
		}
	}

	/* Check for user calculated MI and NI ratios */
	for (i = 0; i < ARRAY_SIZE(user_pclk_rates); i++) {
		if ((user_pclk_rates[i] == max98090->sysclk) &&
			(user_lrclk_rates[i] == max98090->lrclk)) {
			dev_info(codec->dev,
				"Found user supported PCLK to LRCLK rates\n");
			dev_info(codec->dev, "i %d ni %lld mi %lld\n",
				i, ni_value[i], mi_value[i]);

			snd_soc_update_bits(codec, M98090_REG_1C_CLOCK_MODE,
				M98090_CLK_FREQ1_MASK, 0);
			snd_soc_update_bits(codec, M98090_REG_1C_CLOCK_MODE,
				M98090_CLK_USE_M1_MASK,
				1 << M98090_CLK_USE_M1_SHIFT);

			snd_soc_write(codec, M98090_REG_1D_CLOCK_DAI1_NI_HI,
				(ni_value[i] >> 8) & 0x7F);
			snd_soc_write(codec, M98090_REG_1E_CLOCK_DAI2_NI_LO,
				ni_value[i] & 0xFF);
			snd_soc_write(codec, M98090_REG_1F_CLOCK_DAI3_MI_HI,
				(mi_value[i] >> 8) & 0x7F);
			snd_soc_write(codec, M98090_REG_20_CLOCK_DAI4_MI_LO,
				mi_value[i] & 0xFF);

			return;
		}
	}

	/*
	 * Calculate based on MI = 65536
	 * (not as good as either method above)
	 */
	snd_soc_update_bits(codec, M98090_REG_1C_CLOCK_MODE,
		M98090_CLK_FREQ1_MASK, 0);
	snd_soc_update_bits(codec, M98090_REG_1C_CLOCK_MODE,
		M98090_CLK_USE_M1_MASK, 0);

	/* Configure NI when operating as master
	 * Note: There is a small, but significant audio quality improvement
	 * by calculating ni and mi.
	 */
	ni = 65536ULL * (max98090->lrclk < 50000 ? 96ULL : 48ULL)
			* (unsigned long long int)max98090->lrclk;
	do_div(ni, (unsigned long long int)max98090->sysclk);
	dev_info(codec->dev, "No better method found\n");
	dev_info(codec->dev, "Calculating ni %lld with mi 65536\n", ni);
	snd_soc_write(codec, M98090_REG_1D_CLOCK_DAI1_NI_HI,
			(ni >> 8) & 0x7F);
	snd_soc_write(codec, M98090_REG_1E_CLOCK_DAI2_NI_LO, ni & 0xFF);
}

static int max98090_dai_set_fmt(struct snd_soc_dai *codec_dai,
				 unsigned int fmt)
{
	struct snd_soc_codec *codec = codec_dai->codec;
	struct max98090_priv *max98090 = snd_soc_codec_get_drvdata(codec);
	struct max98090_cdata *cdata;
	u8 regval = 0;

	max98090->dai_fmt = fmt;
	cdata = &max98090->dai[0];

	if (fmt != cdata->fmt) {
		cdata->fmt = fmt;

		regval = 0;
		switch (fmt & SND_SOC_DAIFMT_MASTER_MASK) {
		case SND_SOC_DAIFMT_CBS_CFS:
			/* Set to slave mode PLL - MAS mode off */
			snd_soc_write(codec,
				M98090_REG_1D_CLOCK_DAI1_NI_HI, 0x00);
			snd_soc_write(codec,
				M98090_REG_1E_CLOCK_DAI2_NI_LO, 0x00);
			snd_soc_update_bits(codec, M98090_REG_1C_CLOCK_MODE,
				M98090_CLK_USE_M1_MASK, 0);
			break;
		case SND_SOC_DAIFMT_CBM_CFM:
			/* Set to master mode */
			if (max98090->tdm_slots == 4) {
				/* TDM */
				regval |= M98090_CLK_MAS_MASK |
					M98090_CLK_BSEL_64;
			} else if (max98090->tdm_slots == 3) {
				/* TDM */
				regval |= M98090_CLK_MAS_MASK |
					M98090_CLK_BSEL_48;
			} else {
				/* Few TDM slots, or No TDM */
				regval |= M98090_CLK_MAS_MASK |
					 M98090_CLK_BSEL_64;
			}
			break;
		case SND_SOC_DAIFMT_CBS_CFM:
		case SND_SOC_DAIFMT_CBM_CFS:
		default:
			dev_err(codec->dev, "DAI clock mode unsupported");
			return -EINVAL;
		}
		snd_soc_write(codec, M98090_REG_21_CLOCK_MAS_MODE, regval);

		regval = 0;
		switch (fmt & SND_SOC_DAIFMT_FORMAT_MASK) {
		case SND_SOC_DAIFMT_I2S:
			regval |= M98090_DAI_DLY_MASK;
			break;
		case SND_SOC_DAIFMT_LEFT_J:
			break;
		case SND_SOC_DAIFMT_RIGHT_J:
			regval |= M98090_DAI_RJ_MASK;
			break;
		case SND_SOC_DAIFMT_DSP_A:
			/* Not supported mode */
		default:
			dev_err(codec->dev, "DAI format unsupported");
			return -EINVAL;
		}

		switch (fmt & SND_SOC_DAIFMT_INV_MASK) {
		case SND_SOC_DAIFMT_NB_NF:
			break;
		case SND_SOC_DAIFMT_NB_IF:
			regval |= M98090_DAI_WCI_MASK;
			break;
		case SND_SOC_DAIFMT_IB_NF:
			regval |= M98090_DAI_BCI_MASK;
			break;
		case SND_SOC_DAIFMT_IB_IF:
			regval |= M98090_DAI_BCI_MASK|M98090_DAI_WCI_MASK;
			break;
		default:
			dev_err(codec->dev, "DAI invert mode unsupported");
			return -EINVAL;
		}

		snd_soc_write(codec, M98090_REG_22_DAI_INTERFACE_FORMAT,
			regval);
	}
/*
 * This accommodates an inverted logic in the MAX98090 chip for
 * Bit Clock Invert (BCI). The inverted logic is only seen for the case
 * of TDM mode. The remaining cases have normal logic.
 */
	if (max98090->tdm_slots > 1) {
		regval = snd_soc_read(codec, M98090_REG_21_CLOCK_MAS_MODE);
		regval ^= M98090_DAI_BCI_MASK;
		snd_soc_write(codec, M98090_REG_22_DAI_INTERFACE_FORMAT,
		regval);
	}

	return 0;
}

static int max98090_set_tdm_slot(struct snd_soc_dai *codec_dai,
	unsigned int tx_mask, unsigned int rx_mask, int slots, int slot_width)
{
	struct snd_soc_codec *codec = codec_dai->codec;
	struct max98090_priv *max98090 = snd_soc_codec_get_drvdata(codec);
	struct max98090_cdata *cdata;
	cdata = &max98090->dai[0];

	if (slots < 0 || slots > 4)
		return -EINVAL;

	max98090->tdm_slots = slots;
	max98090->tdm_width = slot_width;

	if (max98090->tdm_slots > 1) {
		/* SLOTL SLOTR SLOTDLY */
		snd_soc_write(codec, M98090_REG_24_DAI_TDM_FORMAT,
			0 << M98090_DAI_TDM_SLOTL_SHIFT |
			1 << M98090_DAI_TDM_SLOTR_SHIFT |
			0 << M98090_DAI_TDM_SLOTDLY_SHIFT);

		/* FSW TDM */
		snd_soc_update_bits(codec, M98090_REG_23_DAI_TDM_CONTROL,
			M98090_DAI_TDM_MASK,
			M98090_DAI_TDM_MASK);
	}

	/*
	 * Normally advisable to set TDM first,
	 * but this permits either order
	 */
	cdata->fmt = 0;
	max98090_dai_set_fmt(codec_dai, max98090->dai_fmt);

	return 0;
}

static int max98090_set_bias_level(struct snd_soc_codec *codec,
				   enum snd_soc_bias_level level)
{
	struct max98090_priv *max98090 = snd_soc_codec_get_drvdata(codec);
	int ret;

	switch (level) {
	case SND_SOC_BIAS_ON:
		if (codec->dapm.bias_level == SND_SOC_BIAS_OFF) {
			ret = snd_soc_cache_sync(codec);

			if (ret != 0) {
				dev_err(codec->dev,
					"Failed to sync cache: %d\n", ret);
				return ret;
			}
		}

		if (max98090->jack_state == M98090_JACK_STATE_HEADSET) {
			/*
			 * Set to normal bias level.
			 */
			snd_soc_update_bits(codec, M98090_REG_12_MIC_BIAS,
				M98090_MBVSEL_MASK, M98090_MBVSEL_2V4);

			snd_soc_update_bits(codec, M98090_REG_3E_PWR_EN_IN,
				M98090_PWR_MBEN_MASK, M98090_PWR_MBEN_MASK);
		}
		break;

	case SND_SOC_BIAS_PREPARE:
		break;

	case SND_SOC_BIAS_STANDBY:
	case SND_SOC_BIAS_OFF:
		snd_soc_update_bits(codec, M98090_REG_3E_PWR_EN_IN,
			M98090_PWR_MBEN_MASK, 0);
		/* Set internal pull-up to lowest power mode */
		snd_soc_update_bits(codec, M98090_REG_3D_CFG_JACK,
			M98090_JDWK_MASK, M98090_JDWK_MASK);
		codec->cache_sync = 1;
		break;
	}
	codec->dapm.bias_level = level;
	return 0;
}

static const int comp_pclk_rates[] = {
	11289600, 12288000, 12000000, 13000000, 19200000
};

static const int dmic_micclk[] = {
	2, 2, 2, 2, 4, 2
};

static const int comp_lrclk_rates[] = {
	8000, 16000, 32000, 44100, 48000, 96000
};

static const int dmic_comp[6][6] = {
	{7, 8, 3, 3, 3, 3},
	{7, 8, 3, 3, 3, 3},
	{7, 8, 3, 3, 3, 3},
	{7, 8, 3, 1, 1, 1},
	{7, 8, 3, 1, 2, 2},
	{7, 8, 3, 3, 3, 3}
};

static int max98090_dai_hw_params(struct snd_pcm_substream *substream,
				   struct snd_pcm_hw_params *params,
				   struct snd_soc_dai *dai)
{
	struct snd_soc_codec *codec = dai->codec;
	struct max98090_priv *max98090 = snd_soc_codec_get_drvdata(codec);
	struct max98090_cdata *cdata;
	int i, j;

	cdata = &max98090->dai[0];
	max98090->bclk = snd_soc_params_to_bclk(params);
	if (params_channels(params) == 1)
		max98090->bclk *= 2;

	max98090->lrclk = params_rate(params);

	switch (params_format(params)) {
	case SNDRV_PCM_FORMAT_S16_LE:
		snd_soc_update_bits(codec, M98090_REG_22_DAI_INTERFACE_FORMAT,
			M98090_DAI_WS_MASK, 0);
		break;
	case SNDRV_PCM_FORMAT_S24_LE:
		snd_soc_update_bits(codec, M98090_REG_22_DAI_INTERFACE_FORMAT,
			M98090_DAI_WS_MASK, 2);
		break;
	default:
		return -EINVAL;
	}

	max98090_configure_bclk(codec);

	cdata->rate = max98090->lrclk;

	/* Update filter mode */
	if (max98090->lrclk < 24000) {
		snd_soc_update_bits(codec, M98090_REG_26_DAI_FILTERS,
			M98090_DAI_FLT_MODE_MASK, 0);
	} else {
		snd_soc_update_bits(codec, M98090_REG_26_DAI_FILTERS,
			M98090_DAI_FLT_MODE_MASK, M98090_DAI_FLT_MODE_MASK);
	}

	/* Update sample rate mode */
	if (max98090->lrclk < 50000)
		snd_soc_update_bits(codec, M98090_REG_26_DAI_FILTERS,
			M98090_DAI_FLT_DHF_MASK, 0);
	else
		snd_soc_update_bits(codec, M98090_REG_26_DAI_FILTERS,
			M98090_DAI_FLT_DHF_MASK, M98090_DAI_FLT_DHF_MASK);

	/* Check for supported PCLK to LRCLK ratios */
	for (j = 0; j < ARRAY_SIZE(comp_pclk_rates); j++) {
		if (comp_pclk_rates[j] == max98090->sysclk)
			break;
	}

	for (i = 0; i < ARRAY_SIZE(comp_lrclk_rates) - 1; i++) {
		if (max98090->lrclk <= (comp_lrclk_rates[i] +
			comp_lrclk_rates[i + 1]) / 2) {
			break;
		}
	}

	snd_soc_update_bits(codec, M98090_REG_13_MIC_CFG1,
			M98090_MICCLK_MASK,
			dmic_micclk[j] << M98090_MICCLK_SHIFT);

	snd_soc_update_bits(codec, M98090_REG_14_MIC_CFG2,
			M98090_DMIC_COMP_MASK,
			dmic_comp[j][i] << M98090_DMIC_COMP_SHIFT);

	return 0;
}

/*
 * PLL / Sysclk
 */
static int max98090_dai_set_sysclk(struct snd_soc_dai *dai,
				   int clk_id, unsigned int freq, int dir)
{
	struct snd_soc_codec *codec = dai->codec;
	struct max98090_priv *max98090 = snd_soc_codec_get_drvdata(codec);

	/* Requested clock frequency is already setup */
	if (freq == max98090->sysclk)
		return 0;

	/* Setup clocks for slave mode, and using the PLL
	 * PSCLK = 0x01 (when master clk is 10MHz to 20MHz)
	 *		 0x02 (when master clk is 20MHz to 40MHz)..
	 *		 0x03 (when master clk is 40MHz to 60MHz)..
	 */
	if ((freq >= 10000000) && (freq < 20000000)) {
		snd_soc_write(codec, M98090_REG_1B_SYS_CLOCK,
			M98090_CLK_PSCLK_DIV1);
	} else if ((freq >= 20000000) && (freq < 40000000)) {
		snd_soc_write(codec, M98090_REG_1B_SYS_CLOCK,
			M98090_CLK_PSCLK_DIV2);
	} else if ((freq >= 40000000) && (freq < 60000000)) {
		snd_soc_write(codec, M98090_REG_1B_SYS_CLOCK,
			M98090_CLK_PSCLK_DIV4);
	} else {
		dev_err(codec->dev, "Invalid master clock frequency\n");
		return -EINVAL;
	}

	max98090->sysclk = freq;

	max98090_configure_bclk(codec);

	return 0;
}

static int max98090_dai_digital_mute(struct snd_soc_dai *codec_dai, int mute)
{
	struct snd_soc_codec *codec = codec_dai->codec;
	int regval;

	regval = mute ? M98090_DAI_LVL_DVM_MASK : 0;
	snd_soc_update_bits(codec, M98090_REG_27_DAI_LVL,
		M98090_DAI_LVL_DVM_MASK, regval);

	return 0;
}

static void max98090_dmic_switch(struct snd_soc_codec *codec, int state)
{
	struct max98090_priv *max98090 = snd_soc_codec_get_drvdata(codec);
	struct max98090_pdata *pdata = max98090->pdata;
	u8 regval = 0;

	dev_info(codec->dev,
		"max98090_dmic_switch state=%d left=%d right=%d\n",
		state, pdata->digmic_left_mode, pdata->digmic_right_mode);

	if (state) {
		/* Configure mic for analog/digital mic mode */
		if (pdata->digmic_left_mode)
			regval |= M98090_DIGMICL_MASK;

		if (pdata->digmic_right_mode)
			regval |= M98090_DIGMICR_MASK;

		if (max98090->devtype == MAX98091) {
			if (pdata->digmic_3_mode)
				regval |= M98090_DIGMIC3_MASK;

			if (pdata->digmic_4_mode)
				regval |= M98090_DIGMIC4_MASK;
		}

		if (regval) {
			/*
			 * Different default setup of DMIC can go here:
			 *  M98090_REG_13_MIC_CFG1
			 *  M98090_REG_14_MIC_CFG2
			 */

			snd_soc_update_bits(codec, M98090_REG_26_DAI_FILTERS,
				M98090_DAI_FLT_AHPF_MASK,
				M98090_DAI_FLT_AHPF_MASK);
		}

	} else {
		snd_soc_update_bits(codec, M98090_REG_26_DAI_FILTERS,
			M98090_DAI_FLT_AHPF_MASK, 0);
	}

	snd_soc_update_bits(codec, M98090_REG_13_MIC_CFG1,
			M98090_DIGMIC4_MASK | M98090_DIGMIC3_MASK |
			M98090_DIGMICR_MASK | M98090_DIGMICL_MASK,
			regval);
}

static void max98090_headset_button_event(struct snd_soc_codec *codec)
{
	dev_info(codec->dev, "max98090_headset_button_event\n");
}

static void max98090_jack_work(struct work_struct *work)
{
	struct max98090_priv *max98090 = container_of(work,
		struct max98090_priv,
		jack_work.work);
	struct snd_soc_codec *codec = max98090->codec;
	int reg;

	/* Read a second time */
	if (max98090->jack_state == M98090_JACK_STATE_NO_HEADSET) {

		snd_soc_update_bits(codec, M98090_REG_3E_PWR_EN_IN,
			M98090_PWR_MBEN_MASK, 0);

		/* Strong pull up allows mic detection */
		snd_soc_update_bits(codec, M98090_REG_3D_CFG_JACK,
			M98090_JDWK_MASK, 0);

		msleep(50);

		reg = snd_soc_read(codec, M98090_REG_02_JACK_STATUS);

		/* Weak pull up allows only insertion detection */
		snd_soc_update_bits(codec, M98090_REG_3D_CFG_JACK,
			M98090_JDWK_MASK, M98090_JDWK_MASK);
	} else {
		reg = snd_soc_read(codec, M98090_REG_02_JACK_STATUS);
	}

	reg = snd_soc_read(codec, M98090_REG_02_JACK_STATUS);

	switch (reg & (M98090_LSNS_MASK | M98090_JKSNS_MASK)) {
	case M98090_LSNS_MASK | M98090_JKSNS_MASK:
		{
			dev_info(codec->dev, "No Headset Detected\n");

			max98090->jack_state = M98090_JACK_STATE_NO_HEADSET;

			max98090_set_bias_level(codec, SND_SOC_BIAS_STANDBY);

			snd_soc_dapm_disable_pin(&codec->dapm, "HPL");
			snd_soc_dapm_disable_pin(&codec->dapm, "HPR");
			snd_soc_dapm_force_enable_pin(&codec->dapm, "SPKL");
			snd_soc_dapm_force_enable_pin(&codec->dapm, "SPKR");
			snd_soc_dapm_disable_pin(&codec->dapm, "MIC1");
			snd_soc_dapm_disable_pin(&codec->dapm, "MIC2");
<<<<<<< HEAD
			snd_soc_dapm_force_enable_pin(&codec->dapm, "DMIC1");
			snd_soc_dapm_force_enable_pin(&codec->dapm, "DMIC2");
=======
			snd_soc_dapm_force_enable_pin(&codec->dapm, "DMICL");
			snd_soc_dapm_force_enable_pin(&codec->dapm, "DMICR");
>>>>>>> b6bb0aa3
			max98090_dmic_switch(codec, 1);

			break;
		}

	case 0:
		{
			if (max98090->jack_state ==
				M98090_JACK_STATE_HEADSET) {

				dev_info(codec->dev,
					"Headset Button Down Detected\n");

				max98090_headset_button_event(codec);

				return;
			}

			/* Line is reported as Headphone */
			/* Nokia Headset is reported as Headphone */
			/* Mono Headphone is reported as Headphone */
			dev_info(codec->dev, "Headphone Detected\n");

			max98090->jack_state = M98090_JACK_STATE_HEADPHONE;

			max98090_set_bias_level(codec, SND_SOC_BIAS_STANDBY);

			snd_soc_dapm_disable_pin(&codec->dapm, "SPKL");
			snd_soc_dapm_disable_pin(&codec->dapm, "SPKR");
			snd_soc_dapm_force_enable_pin(&codec->dapm, "HPL");
			snd_soc_dapm_force_enable_pin(&codec->dapm, "HPR");
			snd_soc_dapm_disable_pin(&codec->dapm, "MIC1");
			snd_soc_dapm_disable_pin(&codec->dapm, "MIC2");
<<<<<<< HEAD
			snd_soc_dapm_force_enable_pin(&codec->dapm, "DMIC1");
			snd_soc_dapm_force_enable_pin(&codec->dapm, "DMIC2");
=======
			snd_soc_dapm_force_enable_pin(&codec->dapm, "DMICL");
			snd_soc_dapm_force_enable_pin(&codec->dapm, "DMICR");
>>>>>>> b6bb0aa3
			max98090_dmic_switch(codec, 1);

			break;
		}

	case M98090_JKSNS_MASK:
		{
			dev_info(codec->dev, "Headset Detected\n");

			max98090->jack_state = M98090_JACK_STATE_HEADSET;

			max98090_set_bias_level(codec, SND_SOC_BIAS_ON);

			snd_soc_dapm_disable_pin(&codec->dapm, "SPKL");
			snd_soc_dapm_disable_pin(&codec->dapm, "SPKR");
			snd_soc_dapm_force_enable_pin(&codec->dapm, "HPL");
			snd_soc_dapm_force_enable_pin(&codec->dapm, "HPR");
<<<<<<< HEAD
			snd_soc_dapm_disable_pin(&codec->dapm, "DMIC1");
			snd_soc_dapm_disable_pin(&codec->dapm, "DMIC2");
=======
			snd_soc_dapm_disable_pin(&codec->dapm, "DMICL");
			snd_soc_dapm_disable_pin(&codec->dapm, "DMICR");
>>>>>>> b6bb0aa3
			snd_soc_dapm_force_enable_pin(&codec->dapm, "MIC1");
			snd_soc_dapm_force_enable_pin(&codec->dapm, "MIC2");
			max98090_dmic_switch(codec, 0);

			break;
		}

	default:
		{
			dev_info(codec->dev, "Unrecognized Jack Status\n");
			break;
		}
	}
}

static irqreturn_t max98090_interrupt(int irq, void *data)
{
	struct snd_soc_codec *codec = data;
	struct max98090_priv *max98090 = snd_soc_codec_get_drvdata(codec);
	unsigned int mask;
	unsigned int active;

	dev_info(codec->dev, "***** max98090_interrupt *****\n");

	mask = snd_soc_read(codec, M98090_REG_03_IRQ_ENABLE);
	active = snd_soc_read(codec, M98090_REG_01_IRQ_STATUS);

	dev_info(codec->dev, "active=0x%02x mask=0x%02x -> active=0x%02x\n",
		active, mask, active & mask);

	active &= mask;

	if (!active)
		return IRQ_NONE;

	/* Send work to be scheduled */
	if (active & M98090_IRQ_CLD_MASK)
		dev_info(codec->dev, "M98090_IRQ_CLD_MASK\n");

	if (active & M98090_IRQ_SLD_MASK)
		dev_info(codec->dev, "M98090_IRQ_SLD_MASK\n");

	if (active & M98090_IRQ_ULK_MASK)
		dev_info(codec->dev, "M98090_IRQ_ULK_MASK\n");

	if (active & M98090_IRQ_JDET_MASK) {
		dev_info(codec->dev, "M98090_IRQ_JDET_MASK\n");

/*		trace_snd_soc_jack_irq(dev_name(dev)); */

		pm_wakeup_event(codec->dev, 100);

		schedule_delayed_work(&max98090->jack_work,
			msecs_to_jiffies(100));
	}

	if (active & M98090_IRQ_ALCACT_MASK)
		dev_info(codec->dev, "M98090_IRQ_ALCACT_MASK\n");

	if (active & M98090_IRQ_ALCCLP_MASK)
		dev_info(codec->dev, "M98090_IRQ_ALCCLP_MASK\n");

	return IRQ_HANDLED;
}


#define MAX98090_RATES SNDRV_PCM_RATE_8000_96000
#define MAX98090_FORMATS (SNDRV_PCM_FMTBIT_S16_LE | SNDRV_PCM_FMTBIT_S24_LE)

static struct snd_soc_dai_ops max98090_dai_ops = {
	.set_sysclk = max98090_dai_set_sysclk,
	.set_fmt = max98090_dai_set_fmt,
	.set_tdm_slot = max98090_set_tdm_slot,
	.hw_params = max98090_dai_hw_params,
	.digital_mute = max98090_dai_digital_mute,
};

static struct snd_soc_dai_driver max98090_dai[] = {
{
	.name = "HiFi",
	.playback = {
		.stream_name = "HiFi Playback",
		.channels_min = 2,
		.channels_max = 2,
		.rates = MAX98090_RATES,
		.formats = MAX98090_FORMATS,
	},
	.capture = {
		.stream_name = "HiFi Capture",
		.channels_min = 1,
		.channels_max = 2,
		.rates = MAX98090_RATES,
		.formats = MAX98090_FORMATS,
	},
	 .ops = &max98090_dai_ops,
}
};

/*
 * Equalizer filter coefs generated from the MAXIM MAX98090
 * Evaluation Kit (EVKIT) software tool
 */
static struct max98090_eq_cfg eq_cfg[] = {
	{ /* Flat response */
	.name = "FLAT",
	.rate = 48000,
	.bands = 7,
	.coef = {
		0x00, 0x00, 0x00,
		0x00, 0x00, 0x00,
		0x10, 0x00, 0x00,
		0x00, 0x00, 0x00,
		0x00, 0x00, 0x00,

		0x00, 0x00, 0x00,
		0x00, 0x00, 0x00,
		0x10, 0x00, 0x00,
		0x00, 0x00, 0x00,
		0x00, 0x00, 0x00,

		0x00, 0x00, 0x00,
		0x00, 0x00, 0x00,
		0x10, 0x00, 0x00,
		0x00, 0x00, 0x00,
		0x00, 0x00, 0x00,

		0x00, 0x00, 0x00,
		0x00, 0x00, 0x00,
		0x10, 0x00, 0x00,
		0x00, 0x00, 0x00,
		0x00, 0x00, 0x00,

		0x00, 0x00, 0x00,
		0x00, 0x00, 0x00,
		0x10, 0x00, 0x00,
		0x00, 0x00, 0x00,
		0x00, 0x00, 0x00,

		0x00, 0x00, 0x00,
		0x00, 0x00, 0x00,
		0x10, 0x00, 0x00,
		0x00, 0x00, 0x00,
		0x00, 0x00, 0x00,

		0x00, 0x00, 0x00,
		0x00, 0x00, 0x00,
		0x10, 0x00, 0x00,
		0x00, 0x00, 0x00,
		0x00, 0x00, 0x00,
		},
	},
	{ /* Low pass Fc=4KHz */
	.name = "LOWPASS",
	.rate = 48000,
	.bands = 7,
	.coef = {
		0xC2, 0x51, 0x87,
		0xB2, 0x46, 0xD4,
		0xED, 0x09, 0x65,
		0xC2, 0x51, 0x87,
		0xD5, 0x3D, 0x70,

		0xF3, 0x6A, 0xD6,
		0xE3, 0x62, 0x32,
		0xFF, 0x5B, 0x1E,
		0xF3, 0x6A, 0xD6,
		0xF4, 0x07, 0x14,

		0xC2, 0x51, 0x87,
		0xB2, 0x46, 0xD4,
		0xED, 0x09, 0x65,
		0xC2, 0x51, 0x87,
		0xD5, 0x3D, 0x70,

		0xC2, 0x51, 0x87,
		0xB2, 0x46, 0xD4,
		0xED, 0x09, 0x65,
		0xC2, 0x51, 0x87,
		0xD5, 0x3D, 0x70,

		0xC2, 0x51, 0x87,
		0xB2, 0x46, 0xD4,
		0xED, 0x09, 0x65,
		0xC2, 0x51, 0x87,
		0xD5, 0x3D, 0x70,

		0xC2, 0x51, 0x87,
		0xB2, 0x46, 0xD4,
		0xED, 0x09, 0x65,
		0xC2, 0x51, 0x87,
		0xD5, 0x3D, 0x70,

		0xC2, 0x51, 0x87,
		0xB2, 0x46, 0xD4,
		0xED, 0x09, 0x65,
		0xC2, 0x51, 0x87,
		0xD5, 0x3D, 0x70,
		},
	},
	{ /* Bass and Treble compensation for -30dB volume */
	.name = "SMARTVOL",
	.rate = 48000,
	.bands = 7,
	.coef = {
		0xE0, 0x0D, 0x96,
		0x0F, 0xF2, 0x71,
		0x10, 0x09, 0xFD,
		0xE0, 0x0D, 0x96,
		0x0F, 0xE8, 0x74,

		0xE0, 0x3B, 0x3C,
		0x0F, 0xC4, 0xDD,
		0x0F, 0xF7, 0x00,
		0xE0, 0x3B, 0x3C,
		0x0F, 0xCD, 0xDC,

		0xE0, 0x41, 0x8B,
		0x0F, 0xBE, 0x7D,
		0x10, 0x62, 0x24,
		0xE0, 0x41, 0x8B,
		0x0F, 0x5C, 0x58,

		0xE0, 0x34, 0x76,
		0x0F, 0xCB, 0x91,
		0x10, 0x07, 0x71,
		0xE0, 0x34, 0x76,
		0x0F, 0xC4, 0x1F,

		0xE1, 0x44, 0xA2,
		0x0E, 0xBF, 0x1F,
		0x0F, 0xDA, 0x84,
		0xE1, 0x44, 0xA2,
		0x0E, 0xE4, 0x9B,

		0xF5, 0xCA, 0x0A,
		0xE5, 0xCA, 0x0A,
		0x18, 0x1C, 0x9F,
		0xF5, 0xCA, 0x0A,
		0xDD, 0xAD, 0x6B,

		0xEB, 0x83, 0x70,
		0x08, 0x44, 0x1A,
		0x0F, 0xD8, 0xE1,
		0xEB, 0x83, 0x70,
		0x08, 0x6B, 0x38,
		},
	},
};

static struct max98090_biquad_cfg bq_cfg[] = {
	{
	.name = "FLAT",
	.rate = 48000,
	.coef = {
		0xE0, 0x12, 0x89,
		0x0F, 0xEE, 0x2A,
		0x10, 0x00, 0x00,
		0xE0, 0x12, 0x89,
		0x0F, 0xEE, 0x2A,
		},
	},
	{
	.name = "LOWPASS",
	.rate = 48000,
	.coef = {
		0x06, 0x5B, 0x0E,
		0xF6, 0x5C, 0x2A,
		0x06, 0x6A, 0xE7,
		0x06, 0x5B, 0x0E,
		0xFF, 0xF1, 0x42,
		},
	},
};

static struct max98090_biquad_cfg dmic34bq_cfg[] = {
	{
	.name = "FLAT",
	.rate = 48000,
	.coef = {
		0xE0, 0x12, 0x89,
		0x0F, 0xEE, 0x2A,
		0x10, 0x00, 0x00,
		0xE0, 0x12, 0x89,
		0x0F, 0xEE, 0x2A,
		},
	},
	{
	.name = "LOWPASS",
	.rate = 48000,
	.coef = {
		0x06, 0x5B, 0x0E,
		0xF6, 0x5C, 0x2A,
		0x06, 0x6A, 0xE7,
		0x06, 0x5B, 0x0E,
		0xFF, 0xF1, 0x42,
		},
	},
};

static int max98090_write_eq_data(struct snd_soc_codec *codec, int config)
{
	struct max98090_priv *max98090 = snd_soc_codec_get_drvdata(codec);
	struct max98090_pdata *pdata = max98090->pdata;
	struct max98090_cdata *cdata;
	struct max98090_eq_cfg *coef_set;
	int i;
	int regmask, regsave;
	int num_bands;
	u8 *coefs;
	unsigned int reg;

	cdata = &max98090->dai[0];

	coef_set = &pdata->eq_cfg[config];

	regmask = M98090_EQ3BANDEN_MASK |
			  M98090_EQ5BANDEN_MASK |
			  M98090_EQ7BANDEN_MASK;

	num_bands = coef_set->bands;
	if (num_bands > 7)
		return -EINVAL;

	/* Disable filter while configuring, and save current on/off state */
	regsave = snd_soc_read(codec, M98090_REG_41_DSP_EQ_EN);
	snd_soc_update_bits(codec, M98090_REG_41_DSP_EQ_EN, regmask, 0);

	/* Load equalizer DSP coefficient configurations registers.
	 * Expected sequence is: B0, B1, B2, A1, A2
	 * Each coef is 3 bytes in the register order of [23:16] [15:8] [7:0]
	 */
	coefs = coef_set->coef;
	reg = M98090_REG_46_EQ_BASE;
	for (i = 0; i < M98090_COEFS_BLK_SZ * num_bands; i++)
		snd_soc_write(codec, reg++, coefs[i]);

	/* Restore the original on/off state */
	snd_soc_update_bits(codec, M98090_REG_41_DSP_EQ_EN, regmask, regsave);

	return 0;
}

static int max98090_put_eq_enum(struct snd_kcontrol *kcontrol,
				 struct snd_ctl_elem_value *ucontrol)
{
	struct snd_soc_codec *codec = snd_kcontrol_chip(kcontrol);
	struct max98090_priv *max98090 = snd_soc_codec_get_drvdata(codec);
	struct max98090_pdata *pdata = max98090->pdata;
	struct max98090_cdata *cdata;
	int sel = ucontrol->value.integer.value[0];
	struct max98090_eq_cfg *coef_set;
	int fs, best, best_val, i;
	int num_bands;

	cdata = &max98090->dai[0];

	if (sel >= pdata->eq_cfgcnt)
		return -EINVAL;

	cdata->eq_sel = sel;

	if (!pdata || !max98090->eq_textcnt)
		return 0;

	fs = cdata->rate;

	/* Find the selected configuration with nearest sample rate */
	best = 0;
	best_val = INT_MAX;
	for (i = 0; i < pdata->eq_cfgcnt; i++) {
		if (strcmp(pdata->eq_cfg[i].name,
			max98090->eq_texts[sel]) == 0 &&
			abs(pdata->eq_cfg[i].rate - fs) < best_val) {
			best = i;
			best_val = abs(pdata->eq_cfg[i].rate - fs);
		}
	}

	dev_dbg(codec->dev, "Selected %s/%dHz for %dHz sample rate\n",
		pdata->eq_cfg[best].name,
		pdata->eq_cfg[best].rate, fs);

	coef_set = &pdata->eq_cfg[best];

	num_bands = coef_set->bands;
	if (num_bands > 7)
		return -EINVAL;

	/* Remember the current number of bands in the current preset so that
	 * the EQ Switch can activate the correct EQ band operating mode
	 */
	cdata->eq_num_bands = num_bands;

	max98090_write_eq_data(codec, best);

	return 0;
}

static int max98090_get_eq_enum(struct snd_kcontrol *kcontrol,
				 struct snd_ctl_elem_value *ucontrol)
{
	struct snd_soc_codec *codec = snd_kcontrol_chip(kcontrol);
	struct max98090_priv *max98090 = snd_soc_codec_get_drvdata(codec);
	struct max98090_cdata *cdata;

	cdata = &max98090->dai[0];
	ucontrol->value.enumerated.item[0] = cdata->eq_sel;

	return 0;
}

static void max98090_handle_eq_pdata(struct snd_soc_codec *codec)
{
	struct max98090_priv *max98090 = snd_soc_codec_get_drvdata(codec);
	struct max98090_pdata *pdata = max98090->pdata;
	struct max98090_eq_cfg *cfg;
	unsigned int cfgcnt;
	int i, j;
	const char **t;
	int ret;

	struct snd_kcontrol_new controls[] = {
		SOC_ENUM_EXT("EQ Mode",
			max98090->eq_enum,
			max98090_get_eq_enum,
			max98090_put_eq_enum),
	};

	cfg = pdata->eq_cfg;
	cfgcnt = pdata->eq_cfgcnt;

	/* Setup an array of texts for the equalizer enum.
	 */
	max98090->eq_textcnt = 0;
	max98090->eq_texts = NULL;
	for (i = 0; i < cfgcnt; i++) {
		for (j = 0; j < max98090->eq_textcnt; j++) {
			if (strcmp(cfg[i].name, max98090->eq_texts[j]) == 0)
				break;
		}

		if (j != max98090->eq_textcnt)
			continue;

		/* Expand the array */
		t = krealloc(max98090->eq_texts,
				 sizeof(char *) * (max98090->eq_textcnt + 1),
				 GFP_KERNEL);
		if (t == NULL)
			continue;

		/* Store the new entry */
		t[max98090->eq_textcnt] = cfg[i].name;
		max98090->eq_textcnt++;
		max98090->eq_texts = t;
	}

	/* Now point the soc_enum to .texts array items */
	max98090->eq_enum.texts = max98090->eq_texts;
	max98090->eq_enum.max = max98090->eq_textcnt;

	ret = snd_soc_add_codec_controls(codec, controls,
			ARRAY_SIZE(controls));
	if (ret != 0)
		dev_err(codec->dev, "Failed to add EQ control: %d\n", ret);
}

static int max98090_write_bq_data(struct snd_soc_codec *codec, int config)
{
	struct max98090_priv *max98090 = snd_soc_codec_get_drvdata(codec);
	struct max98090_pdata *pdata = max98090->pdata;
	struct max98090_biquad_cfg *coef_set;
	int i;
	int regsave;
	u8 *coefs;
	unsigned int reg;

	coef_set = &pdata->bq_cfg[config];

	/* Disable filter while configuring, and save current on/off state */
	regsave = snd_soc_read(codec, M98090_REG_41_DSP_EQ_EN);
	snd_soc_update_bits(codec, M98090_REG_41_DSP_EQ_EN,
			M98090_ADCBQEN_MASK, 0);

	/* Load equalizer DSP coefficient configurations registers.
	 * Expected sequence is: B0, B1, B2, A1, A2
	 * Each coef is 3 bytes in the register order of [23:16] [15:8] [7:0]
	 */
	coefs = coef_set->coef;
	reg = M98090_REG_AF_BIQUAD_BASE;
	for (i = 0; i < M98090_COEFS_BLK_SZ; i++)
		snd_soc_write(codec, reg++, coefs[i]);

	/* Restore the original on/off state */
	snd_soc_update_bits(codec, M98090_REG_41_DSP_EQ_EN,
			M98090_ADCBQEN_MASK, regsave);

	return 0;
}

static int max98090_put_bq_enum(struct snd_kcontrol *kcontrol,
				 struct snd_ctl_elem_value *ucontrol)
{
	struct snd_soc_codec *codec = snd_kcontrol_chip(kcontrol);
	struct max98090_priv *max98090 = snd_soc_codec_get_drvdata(codec);
	struct max98090_pdata *pdata = max98090->pdata;
	struct max98090_cdata *cdata;
	int sel = ucontrol->value.integer.value[0];
	int fs, best, best_val, i;

	cdata = &max98090->dai[0];

	if (sel >= pdata->bq_cfgcnt)
		return -EINVAL;

	cdata->bq_sel = sel;

	if (!pdata || !max98090->bq_textcnt)
		return 0;

	fs = cdata->rate;

	/* Find the selected configuration with nearest sample rate */
	best = 0;
	best_val = INT_MAX;
	for (i = 0; i < pdata->bq_cfgcnt; i++) {
		if (strcmp(pdata->bq_cfg[i].name,
			max98090->bq_texts[sel]) == 0 &&
			abs(pdata->bq_cfg[i].rate - fs) < best_val) {
			best = i;
			best_val = abs(pdata->bq_cfg[i].rate - fs);
		}
	}

	dev_dbg(codec->dev, "Selected %s/%dHz for %dHz sample rate\n",
		pdata->bq_cfg[best].name,
		pdata->bq_cfg[best].rate, fs);

	max98090_write_bq_data(codec, best);

	return 0;
}

static int max98090_get_bq_enum(struct snd_kcontrol *kcontrol,
				 struct snd_ctl_elem_value *ucontrol)
{
	struct snd_soc_codec *codec = snd_kcontrol_chip(kcontrol);
	struct max98090_priv *max98090 = snd_soc_codec_get_drvdata(codec);
	struct max98090_cdata *cdata;

	cdata = &max98090->dai[0];
	ucontrol->value.enumerated.item[0] = cdata->bq_sel;

	return 0;
}

static void max98090_handle_bq_pdata(struct snd_soc_codec *codec)
{
	struct max98090_priv *max98090 = snd_soc_codec_get_drvdata(codec);
	struct max98090_pdata *pdata = max98090->pdata;
	struct max98090_biquad_cfg *cfg;
	unsigned int cfgcnt;
	int i, j;
	const char **t;
	int ret;

	struct snd_kcontrol_new controls[] = {
		SOC_ENUM_EXT("Biquad Mode",
			max98090->bq_enum,
			max98090_get_bq_enum,
			max98090_put_bq_enum),
	};

	cfg = pdata->bq_cfg;
	cfgcnt = pdata->bq_cfgcnt;

	/* Setup an array of texts for the biquad enum.
	 * This is based on Mark Brown's equalizer driver code.
	 */
	max98090->bq_textcnt = 0;
	max98090->bq_texts = NULL;
	for (i = 0; i < cfgcnt; i++) {
		for (j = 0; j < max98090->bq_textcnt; j++) {
			if (strcmp(cfg[i].name, max98090->bq_texts[j]) == 0)
				break;
		}

		if (j != max98090->bq_textcnt)
			continue;

		/* Expand the array */
		t = krealloc(max98090->bq_texts,
				 sizeof(char *) * (max98090->bq_textcnt + 1),
				 GFP_KERNEL);
		if (t == NULL)
			continue;

		/* Store the new entry */
		t[max98090->bq_textcnt] = cfg[i].name;
		max98090->bq_textcnt++;
		max98090->bq_texts = t;
	}

	/* Now point the soc_enum to .texts array items */
	max98090->bq_enum.texts = max98090->bq_texts;
	max98090->bq_enum.max = max98090->bq_textcnt;

	ret = snd_soc_add_codec_controls(codec, controls,
			ARRAY_SIZE(controls));
	if (ret != 0)
		dev_err(codec->dev, "Failed to add Biquad control: %d\n", ret);
}

static int max98090_write_dmic34bq_data(struct snd_soc_codec *codec,
		int config)
{
	struct max98090_priv *max98090 = snd_soc_codec_get_drvdata(codec);
	struct max98090_pdata *pdata = max98090->pdata;
	struct max98090_biquad_cfg *coef_set;
	int i;
	int regsave;
	u8 *coefs;
	unsigned int reg;

	coef_set = &pdata->dmic34bq_cfg[config];

	/* Disable filter while configuring, and save current on/off state */
	regsave = snd_soc_read(codec, M98090_REG_41_DSP_EQ_EN);
	snd_soc_update_bits(codec, M98090_REG_41_DSP_EQ_EN,
			M98090_DMIC34BQEN_MASK, 0);

	/* Load equalizer DSP coefficient configurations registers.
	 * Expected sequence is: B0, B1, B2, A1, A2
	 * Each coef is 3 bytes in the register order of [23:16] [15:8] [7:0]
	 */
	coefs = coef_set->coef;
	reg = M98090_REG_C3_DMIC34_BIQUAD_BASE;
	for (i = 0; i < M98090_COEFS_BLK_SZ; i++)
		snd_soc_write(codec, reg++, coefs[i]);

	/* Restore the original on/off state */
	snd_soc_update_bits(codec, M98090_REG_41_DSP_EQ_EN,
			M98090_DMIC34BQEN_MASK, regsave);

	return 0;
}

static int max98090_put_dmic34bq_enum(struct snd_kcontrol *kcontrol,
				 struct snd_ctl_elem_value *ucontrol)
{
	struct snd_soc_codec *codec = snd_kcontrol_chip(kcontrol);
	struct max98090_priv *max98090 = snd_soc_codec_get_drvdata(codec);
	struct max98090_pdata *pdata = max98090->pdata;
	struct max98090_cdata *cdata;
	int sel = ucontrol->value.integer.value[0];
	int fs, best, best_val, i;

	cdata = &max98090->dai[0];

	if (sel >= pdata->dmic34bq_cfgcnt)
		return -EINVAL;

	cdata->dmic34bq_sel = sel;

	if (!pdata || !max98090->dmic34bq_textcnt)
		return 0;

	fs = cdata->rate;

	/* Find the selected configuration with nearest sample rate */
	best = 0;
	best_val = INT_MAX;
	for (i = 0; i < pdata->dmic34bq_cfgcnt; i++) {
		if (strcmp(pdata->dmic34bq_cfg[i].name,
				max98090->dmic34bq_texts[sel]) == 0 &&
			abs(pdata->dmic34bq_cfg[i].rate - fs) < best_val) {
			best = i;
			best_val = abs(pdata->dmic34bq_cfg[i].rate - fs);
		}
	}

	dev_dbg(codec->dev, "Selected %s/%dHz for %dHz sample rate\n",
		pdata->dmic34bq_cfg[best].name,
		pdata->dmic34bq_cfg[best].rate, fs);

	max98090_write_dmic34bq_data(codec, best);

	return 0;
}

static int max98090_get_dmic34bq_enum(struct snd_kcontrol *kcontrol,
				 struct snd_ctl_elem_value *ucontrol)
{
	struct snd_soc_codec *codec = snd_kcontrol_chip(kcontrol);
	struct max98090_priv *max98090 = snd_soc_codec_get_drvdata(codec);
	struct max98090_cdata *cdata;

	cdata = &max98090->dai[0];
	ucontrol->value.enumerated.item[0] = cdata->dmic34bq_sel;

	return 0;
}

static void max98090_handle_dmic34bq_pdata(struct snd_soc_codec *codec)
{
	struct max98090_priv *max98090 = snd_soc_codec_get_drvdata(codec);
	struct max98090_pdata *pdata = max98090->pdata;
	struct max98090_biquad_cfg *cfg;
	unsigned int cfgcnt;
	int i, j;
	const char **t;
	int ret;

	struct snd_kcontrol_new controls[] = {
		SOC_ENUM_EXT("DMIC34 Biquad Mode",
			max98090->dmic34bq_enum,
			max98090_get_dmic34bq_enum,
			max98090_put_dmic34bq_enum),
	};

	cfg = pdata->dmic34bq_cfg;
	cfgcnt = pdata->dmic34bq_cfgcnt;

	/* Setup an array of texts for the biquad enum.
	 * This is based on Mark Brown's equalizer driver code.
	 */
	max98090->dmic34bq_textcnt = 0;
	max98090->dmic34bq_texts = NULL;
	for (i = 0; i < cfgcnt; i++) {
		for (j = 0; j < max98090->dmic34bq_textcnt; j++) {
			if (strcmp(cfg[i].name,
				max98090->dmic34bq_texts[j]) == 0)
				break;
		}

		if (j != max98090->dmic34bq_textcnt)
			continue;

		/* Expand the array */
		t = krealloc(max98090->dmic34bq_texts,
				 sizeof(char *) *
				 (max98090->dmic34bq_textcnt + 1),
				 GFP_KERNEL);
		if (t == NULL)
			continue;

		/* Store the new entry */
		t[max98090->dmic34bq_textcnt] = cfg[i].name;
		max98090->dmic34bq_textcnt++;
		max98090->dmic34bq_texts = t;
	}

	/* Now point the soc_enum to .texts array items */
	max98090->dmic34bq_enum.texts = max98090->dmic34bq_texts;
	max98090->dmic34bq_enum.max = max98090->dmic34bq_textcnt;

	ret = snd_soc_add_codec_controls(codec, controls,
					 ARRAY_SIZE(controls));
	if (ret != 0)
		dev_err(codec->dev,
			"Failed to add DMIC34 Biquad control: %d\n", ret);
}

static void max98090_handle_pdata(struct snd_soc_codec *codec)
{
	struct max98090_priv *max98090 = snd_soc_codec_get_drvdata(codec);
	struct max98090_pdata *pdata = max98090->pdata;

	if (!pdata) {
		dev_dbg(codec->dev, "No platform data\n");
		return;
	}

	max98090_dmic_switch(codec, 1);

	pdata->eq_cfg = eq_cfg;
	pdata->eq_cfgcnt = ARRAY_SIZE(eq_cfg);
	pdata->bq_cfg = bq_cfg;
	pdata->bq_cfgcnt = ARRAY_SIZE(bq_cfg);
	pdata->dmic34bq_cfg = dmic34bq_cfg;
	pdata->dmic34bq_cfgcnt = ARRAY_SIZE(dmic34bq_cfg);

	/* Configure equalizer */
	if (pdata->eq_cfgcnt) {
		max98090_handle_eq_pdata(codec);
		max98090_write_eq_data(codec, 0);
	}

	/* Configure bi-quad filters */
	if (pdata->bq_cfgcnt) {
		max98090_handle_bq_pdata(codec);
		max98090_write_bq_data(codec, 0);
	}

	/* Configure DMIC34 bi-quad filters */
	if ((max98090->devtype == MAX98091) &&
		(pdata->dmic34bq_cfgcnt)) {
		max98090_handle_dmic34bq_pdata(codec);
		max98090_write_dmic34bq_data(codec, 0);
	}
}

static int max98090_suspend(struct snd_soc_codec *codec)
{
	/* Note: All are taken care of by SHDN and VCM DAPM widgets */
	return 0;
}

static int max98090_resume(struct snd_soc_codec *codec)
{
	snd_soc_cache_sync(codec);
	return 0;
}

#define MAX98090_HIGH_PERFORMANCE

static int max98090_probe(struct snd_soc_codec *codec)
{
	struct max98090_priv *max98090 = snd_soc_codec_get_drvdata(codec);
	struct max98090_pdata *pdata = max98090->pdata;
	struct max98090_cdata *cdata;
	int ret = 0;

	dev_info(codec->dev, "max98090_probe\n");

	max98090->codec = codec;

	codec->dapm.idle_bias_off = 1;
	codec->cache_sync = 1;

	ret = snd_soc_codec_set_cache_io(codec, 8, 8, SND_SOC_I2C);
	if (ret != 0) {
		dev_err(codec->dev, "Failed to set cache I/O: %d\n", ret);
		return ret;
	}

	/* Reset the codec, the DSP core, and disable all interrupts */
	max98090_reset(codec);

	/* Initialize private data */

	max98090->sysclk = (unsigned)-1;
	max98090->eq_textcnt = 0;
	max98090->bq_textcnt = 0;

	cdata = &max98090->dai[0];
	cdata->rate = (unsigned)-1;
	cdata->fmt  = (unsigned)-1;
	cdata->eq_sel = 0;
	cdata->bq_sel = 0;
	cdata->dmic34bq_sel = 0;

	max98090->lin_state = 0;
	max98090->mic1pre = 0;
	max98090->mic2pre = 0;
	max98090->extmic_mux = 0;

	ret = snd_soc_read(codec, M98090_REG_FF_REV_ID);
	if (ret < 0) {
		dev_err(codec->dev, "Failed to read device revision: %d\n",
			ret);
		goto err_access;
	}

	if ((ret >= M98090_REVA) && (ret <= M98090_REVA + 0x0f)) {
		max98090->devtype = MAX98090;
		dev_info(codec->dev, "MAX98090 REVID=0x%02x\n", ret);
	} else if ((ret >= M98091_REVA) && (ret <= M98091_REVA + 0x0f)) {
		max98090->devtype = MAX98091;
		dev_info(codec->dev, "MAX98091 REVID=0x%02x\n", ret);
	} else {
		max98090->devtype = MAX98090;
		dev_err(codec->dev, "Unrecognized revision 0x%02x\n", ret);
	}

	max98090->jack_state = M98090_JACK_STATE_NO_HEADSET;

	INIT_DELAYED_WORK(&max98090->jack_work, max98090_jack_work);

	/* Enable jack detection */
	snd_soc_write(codec, M98090_REG_3D_CFG_JACK,
		M98090_JDETEN_MASK | M98090_JDEB_25MS);

	/* Register for interrupts */
	if ((request_threaded_irq(pdata->irq, NULL,
<<<<<<< HEAD
		max98090_interrupt, IRQF_TRIGGER_FALLING,
=======
		max98090_interrupt, IRQF_TRIGGER_FALLING | IRQF_ONESHOT,
>>>>>>> b6bb0aa3
		"max98090_interrupt", codec)) < 0) {
		dev_info(codec->dev, "request_irq failed\n");
	}

#ifdef MAX98090_HIGH_PERFORMANCE
	/* High Performance */
	snd_soc_update_bits(codec, M98090_REG_43_DAC_CFG,
		M98090_DACHP_MASK,
		1 << M98090_DACHP_SHIFT);
	snd_soc_update_bits(codec, M98090_REG_43_DAC_CFG,
		M98090_DAC_PERFMODE_MASK,
		0 << M98090_DAC_PERFMODE_SHIFT);
	snd_soc_update_bits(codec, M98090_REG_44_ADC_CFG,
		M98090_ADCHP_MASK,
		1 << M98090_ADCHP_SHIFT);
#else
	/* Low Power */
	snd_soc_update_bits(codec, M98090_REG_43_DAC_CFG,
		M98090_DACHP_MASK,
		0 << M98090_DACHP_SHIFT);
	snd_soc_update_bits(codec, M98090_REG_43_DAC_CFG,
		M98090_DAC_PERFMODE_MASK,
		1 << M98090_DAC_PERFMODE_SHIFT);
	snd_soc_update_bits(codec, M98090_REG_44_ADC_CFG,
		M98090_ADCHP_MASK,
		0 << M98090_ADCHP_SHIFT);
#endif /* MAX98090_HIGH_PERFORMANCE */

	/* Turn on VCM bandgap reference */
	snd_soc_write(codec, M98090_REG_42_BIAS_CNTL,
		M98090_VCM_MODE_MASK);

	max98090_handle_pdata(codec);

	max98090_add_widgets(codec);

err_access:
	return ret;
}

static int max98090_remove(struct snd_soc_codec *codec)
{
	struct max98090_priv *max98090 = snd_soc_codec_get_drvdata(codec);

	cancel_delayed_work_sync(&max98090->jack_work);

	kfree(max98090->bq_texts);
	kfree(max98090->eq_texts);

	return 0;
}

static struct snd_soc_codec_driver soc_codec_dev_max98090 = {
	.probe   = max98090_probe,
	.remove  = max98090_remove,
	.suspend = max98090_suspend,
	.resume  = max98090_resume,
	.set_bias_level = max98090_set_bias_level,
	.reg_cache_size = ARRAY_SIZE(max98090_reg_def),
	.reg_word_size = sizeof(u8),
	.reg_cache_default = max98090_reg_def,
	.readable_register = max98090_readable,
	.volatile_register = max98090_volatile_register,
};

static int max98090_i2c_probe(struct i2c_client *i2c,
				 const struct i2c_device_id *id)
{
	struct max98090_priv *max98090;
	int ret;

	pr_info("max98090_i2c_probe\n");

	max98090 = kzalloc(sizeof(struct max98090_priv), GFP_KERNEL);
	if (max98090 == NULL)
		return -ENOMEM;

	max98090->devtype = id->driver_data;
	i2c_set_clientdata(i2c, max98090);
	max98090->control_data = i2c;
	max98090->pdata = i2c->dev.platform_data;

	ret = snd_soc_register_codec(&i2c->dev,
			&soc_codec_dev_max98090, max98090_dai,
			ARRAY_SIZE(max98090_dai));
	if (ret < 0)
		kfree(max98090);
	return ret;
}

static int __devexit max98090_i2c_remove(struct i2c_client *client)
{
	snd_soc_unregister_codec(&client->dev);
	kfree(i2c_get_clientdata(client));
	return 0;
}

static const struct i2c_device_id max98090_i2c_id[] = {
	{ "max98090", MAX98090 },
	{ }
};
MODULE_DEVICE_TABLE(i2c, max98090_i2c_id);

static struct i2c_driver max98090_i2c_driver = {
	.driver = {
		.name = "max98090",
		.owner = THIS_MODULE,
	},
	.probe  = max98090_i2c_probe,
	.remove = __devexit_p(max98090_i2c_remove),
	.id_table = max98090_i2c_id,
};

static int __init max98090_init(void)
{
	int ret;

	ret = i2c_add_driver(&max98090_i2c_driver);
	if (ret)
		pr_err("Failed to register MAX98090 I2C driver: %d\n", ret);
	else
		pr_info("MAX98090 driver built on %s at %s\n",
			__DATE__,
			__TIME__);

	return ret;
}

module_init(max98090_init);

static void __exit max98090_exit(void)
{
	i2c_del_driver(&max98090_i2c_driver);
}
module_exit(max98090_exit);

MODULE_DESCRIPTION("ALSA SoC MAX98090 driver");
MODULE_AUTHOR("Peter Hsiang, Jesse Marroqin, Jerry Wong");
MODULE_LICENSE("GPL");<|MERGE_RESOLUTION|>--- conflicted
+++ resolved
@@ -21,8 +21,6 @@
 
 #include <linux/version.h>
 
-<<<<<<< HEAD
-=======
 #ifndef __devexit
 #define __devexit
 #endif
@@ -30,7 +28,6 @@
 #define __devexit_p(x)	(x)
 #endif
 
->>>>>>> b6bb0aa3
 #define DEBUG
 #define EXTMIC_METHOD
 #define EXTMIC_METHOD_TEST
@@ -1013,7 +1010,6 @@
 static const char * const max98090_bsel_text[] = {
 	"Disable", "32xfs", "48xfs", "64xfs",
 	"fPCLK/2", "fPCLK/4", "fPCLK/8", "fPCLK/16" };
-<<<<<<< HEAD
 
 static const struct soc_enum max98090_bsel_enum =
 	SOC_ENUM_SINGLE(M98090_REG_21_CLOCK_MAS_MODE, M98090_CLK_BSEL_SHIFT,
@@ -1023,17 +1019,6 @@
 	"fPCLK/2", "fPCLK/3", "fPCLK/4", "fPCLK/5",
 	"fPCLK/6", "fPCLK/8" };
 
-=======
-
-static const struct soc_enum max98090_bsel_enum =
-	SOC_ENUM_SINGLE(M98090_REG_21_CLOCK_MAS_MODE, M98090_CLK_BSEL_SHIFT,
-		ARRAY_SIZE(max98090_bsel_text), max98090_bsel_text);
-
-static const char * const max98090_micclk_text[] = {
-	"fPCLK/2", "fPCLK/3", "fPCLK/4", "fPCLK/5",
-	"fPCLK/6", "fPCLK/8" };
-
->>>>>>> b6bb0aa3
 static const struct soc_enum max98090_micclk_enum =
 	SOC_ENUM_SINGLE(M98090_REG_13_MIC_CFG1, M98090_MICCLK_SHIFT,
 		ARRAY_SIZE(max98090_micclk_text), max98090_micclk_text);
@@ -1088,21 +1073,12 @@
 	SOC_ENUM_SINGLE(M98090_REG_25_DAI_IOCFG, M98090_DAI_SDIEN_SHIFT,
 		ARRAY_SIZE(max98090_enableddisabled_text),
 		max98090_enableddisabled_text);
-<<<<<<< HEAD
 
 static const struct soc_enum max98090_sdoen_enum =
 	SOC_ENUM_SINGLE(M98090_REG_25_DAI_IOCFG, M98090_DAI_SDOEN_SHIFT,
 		ARRAY_SIZE(max98090_enableddisabled_text),
 		max98090_enableddisabled_text);
 
-=======
-
-static const struct soc_enum max98090_sdoen_enum =
-	SOC_ENUM_SINGLE(M98090_REG_25_DAI_IOCFG, M98090_DAI_SDOEN_SHIFT,
-		ARRAY_SIZE(max98090_enableddisabled_text),
-		max98090_enableddisabled_text);
-
->>>>>>> b6bb0aa3
 static const struct soc_enum max98090_hizoff_enum =
 	SOC_ENUM_SINGLE(M98090_REG_25_DAI_IOCFG, M98090_DAI_HIZOFF_SHIFT,
 		ARRAY_SIZE(max98090_enableddisabled_inv_text),
@@ -1121,7 +1097,6 @@
 
 static const char * const max98090_dsts_text[] = {
 	"None", "Left", "Right", "Left and Right" };
-<<<<<<< HEAD
 
 static const struct soc_enum max98090_dsts_enum =
 	SOC_ENUM_SINGLE(M98090_REG_1A_LVL_SIDETONE, M98090_DSTS_SHIFT,
@@ -1143,29 +1118,6 @@
 	SOC_ENUM_SINGLE(M98090_REG_33_ALC_TIMING, M98090_ALCRLS_SHIFT,
 		ARRAY_SIZE(max98090_alcrls_text), max98090_alcrls_text);
 
-=======
-
-static const struct soc_enum max98090_dsts_enum =
-	SOC_ENUM_SINGLE(M98090_REG_1A_LVL_SIDETONE, M98090_DSTS_SHIFT,
-		ARRAY_SIZE(max98090_dsts_text), max98090_dsts_text);
-
-static const char * const max98090_alcatk_text[] = {
-	"0.5ms", "1ms", "5ms", "10ms",
-	"25ms", "50ms", "100ms", "200ms" };
-
-static const struct soc_enum max98090_alcatk_enum =
-	SOC_ENUM_SINGLE(M98090_REG_33_ALC_TIMING, M98090_ALCATK_SHIFT,
-		ARRAY_SIZE(max98090_alcatk_text), max98090_alcatk_text);
-
-static const char * const max98090_alcrls_text[] =	{
-	"8s", "4s", "2s", "1s",
-	"0.5s", "0.25s", "0.125s", "0.0625s" };
-
-static const struct soc_enum max98090_alcrls_enum =
-	SOC_ENUM_SINGLE(M98090_REG_33_ALC_TIMING, M98090_ALCRLS_SHIFT,
-		ARRAY_SIZE(max98090_alcrls_text), max98090_alcrls_text);
-
->>>>>>> b6bb0aa3
 static const char * const max98090_alccmp_text[] = {
 	"1:1", "1:1.5", "1:2", "1:4", "1:INF" };
 
@@ -1256,7 +1208,6 @@
 
 	SOC_ENUM("LINEA Single Ended Reduction", max98090_mixg135_enum),
 	SOC_ENUM("LINEB Single Ended Reduction", max98090_mixg246_enum),
-<<<<<<< HEAD
 
 	SOC_SINGLE_EXT_TLV("LINEA Volume", M98090_REG_0E_LVL_LINE,
 		M98090_LINAPGA_SHIFT, M98090_LINAPGA_NUM - 1, 1,
@@ -1266,17 +1217,6 @@
 		M98090_LINBPGA_SHIFT, M98090_LINBPGA_NUM - 1, 1,
 		max98090_lineb_get, max98090_lineb_set, max98090_lin_tlv),
 
-=======
-
-	SOC_SINGLE_EXT_TLV("LINEA Volume", M98090_REG_0E_LVL_LINE,
-		M98090_LINAPGA_SHIFT, M98090_LINAPGA_NUM - 1, 1,
-		max98090_linea_get, max98090_linea_set, max98090_lin_tlv),
-
-	SOC_SINGLE_EXT_TLV("LINEB Volume", M98090_REG_0E_LVL_LINE,
-		M98090_LINBPGA_SHIFT, M98090_LINBPGA_NUM - 1, 1,
-		max98090_lineb_get, max98090_lineb_set, max98090_lin_tlv),
-
->>>>>>> b6bb0aa3
 	SOC_SINGLE("LINEA Ext Resistor Gain Mode", M98090_REG_0F_CFG_LINE,
 		M98090_EXTBUFA_SHIFT, M98090_EXTBUFA_NUM - 1, 0),
 	SOC_SINGLE("LINEB Ext Resistor Gain Mode", M98090_REG_0F_CFG_LINE,
@@ -1533,7 +1473,6 @@
 {
 	struct snd_soc_codec *codec = w->codec;
 	struct max98090_priv *max98090 = snd_soc_codec_get_drvdata(codec);
-<<<<<<< HEAD
 
 	unsigned int val = snd_soc_read(codec, M98090_REG_0F_CFG_LINE);
 
@@ -1634,108 +1573,6 @@
 
 static const char * const mic1_mux_text[] = { "IN12", "IN56" };
 
-=======
-
-	unsigned int val = snd_soc_read(codec, M98090_REG_0F_CFG_LINE);
-
-	val = (val & M98090_EXTMIC_MASK) >> M98090_EXTMIC_SHIFT;
-
-	if ((val == (M98090_EXTMIC_MIC1 >> M98090_EXTMIC_SHIFT)) ||
-		(val == (M98090_EXTMIC_MIC2 >> M98090_EXTMIC_SHIFT))) {
-		max98090->extmic_mux = val - 1; /* Update for volatile */
-	}
-
-	switch (event) {
-	case SND_SOC_DAPM_POST_PMU:
-		/* If turning on, set to selected channel */
-		max98090->extmic_mux = 1;
-		val = max98090->extmic_mux + 1;
-		break;
-	case SND_SOC_DAPM_POST_PMD:
-		/* If turning off, turn off */
-		val = M98090_EXTMIC_NONE >> M98090_EXTMIC_SHIFT;
-		break;
-	default:
-		return -EINVAL;
-	}
-
-	snd_soc_update_bits(codec, M98090_REG_0F_CFG_LINE, M98090_EXTMIC_MASK,
-		val << M98090_EXTMIC_SHIFT);
-
-	return 0;
-}
-
-static int max98090_micinput_event(struct snd_soc_dapm_widget *w,
-				 struct snd_kcontrol *kcontrol, int event)
-{
-	struct snd_soc_codec *codec = w->codec;
-	struct max98090_priv *max98090 = snd_soc_codec_get_drvdata(codec);
-
-	unsigned int val = snd_soc_read(codec, w->reg);
-
-	if (w->reg == M98090_REG_10_LVL_MIC1)
-		val = (val & M98090_MIC_PA1EN_MASK) >> M98090_MIC_PA1EN_SHIFT;
-	else
-		val = (val & M98090_MIC_PA2EN_MASK) >> M98090_MIC_PA2EN_SHIFT;
-
-
-	if (val >= 1) {
-		if (w->reg == M98090_REG_10_LVL_MIC1)
-			max98090->mic1pre = val - 1; /* Update for volatile */
-		else
-			max98090->mic2pre = val - 1; /* Update for volatile */
-	}
-
-	switch (event) {
-	case SND_SOC_DAPM_POST_PMU:
-		/* If turning on, set to most recently selected volume */
-		if (w->reg == M98090_REG_10_LVL_MIC1)
-			val = max98090->mic1pre + 1;
-		else
-			val = max98090->mic2pre + 1;
-		break;
-	case SND_SOC_DAPM_POST_PMD:
-		/* If turning off, turn off */
-		val = 0;
-		break;
-	default:
-		return -EINVAL;
-	}
-
-	if (w->reg == M98090_REG_10_LVL_MIC1)
-		snd_soc_update_bits(codec, w->reg, M98090_MIC_PA1EN_MASK,
-			val << M98090_MIC_PA1EN_SHIFT);
-	else
-		snd_soc_update_bits(codec, w->reg, M98090_MIC_PA2EN_MASK,
-			val << M98090_MIC_PA2EN_SHIFT);
-
-	return 0;
-}
-
-static int max98090_sidetone_event(struct snd_soc_dapm_widget *w,
-				 struct snd_kcontrol *kcontrol, int event)
-{
-	struct snd_soc_codec *codec = w->codec;
-	struct max98090_priv *max98090 = snd_soc_codec_get_drvdata(codec);
-
-	switch (event) {
-	case SND_SOC_DAPM_POST_PMU:
-		snd_soc_update_bits(codec, w->reg, M98090_DVST_MASK,
-			(1 + max98090->sidetone) << M98090_DVST_SHIFT);
-		break;
-	case SND_SOC_DAPM_POST_PMD:
-		snd_soc_update_bits(codec, w->reg, M98090_DVST_MASK, 0);
-		break;
-	default:
-		return -EINVAL;
-	}
-
-	return 0;
-}
-
-static const char * const mic1_mux_text[] = { "IN12", "IN56" };
-
->>>>>>> b6bb0aa3
 static const struct soc_enum mic1_mux_enum =
 	SOC_ENUM_SINGLE(M98090_REG_0F_CFG_LINE, M98090_EXTMIC1_SHIFT,
 		ARRAY_SIZE(mic1_mux_text), mic1_mux_text);
@@ -2942,13 +2779,8 @@
 			snd_soc_dapm_force_enable_pin(&codec->dapm, "SPKR");
 			snd_soc_dapm_disable_pin(&codec->dapm, "MIC1");
 			snd_soc_dapm_disable_pin(&codec->dapm, "MIC2");
-<<<<<<< HEAD
-			snd_soc_dapm_force_enable_pin(&codec->dapm, "DMIC1");
-			snd_soc_dapm_force_enable_pin(&codec->dapm, "DMIC2");
-=======
 			snd_soc_dapm_force_enable_pin(&codec->dapm, "DMICL");
 			snd_soc_dapm_force_enable_pin(&codec->dapm, "DMICR");
->>>>>>> b6bb0aa3
 			max98090_dmic_switch(codec, 1);
 
 			break;
@@ -2982,13 +2814,8 @@
 			snd_soc_dapm_force_enable_pin(&codec->dapm, "HPR");
 			snd_soc_dapm_disable_pin(&codec->dapm, "MIC1");
 			snd_soc_dapm_disable_pin(&codec->dapm, "MIC2");
-<<<<<<< HEAD
-			snd_soc_dapm_force_enable_pin(&codec->dapm, "DMIC1");
-			snd_soc_dapm_force_enable_pin(&codec->dapm, "DMIC2");
-=======
 			snd_soc_dapm_force_enable_pin(&codec->dapm, "DMICL");
 			snd_soc_dapm_force_enable_pin(&codec->dapm, "DMICR");
->>>>>>> b6bb0aa3
 			max98090_dmic_switch(codec, 1);
 
 			break;
@@ -3006,13 +2833,8 @@
 			snd_soc_dapm_disable_pin(&codec->dapm, "SPKR");
 			snd_soc_dapm_force_enable_pin(&codec->dapm, "HPL");
 			snd_soc_dapm_force_enable_pin(&codec->dapm, "HPR");
-<<<<<<< HEAD
-			snd_soc_dapm_disable_pin(&codec->dapm, "DMIC1");
-			snd_soc_dapm_disable_pin(&codec->dapm, "DMIC2");
-=======
 			snd_soc_dapm_disable_pin(&codec->dapm, "DMICL");
 			snd_soc_dapm_disable_pin(&codec->dapm, "DMICR");
->>>>>>> b6bb0aa3
 			snd_soc_dapm_force_enable_pin(&codec->dapm, "MIC1");
 			snd_soc_dapm_force_enable_pin(&codec->dapm, "MIC2");
 			max98090_dmic_switch(codec, 0);
@@ -3898,11 +3720,7 @@
 
 	/* Register for interrupts */
 	if ((request_threaded_irq(pdata->irq, NULL,
-<<<<<<< HEAD
-		max98090_interrupt, IRQF_TRIGGER_FALLING,
-=======
 		max98090_interrupt, IRQF_TRIGGER_FALLING | IRQF_ONESHOT,
->>>>>>> b6bb0aa3
 		"max98090_interrupt", codec)) < 0) {
 		dev_info(codec->dev, "request_irq failed\n");
 	}
