--- conflicted
+++ resolved
@@ -8,11 +8,7 @@
  * Author:      Steve Chen,  <schen@mvista.com>
  * Copyright:   (C) 2009 MontaVista Software, Inc., <source@mvista.com>
  * Copyright:   (C) 2009  Texas Instruments, India
-<<<<<<< HEAD
- * Copyright (c) 2009-2012, NVIDIA CORPORATION.  All rights reserved.
-=======
  * Copyright (c) 2009-2014, NVIDIA CORPORATION.  All rights reserved.
->>>>>>> b6bb0aa3
  *
  * This program is free software; you can redistribute it and/or modify
  * it under the terms of the GNU General Public License version 2 as
@@ -40,19 +36,6 @@
 
 static const struct snd_soc_dapm_widget spdif_dapm_widgets[] = {
 	SND_SOC_DAPM_VMID("spdif dummy Vmid"),
-<<<<<<< HEAD
-};
-
-static int spdif_write(struct snd_soc_codec * codec, unsigned int reg,
-							unsigned int val){
-	return 0;
-}
-
-static unsigned int spdif_read(struct snd_soc_codec *codec, unsigned int reg) {
-	return 0;
-}
-
-=======
 	SND_SOC_DAPM_OUTPUT("OUT"),
 	SND_SOC_DAPM_INPUT("IN"),
 };
@@ -72,16 +55,12 @@
 	return 0;
 }
 
->>>>>>> b6bb0aa3
 static struct snd_soc_codec_driver soc_codec_spdif_dit = {
 	.probe = spdif_probe,
 	.dapm_widgets = spdif_dapm_widgets,
 	.num_dapm_widgets = ARRAY_SIZE(spdif_dapm_widgets),
-<<<<<<< HEAD
-=======
 	.dapm_routes = spdif_intercon,
 	.num_dapm_routes = ARRAY_SIZE(spdif_intercon),
->>>>>>> b6bb0aa3
 	.read = spdif_read,
 	.write = spdif_write,
 };
