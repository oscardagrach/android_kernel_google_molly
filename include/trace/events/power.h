--- conflicted
+++ resolved
@@ -41,7 +41,6 @@
 #define PWR_EVENT_EXIT -1
 
 enum {
-<<<<<<< HEAD
 	CPU_SUSPEND_START,
 	CPU_SUSPEND_DONE
 };
@@ -54,17 +53,17 @@
 };
 
 enum {
+	POWER_CPU_SCALE_START,
+	POWER_CPU_SCALE_DONE,
+};
+
+enum {
 	POWER_CPU_CLUSTER_START,
 	POWER_CPU_CLUSTER_DONE,
-=======
-	POWER_CPU_SCALE_START,
-	POWER_CPU_SCALE_DONE,
->>>>>>> 932621ed
 };
 
 #endif
 
-<<<<<<< HEAD
 TRACE_EVENT(cpu_suspend,
 
 	TP_PROTO(unsigned int state),
@@ -90,23 +89,11 @@
 
 	TP_STRUCT__entry(
 		__field(u32, cpu_id)
-=======
-TRACE_EVENT(cpu_scale,
-
-	TP_PROTO(unsigned int cpu_id, unsigned int freq, int state),
-
-	TP_ARGS(cpu_id, freq, state),
-
-	TP_STRUCT__entry(
-		__field(u64, cpu_id)
-		__field(u32, freq)
->>>>>>> 932621ed
 		__field(u32, state)
 	),
 
 	TP_fast_assign(
 		__entry->cpu_id = cpu_id;
-<<<<<<< HEAD
 		__entry->state = state;
 	),
 
@@ -115,22 +102,20 @@
 		  (unsigned long)__entry->state)
 );
 
-TRACE_EVENT(cpu_cluster,
-
-	TP_PROTO(int state),
-
-	TP_ARGS(state),
-
-	TP_STRUCT__entry(
-		__field(u64, state)
-	),
-
-	TP_fast_assign(
-		__entry->state = state;
-	),
-
-	TP_printk("state=%lu",
-=======
+TRACE_EVENT(cpu_scale,
+
+	TP_PROTO(unsigned int cpu_id, unsigned int freq, int state),
+
+	TP_ARGS(cpu_id, freq, state),
+
+	TP_STRUCT__entry(
+		__field(u64, cpu_id)
+		__field(u32, freq)
+		__field(u32, state)
+	),
+
+	TP_fast_assign(
+		__entry->cpu_id = cpu_id;
 		__entry->freq = freq;
 		__entry->state = state;
 	),
@@ -138,7 +123,24 @@
 	TP_printk("cpu_id=%lu, freq=%lu, state=%lu",
 		  (unsigned long)__entry->cpu_id,
 		  (unsigned long)__entry->freq,
->>>>>>> 932621ed
+		  (unsigned long)__entry->state)
+);
+
+TRACE_EVENT(cpu_cluster,
+
+	TP_PROTO(int state),
+
+	TP_ARGS(state),
+
+	TP_STRUCT__entry(
+		__field(u64, state)
+	),
+
+	TP_fast_assign(
+		__entry->state = state;
+	),
+
+	TP_printk("state=%lu",
 		  (unsigned long)__entry->state)
 );
 
