--- conflicted
+++ resolved
@@ -148,10 +148,7 @@
 	unsigned boot_on:1;	/* bootloader/firmware enabled regulator */
 	unsigned apply_uV:1;	/* apply uV constraint if min == max */
 	unsigned boot_off:1;	/* bootloader/firmware disabled regulator */
-<<<<<<< HEAD
-=======
 	unsigned int ignore_current_constraint_init:1;
->>>>>>> b6bb0aa3
 };
 
 /**
