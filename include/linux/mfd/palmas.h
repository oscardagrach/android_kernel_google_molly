/*
 * TI Palmas
 *
 * Copyright 2011-2013 Texas Instruments Inc.
 * Copyright (c) 2013, NVIDIA CORPORATION.  All rights reserved.
 *
 * Author: Graeme Gregory <gg@slimlogic.co.uk>
 * Author: Ian Lartey <ian@slimlogic.co.uk>
 *
 *  This program is free software; you can redistribute it and/or modify it
 *  under  the terms of the GNU General  Public License as published by the
 *  Free Software Foundation;  either version 2 of the License, or (at your
 *  option) any later version.
 *
 */

#ifndef __LINUX_MFD_PALMAS_H
#define __LINUX_MFD_PALMAS_H

#include <linux/i2c.h>
#include <linux/usb/otg.h>
#include <linux/leds.h>
#include <linux/regmap.h>
#include <linux/regulator/driver.h>
#include <linux/regulator/machine.h>
#include <linux/kthread.h>
#include <linux/iio/machine.h>
#include <linux/extcon.h>
#include <linux/thermal.h>

#define PALMAS_NUM_CLIENTS	4

/* Fuel Gauge Constatnts */
#define MAX_CAPACITY	0x7fff
#define MAX_SOC		100
#define MAX_PERCENTAGE	100

/* Num, cycles with no Learning, after this many cycles, the gauge
   start adjusting FCC, based on Estimated Cell Degradation */
#define NO_LEARNING_CYCLES	25

/* Size of the OCV Lookup table */
#define OCV_TABLE_SIZE	21

/* OCV Configuration */
struct ocv_config {
	unsigned char voltage_diff;
	unsigned char current_diff;

	unsigned short sleep_enter_current;
	unsigned char sleep_enter_samples;

	unsigned short sleep_exit_current;
	unsigned char sleep_exit_samples;

	unsigned short long_sleep_current;

	unsigned int ocv_period;
	unsigned int relax_period;

	unsigned char flat_zone_low;
	unsigned char flat_zone_high;

	unsigned short max_ocv_discharge;

	unsigned short table[OCV_TABLE_SIZE];
};

/* EDV Point */
struct edv_point {
	short voltage;
	unsigned char percent;
};

/* EDV Point tracking data */
struct edv_state {
	short voltage;
	unsigned char percent;
	short min_capacity;
	unsigned char edv_cmp;
};

/* EDV Configuration */
struct edv_config {
	bool averaging;

	unsigned char seq_edv;

	unsigned char filter_light;
	unsigned char filter_heavy;
	short overload_current;

	struct edv_point edv[3];
};

/* General Battery Cell Configuration */
struct cell_config {
	int technology;
	bool cc_polarity;
	bool cc_out;
	bool ocv_below_edv1;

	short cc_voltage;
	short cc_current;
	unsigned char cc_capacity;
	unsigned char seq_cc;

	unsigned short design_capacity;
	short design_qmax;

	unsigned char r_sense;

	unsigned char qmax_adjust;
	unsigned char fcc_adjust;

	unsigned short max_overcharge;
	unsigned short electronics_load; /* *10uAh */

	short max_increment;
	short max_decrement;
	unsigned char low_temp;
	unsigned short deep_dsg_voltage;
	unsigned short max_dsg_estimate;
	unsigned char light_load;
	unsigned short near_full;
	unsigned short cycle_threshold;
	unsigned short recharge;

	unsigned char mode_switch_capacity;

	unsigned char call_period;

	struct ocv_config *ocv;
	struct edv_config *edv;
};

/* Cell State */
struct cell_state {
	short soc;

	short nac;

	short fcc;
	short qmax;

	short voltage;
	short av_voltage;
	short cur;
	short av_current;

	short temperature;
	short cycle_count;

	bool sleep;
	bool relax;

	bool chg;
	bool dsg;

	bool edv0;
	bool edv1;
	bool edv2;
	bool ocv;
	bool cc;
	bool full;

	bool vcq;
	bool vdq;
	bool init;

	struct timeval last_correction;
	struct timeval last_ocv;
	struct timeval sleep_timer;
	struct timeval el_timer;
	unsigned int cumulative_sleep;

	short prev_soc;
	short learn_q;
	unsigned short dod_eoc;
	short learn_offset;
	unsigned short learned_cycle;
	short new_fcc;
	short ocv_total_q;
	short ocv_enter_q;
	short negative_q;
	short overcharge_q;
	short charge_cycle_q;
	short discharge_cycle_q;
	short cycle_q;
	short top_off_q;
	unsigned char seq_cc_voltage;
	unsigned char seq_cc_current;
	unsigned char sleep_samples;
	unsigned char seq_edvs;

	unsigned int electronics_load;
	unsigned short cycle_dsg_estimate;

	struct edv_state edv;

	bool updated;
	bool calibrate;

	struct cell_config *config;
	struct device *dev;

	int *charge_status;
};

/* The ID_REVISION NUMBERS */
#define PALMAS_CHIP_OLD_ID		0x0000
#define PALMAS_CHIP_ID			0xC035
#define PALMAS_CHIP_CHARGER_ID		0xC036

#define is_palmas(a)	(((a) == PALMAS_CHIP_OLD_ID) || \
			((a) == PALMAS_CHIP_ID))
#define is_palmas_charger(a) ((a) == PALMAS_CHIP_CHARGER_ID)

struct palmas_pmic;
struct palmas_gpadc;
struct palmas_resource;
struct palmas_usb;
struct palmas_rtc;
struct palmas_battery_info;

#define palmas_rails(_name) "palmas_"#_name
<<<<<<< HEAD
=======
#define PALMAS_MAX_FN_REGISTERS		64
>>>>>>> b6bb0aa3

struct palmas {
	struct device *dev;

	struct i2c_client *i2c_clients[PALMAS_NUM_CLIENTS];
	struct regmap *regmap[PALMAS_NUM_CLIENTS];
	DECLARE_BITMAP(volatile_smps_registers, PALMAS_MAX_FN_REGISTERS);

	/* Stored chip id */
	int id;

	unsigned int submodule_lists;

	/* IRQ Data */
	int irq;
	u32 irq_mask;
	struct palmas_irq_chip_data *irq_chip_data;

	/* Child Devices */
	struct palmas_pmic *pmic;
	struct palmas_gpadc *gpadc;
	struct palmas_resource *resource;
	struct palmas_usb *usb;
	struct palmas_rtc *rtc;
	struct palmas_battery_info *battery;

	/* GPIO MUXing */
	u8 ngpio;
	u16 gpio_muxed;
	u8 led_muxed;
	u8 pwm_muxed;

	int design_revision;
	int sw_otp_version;
	int es_minor_version;
	int es_major_version;
<<<<<<< HEAD
=======
	struct mutex mutex_config0;
	bool shutdown;
>>>>>>> b6bb0aa3
};

/*
 * ADC wakeup property: Wakup the system from suspend when threshold crossed.
 * @adc_channel_number: ADC channel number for monitoring.
 * @adc_high_threshold: ADC High raw data for upper threshold to generate int.
 * @adc_low_threshold: ADC low raw data for lower threshold to generate int.
 */
struct palmas_adc_wakeup_property {
	int adc_channel_number;
	int adc_high_threshold;
	int adc_low_threshold;
};

struct palmas_gpadc_platform_data {
	/* Channel 3 current source is only enabled during conversion */
	int ch3_current;

	/* Channel 0 current source can be used for battery detection.
	 * If used for battery detection this will cause a permanent current
	 * consumption depending on current level set here.
	 */
	int ch0_current;
	bool ch3_dual_current;
	bool extended_delay;

	/* default BAT_REMOVAL_DAT setting on device probe */
	int bat_removal;

	/* Sets the START_POLARITY bit in the RT_CTRL register */
	int start_polarity;

	struct iio_map *iio_maps;
	int auto_conversion_period_ms;
	struct palmas_adc_wakeup_property *adc_wakeup1_data;
	struct palmas_adc_wakeup_property *adc_wakeup2_data;
};

struct palmas_reg_init {
	/* warm_rest controls the voltage levels after a warm reset
	 *
	 * 0: reload default values from OTP on warm reset
	 * 1: maintain voltage from VSEL on warm reset
	 */
	int warm_reset;

	/* roof_floor controls whether the regulator uses the i2c style
	 * of DVS or uses the method where a GPIO or other control method is
	 * attached to the NSLEEP/ENABLE1/ENABLE2 pins
	 *
	 * For SMPS
	 *
	 * 0: i2c selection of voltage
	 * 1: pin selection of voltage.
	 *
	 * For LDO unused
	 */
	int roof_floor;

	/*
	 * If the rail is externally controlled and the external signal is
	 * connected to gpios of the SoCs then this can be provided by
	 * enable_gpio;
	 */
	int enable_gpio;

	/* sleep_mode is the mode loaded to MODE_SLEEP bits as defined in
	 * the data sheet.
	 *
	 * For SMPS
	 *
	 * 0: Off
	 * 1: AUTO
	 * 2: ECO
	 * 3: Forced PWM
	 *
	 * For LDO
	 *
	 * 0: Off
	 * 1: On
	 */
	int mode_sleep;

	/* voltage_sel is the bitfield loaded onto the SMPSX_VOLTAGE
	 * register. Set this is the default voltage set in OTP needs
	 * to be overridden.
	 */
	u8 vsel;

	/* Configuration flags */
	unsigned int config_flags;

	/*
	 * tracking_regulator will tell which regulator will be tracked
	 * This will be used when regulator tracking is enabled and
	 * device supports.
	 */
	int tracking_regulator;
};

enum palmas_regulators {
	/* SMPS regulators */
	PALMAS_REG_SMPS12,
	PALMAS_REG_SMPS123,
	PALMAS_REG_SMPS3,
	PALMAS_REG_SMPS45,
	PALMAS_REG_SMPS457,
	PALMAS_REG_SMPS6,
	PALMAS_REG_SMPS7,
	PALMAS_REG_SMPS8,
	PALMAS_REG_SMPS9,
	PALMAS_REG_SMPS10_OUT2,
	PALMAS_REG_SMPS10_OUT1,
	/* LDO regulators */
	PALMAS_REG_LDO1,
	PALMAS_REG_LDO2,
	PALMAS_REG_LDO3,
	PALMAS_REG_LDO4,
	PALMAS_REG_LDO5,
	PALMAS_REG_LDO6,
	PALMAS_REG_LDO7,
	PALMAS_REG_LDO8,
	PALMAS_REG_LDO9,
	PALMAS_REG_LDO10,
	PALMAS_REG_LDO11,
	PALMAS_REG_LDO12,
	PALMAS_REG_LDO13,
	PALMAS_REG_LDO14,
	PALMAS_REG_LDOLN,
	PALMAS_REG_LDOUSB,
	/* External regulators */
	PALMAS_REG_REGEN1,
	PALMAS_REG_REGEN2,
	PALMAS_REG_REGEN3,
	PALMAS_REG_REGEN4,
	PALMAS_REG_REGEN5,
	PALMAS_REG_REGEN7,
	PALMAS_REG_SYSEN1,
	PALMAS_REG_SYSEN2,
	PALMAS_REG_CHARGER_PUMP,
	/* Total number of regulators */
	PALMAS_NUM_REGS,
};

enum palmas_chip_id {
	PALMAS,
	TWL6035,
	TWL6037,
	TPS65913,
	TPS80036,
	PALMAS_MAX_CHIP_ID,
};

enum PALMAS_CLOCK32K {
	PALMAS_CLOCK32KG,
	PALMAS_CLOCK32KG_AUDIO,

	/* Last entry */
	PALMAS_CLOCK32K_NR,
};

struct palmas_clk32k_init_data {
	int clk32k_id;
	bool enable;
	int sleep_control;
};

struct palmas_dvfs_init_data {
	bool 	en_pwm;
	int	ext_ctrl;
	int	reg_id;
	bool	step_20mV;
	int	base_voltage_uV;
	int 	max_voltage_uV;
	bool	smps3_ctrl;
};

struct palmas_pmic_platform_data {
	/* An array of pointers to regulator init data indexed by regulator
	 * ID
	 */
	struct regulator_init_data *reg_data[PALMAS_NUM_REGS];

	/* An array of pointers to structures containing sleep mode and DVS
	 * configuration for regulators indexed by ID
	 */
	struct palmas_reg_init *reg_init[PALMAS_NUM_REGS];

	/* CL DVFS init data */
	struct palmas_dvfs_init_data *dvfs_init_data;
	int dvfs_init_data_size;

	/* use LDO6 for vibrator control */
	int ldo6_vibrator;

	bool disable_smps10_boost_suspend;
};

struct palmas_usb_platform_data {
	/* Set this if platform wishes its own vbus control */
	int no_control_vbus;

	/* Do we enable the wakeup comparator on probe */
	int wakeup;
};

struct palmas_resource_platform_data {
	int regen1_mode_sleep;
	int regen2_mode_sleep;
	int sysen1_mode_sleep;
	int sysen2_mode_sleep;

	/* bitfield to be loaded to NSLEEP_RES_ASSIGN */
	u8 nsleep_res;
	/* bitfield to be loaded to NSLEEP_SMPS_ASSIGN */
	u8 nsleep_smps;
	/* bitfield to be loaded to NSLEEP_LDO_ASSIGN1 */
	u8 nsleep_ldo1;
	/* bitfield to be loaded to NSLEEP_LDO_ASSIGN2 */
	u8 nsleep_ldo2;

	/* bitfield to be loaded to ENABLE1_RES_ASSIGN */
	u8 enable1_res;
	/* bitfield to be loaded to ENABLE1_SMPS_ASSIGN */
	u8 enable1_smps;
	/* bitfield to be loaded to ENABLE1_LDO_ASSIGN1 */
	u8 enable1_ldo1;
	/* bitfield to be loaded to ENABLE1_LDO_ASSIGN2 */
	u8 enable1_ldo2;

	/* bitfield to be loaded to ENABLE2_RES_ASSIGN */
	u8 enable2_res;
	/* bitfield to be loaded to ENABLE2_SMPS_ASSIGN */
	u8 enable2_smps;
	/* bitfield to be loaded to ENABLE2_LDO_ASSIGN1 */
	u8 enable2_ldo1;
	/* bitfield to be loaded to ENABLE2_LDO_ASSIGN2 */
	u8 enable2_ldo2;
};

struct palmas_clk_platform_data {
	int clk32kg_mode_sleep;
	int clk32kgaudio_mode_sleep;
};

struct palmas_vbus_platform_data {
	int num_consumer_supplies;
	struct regulator_consumer_supply *consumer_supplies;
};

struct palmas_bcharger_platform_data {
	const char *battery_tz_name;
	int max_charge_volt_mV;
	int max_charge_current_mA;
	int charging_term_current_mA;
	int wdt_timeout;
	int rtc_alarm_time;
	int num_consumer_supplies;
	struct regulator_consumer_supply *consumer_supplies;
	int chg_restart_time;
	int temperature_poll_period_secs;
};

struct palmas_charger_platform_data {
	struct palmas_vbus_platform_data *vbus_pdata;
	struct palmas_bcharger_platform_data *bcharger_pdata;
};


struct palmas_rtc_platform_data {
	bool backup_battery_chargeable;
	bool backup_battery_charge_high_current;
};

struct palmas_pm_platform_data {
	bool use_power_off;
	bool use_power_reset;
};

struct palmas_pinctrl_config {
	const char *pin;
	const char *function;
	const char *prop_bias_pull;
	const char *prop_open_drain;
};

struct palmas_pinctrl_platform_data {
	struct palmas_pinctrl_config *pincfg;
	int num_pinctrl;
	bool dvfs1_enable;
	bool dvfs2_enable;
};

struct palmas_extcon_platform_data {
	const char *connection_name;
	bool enable_vbus_detection;
	bool enable_id_pin_detection;
	/* Do we enable the wakeup comparator on probe */
	int wakeup;
};

struct palmas_battery_platform_data {
	const char *therm_zone_name;
	/* Battery Values */
	int battery_soldered; /* if battery detection should not be used */
	int battery_status_interval; /* time in ms for charge status polling */
	int *battery_temperature_chart;
	int battery_temperature_chart_size;
	int gpadc_retry_count;


	/* Fuelgauge Config */
	int current_avg_interval;
	struct cell_config *cell_cfg;
	int is_battery_present;
	bool enable_ovc_alarm;
	int ovc_period;
	int ovc_threshold;
};

struct palmas_sim_platform_data {
	unsigned dbcnt:5;
	unsigned pwrdncnt:5;
	unsigned pwrdnen1:1;
	unsigned pwrdnen2:1;
	unsigned det_polarity:1;
	unsigned det1_pu:1;
	unsigned det1_pd:1;
	unsigned det2_pu:1;
	unsigned det2_pd:1;
};

struct palmas_platform_data {
	int irq_flags;
	int gpio_base;
	int irq_base;

	/* bit value to be loaded to the POWER_CTRL register */
	u8 power_ctrl;

	struct palmas_pmic_platform_data *pmic_pdata;
	struct palmas_gpadc_platform_data *gpadc_pdata;
	struct palmas_usb_platform_data *usb_pdata;
	struct palmas_resource_platform_data *resource_pdata;
	struct palmas_clk_platform_data *clk_pdata;
	struct palmas_rtc_platform_data *rtc_pdata;
	struct palmas_pm_platform_data *pm_pdata;
	struct palmas_battery_platform_data *battery_pdata;
	struct palmas_sim_platform_data *sim_pdata;

	struct palmas_clk32k_init_data  *clk32k_init_data;
	int clk32k_init_data_size;
	/* LDOUSB is enabled or disabled on VBUS detection */
	bool auto_ldousb_en;

	struct palmas_pinctrl_platform_data *pinctrl_pdata;
	struct palmas_extcon_platform_data *extcon_pdata;
	struct palmas_charger_platform_data *charger_pdata;
<<<<<<< HEAD

	int watchdog_timer_initial_period;

	/* Hotdie Threshold temperature */
	unsigned long hd_threshold_temp;
	char *tz_name;

=======

	int watchdog_timer_initial_period;

	/* Hotdie Threshold temperature */
	unsigned long hd_threshold_temp;
	char *tz_name;

>>>>>>> b6bb0aa3
	/* Long press delay for hard shutdown */
	int long_press_delay;
};

struct palmas_gpadc_result {
	s32 raw_code;
	s32 corrected_code;
	s32 result;
};

#define PALMAS_MAX_CHANNELS 16

/* Define the palmas IRQ numbers */
enum palmas_irqs {
	/* INT1 registers */
	PALMAS_CHARG_DET_N_VBUS_OVV_IRQ,
	PALMAS_PWRON_IRQ,
	PALMAS_LONG_PRESS_KEY_IRQ,
	PALMAS_RPWRON_IRQ,
	PALMAS_PWRDOWN_IRQ,
	PALMAS_HOTDIE_IRQ,
	PALMAS_VSYS_MON_IRQ,
	PALMAS_VBAT_MON_IRQ,
	/* INT2 registers */
	PALMAS_RTC_ALARM_IRQ,
	PALMAS_RTC_TIMER_IRQ,
	PALMAS_WDT_IRQ,
	PALMAS_BATREMOVAL_IRQ,
	PALMAS_RESET_IN_IRQ,
	PALMAS_FBI_BB_IRQ,
	PALMAS_SHORT_IRQ,
	PALMAS_VAC_ACOK_IRQ,
	/* INT3 registers */
	PALMAS_GPADC_AUTO_0_IRQ,
	PALMAS_GPADC_AUTO_1_IRQ,
	PALMAS_GPADC_EOC_SW_IRQ,
	PALMAS_GPADC_EOC_RT_IRQ,
	PALMAS_ID_OTG_IRQ,
	PALMAS_ID_IRQ,
	PALMAS_VBUS_OTG_IRQ,
	PALMAS_VBUS_IRQ,
	/* INT4 registers */
	PALMAS_GPIO_0_IRQ,
	PALMAS_GPIO_1_IRQ,
	PALMAS_GPIO_2_IRQ,
	PALMAS_GPIO_3_IRQ,
	PALMAS_GPIO_4_IRQ,
	PALMAS_GPIO_5_IRQ,
	PALMAS_GPIO_6_IRQ,
	PALMAS_GPIO_7_IRQ,
	/* INT5 registers */
	PALMAS_GPIO_8_IRQ,
	PALMAS_GPIO_9_IRQ,
	PALMAS_GPIO_10_IRQ,
	PALMAS_GPIO_11_IRQ,
	PALMAS_GPIO_12_IRQ,
	PALMAS_GPIO_13_IRQ,
	PALMAS_GPIO_14_IRQ,
	PALMAS_GPIO_15_IRQ,
	/* INT6 interrupts */
	PALMAS_CHARGER_IRQ,
	PALMAS_SIM1_IRQ,
	PALMAS_SIM2_IRQ,
	/* INT7 interrupts */
	PALMAS_BAT_TEMP_FAULT_IRQ,
	/* Total Number IRQs */
	PALMAS_NUM_IRQ,
};

struct palmas_pmic {
	struct palmas *palmas;
	struct device *dev;
	struct regulator_desc desc[PALMAS_NUM_REGS];
	struct regulator_dev *rdev[PALMAS_NUM_REGS];
	struct mutex mutex;

	int smps123;
	int smps457;
	bool smps10_regulator_enabled;
	int ldo_vref0p425;
	bool smps10_boost_disable_deferred;

	int range[PALMAS_REG_SMPS10_OUT1];
	unsigned int ramp_delay[PALMAS_REG_SMPS10_OUT1];
	bool ramp_delay_support[PALMAS_NUM_REGS];
	unsigned int current_reg_mode[PALMAS_REG_SMPS10_OUT1];
	unsigned long config_flags[PALMAS_NUM_REGS];
};

struct palmas_resource {
	struct palmas *palmas;
	struct device *dev;
};

enum palmas_usb_state {
	PALMAS_USB_STATE_INIT,
	PALMAS_USB_STATE_DISCONNECT,
	PALMAS_USB_STATE_ID_FLOAT = PALMAS_USB_STATE_DISCONNECT,
	PALMAS_USB_STATE_VBUS,
	PALMAS_USB_STATE_ID_GND,
	PALMAS_USB_STATE_ID_A,
	PALMAS_USB_STATE_ID_B,
	PALMAS_USB_STATE_ID_C,
};

struct palmas_usb {
	struct palmas *palmas;
	struct device *dev;

	struct extcon_dev edev;
<<<<<<< HEAD

	int id_otg_irq;
	int id_irq;
	int vbus_otg_irq;
	int vbus_irq;

=======

	int id_otg_irq;
	int id_irq;
	int vbus_otg_irq;
	int vbus_irq;

>>>>>>> b6bb0aa3
	enum palmas_usb_state id_linkstat;
	enum palmas_usb_state vbus_linkstat;
	int wakeup;
	bool enable_vbus_detection;
	bool enable_id_detection;
	struct delayed_work cable_update_wq;
	int cable_debounce_time;
	int cur_cable_index;
};

#define comparator_to_palmas(x) container_of((x), struct palmas_usb, comparator)

enum usb_irq_events {
	/* Wakeup events from INT3 */
	PALMAS_USB_ID_WAKEPUP,
	PALMAS_USB_VBUS_WAKEUP,

	/* ID_OTG_EVENTS */
	PALMAS_USB_ID_GND,
	N_PALMAS_USB_ID_GND,
	PALMAS_USB_ID_C,
	N_PALMAS_USB_ID_C,
	PALMAS_USB_ID_B,
	N_PALMAS_USB_ID_B,
	PALMAS_USB_ID_A,
	N_PALMAS_USB_ID_A,
	PALMAS_USB_ID_FLOAT,
	N_PALMAS_USB_ID_FLOAT,

	/* VBUS_OTG_EVENTS */
	PALMAS_USB_VB_SESS_END,
	N_PALMAS_USB_VB_SESS_END,
	PALMAS_USB_VB_SESS_VLD,
	N_PALMAS_USB_VB_SESS_VLD,
	PALMAS_USB_VA_SESS_VLD,
	N_PALMAS_USB_VA_SESS_VLD,
	PALMAS_USB_VA_VBUS_VLD,
	N_PALMAS_USB_VA_VBUS_VLD,
	PALMAS_USB_VADP_SNS,
	N_PALMAS_USB_VADP_SNS,
	PALMAS_USB_VADP_PRB,
	N_PALMAS_USB_VADP_PRB,
	PALMAS_USB_VOTG_SESS_VLD,
	N_PALMAS_USB_VOTG_SESS_VLD,
};

/* defines so we can store the mux settings */
#define PALMAS_GPIO_0_MUXED					(1 << 0)
#define PALMAS_GPIO_1_MUXED					(1 << 1)
#define PALMAS_GPIO_2_MUXED					(1 << 2)
#define PALMAS_GPIO_3_MUXED					(1 << 3)
#define PALMAS_GPIO_4_MUXED					(1 << 4)
#define PALMAS_GPIO_5_MUXED					(1 << 5)
#define PALMAS_GPIO_6_MUXED					(1 << 6)
#define PALMAS_GPIO_7_MUXED					(1 << 7)
#define PALMAS_GPIO_8_MUXED					(1 << 8)
#define PALMAS_GPIO_9_MUXED					(1 << 9)
#define PALMAS_GPIO_10_MUXED					(1 << 10)
#define PALMAS_GPIO_11_MUXED					(1 << 11)
#define PALMAS_GPIO_12_MUXED					(1 << 12)
#define PALMAS_GPIO_13_MUXED					(1 << 13)
#define PALMAS_GPIO_14_MUXED					(1 << 14)
#define PALMAS_GPIO_15_MUXED					(1 << 15)

#define PALMAS_LED1_MUXED					(1 << 0)
#define PALMAS_LED2_MUXED					(1 << 1)

#define PALMAS_PWM1_MUXED					(1 << 0)
#define PALMAS_PWM2_MUXED					(1 << 1)

/* helper macro to get correct slave number */
#define PALMAS_BASE_TO_SLAVE(x)		((x >> 8) - 1)
#define PALMAS_BASE_TO_REG(x, y)	((x & 0xff) + y)
<<<<<<< HEAD
=======
#define PALMAS_REG_TO_FN_ADDR(x, y)	((y) - ((x) & 0xff))
>>>>>>> b6bb0aa3
#define RTC_SLAVE			0

/* Base addresses of IP blocks in Palmas */
#define PALMAS_SMPS_DVS_BASE					0x20
#define PALMAS_RTC_BASE						0x100
#define PALMAS_VALIDITY_BASE					0x118
#define PALMAS_SMPS_BASE					0x120
#define PALMAS_LDO_BASE						0x150
#define PALMAS_DVFS_BASE					0x180
#define PALMAS_SIMCARD_BASE					0X19E
#define PALMAS_PMU_CONTROL_BASE					0x1A0
#define PALMAS_RESOURCE_BASE					0x1D4
#define PALMAS_PU_PD_OD_BASE					0x1F0
#define PALMAS_LED_BASE						0x200
#define PALMAS_INTERRUPT_BASE					0x210
#define PALMAS_FUEL_GAUGE_BASE					0x230
#define PALMAS_USB_OTG_BASE					0x250
#define PALMAS_VIBRATOR_BASE					0x270
#define PALMAS_GPIO_BASE					0x280
#define PALMAS_USB_BASE						0x290
#define PALMAS_GPADC_BASE					0x2C0
#define PALMAS_TRIM_GPADC_BASE					0x3CD
#define PALMAS_PAGE3_BASE					0x300
#define PALMAS_CHARGER_BASE					0x400

#define PALMAS_CHARGE_PUMP_CTRL					0x7C
/* Bit definitions for CHARGE_PUMP_CTRL */
#define  PALMAS_PALMAS_CHARGE_PUMP_CTRL_STATUS			0x10
#define PALMAS_CHARGE_PUMP_CTRL_STATUS_SHIFT			4
#define PALMAS_CHARGE_PUMP_CTRL_MODE_SLEEP			0x04
#define PALMAS_CHARGE_PUMP_CTRL_MODE_SLEEP_SHIFT		2
#define PALMAS_CHARGE_PUMP_CTRL_MODE_ACTIVE			0x01
#define PALMAS_CHARGE_PUMP_CTRL_MODE_ACTIVE_SHIFT		0

/* Registers for function RTC */
#define PALMAS_SECONDS_REG					0x0
#define PALMAS_MINUTES_REG					0x1
#define PALMAS_HOURS_REG					0x2
#define PALMAS_DAYS_REG						0x3
#define PALMAS_MONTHS_REG					0x4
#define PALMAS_YEARS_REG					0x5
#define PALMAS_WEEKS_REG					0x6
#define PALMAS_ALARM_SECONDS_REG				0x8
#define PALMAS_ALARM_MINUTES_REG				0x9
#define PALMAS_ALARM_HOURS_REG					0xA
#define PALMAS_ALARM_DAYS_REG					0xB
#define PALMAS_ALARM_MONTHS_REG					0xC
#define PALMAS_ALARM_YEARS_REG					0xD
#define PALMAS_RTC_CTRL_REG					0x10
#define PALMAS_RTC_STATUS_REG					0x11
#define PALMAS_RTC_INTERRUPTS_REG				0x12
#define PALMAS_RTC_COMP_LSB_REG					0x13
#define PALMAS_RTC_COMP_MSB_REG					0x14
#define PALMAS_RTC_RES_PROG_REG					0x15
#define PALMAS_RTC_RESET_STATUS_REG				0x16

/* Bit definitions for SECONDS_REG */
#define PALMAS_SECONDS_REG_SEC1_MASK				0x70
#define PALMAS_SECONDS_REG_SEC1_SHIFT				4
#define PALMAS_SECONDS_REG_SEC0_MASK				0x0f
#define PALMAS_SECONDS_REG_SEC0_SHIFT				0

/* Bit definitions for MINUTES_REG */
#define PALMAS_MINUTES_REG_MIN1_MASK				0x70
#define PALMAS_MINUTES_REG_MIN1_SHIFT				4
#define PALMAS_MINUTES_REG_MIN0_MASK				0x0f
#define PALMAS_MINUTES_REG_MIN0_SHIFT				0

/* Bit definitions for HOURS_REG */
#define PALMAS_HOURS_REG_PM_NAM					0x80
#define PALMAS_HOURS_REG_PM_NAM_SHIFT				7
#define PALMAS_HOURS_REG_HOUR1_MASK				0x30
#define PALMAS_HOURS_REG_HOUR1_SHIFT				4
#define PALMAS_HOURS_REG_HOUR0_MASK				0x0f
#define PALMAS_HOURS_REG_HOUR0_SHIFT				0

/* Bit definitions for DAYS_REG */
#define PALMAS_DAYS_REG_DAY1_MASK				0x30
#define PALMAS_DAYS_REG_DAY1_SHIFT				4
#define PALMAS_DAYS_REG_DAY0_MASK				0x0f
#define PALMAS_DAYS_REG_DAY0_SHIFT				0

/* Bit definitions for MONTHS_REG */
#define PALMAS_MONTHS_REG_MONTH1				0x10
#define PALMAS_MONTHS_REG_MONTH1_SHIFT				4
#define PALMAS_MONTHS_REG_MONTH0_MASK				0x0f
#define PALMAS_MONTHS_REG_MONTH0_SHIFT				0

/* Bit definitions for YEARS_REG */
#define PALMAS_YEARS_REG_YEAR1_MASK				0xf0
#define PALMAS_YEARS_REG_YEAR1_SHIFT				4
#define PALMAS_YEARS_REG_YEAR0_MASK				0x0f
#define PALMAS_YEARS_REG_YEAR0_SHIFT				0

/* Bit definitions for WEEKS_REG */
#define PALMAS_WEEKS_REG_WEEK_MASK				0x07
#define PALMAS_WEEKS_REG_WEEK_SHIFT				0

/* Bit definitions for ALARM_SECONDS_REG */
#define PALMAS_ALARM_SECONDS_REG_ALARM_SEC1_MASK		0x70
#define PALMAS_ALARM_SECONDS_REG_ALARM_SEC1_SHIFT		4
#define PALMAS_ALARM_SECONDS_REG_ALARM_SEC0_MASK		0x0f
#define PALMAS_ALARM_SECONDS_REG_ALARM_SEC0_SHIFT		0

/* Bit definitions for ALARM_MINUTES_REG */
#define PALMAS_ALARM_MINUTES_REG_ALARM_MIN1_MASK		0x70
#define PALMAS_ALARM_MINUTES_REG_ALARM_MIN1_SHIFT		4
#define PALMAS_ALARM_MINUTES_REG_ALARM_MIN0_MASK		0x0f
#define PALMAS_ALARM_MINUTES_REG_ALARM_MIN0_SHIFT		0

/* Bit definitions for ALARM_HOURS_REG */
#define PALMAS_ALARM_HOURS_REG_ALARM_PM_NAM			0x80
#define PALMAS_ALARM_HOURS_REG_ALARM_PM_NAM_SHIFT		7
#define PALMAS_ALARM_HOURS_REG_ALARM_HOUR1_MASK			0x30
#define PALMAS_ALARM_HOURS_REG_ALARM_HOUR1_SHIFT		4
#define PALMAS_ALARM_HOURS_REG_ALARM_HOUR0_MASK			0x0f
#define PALMAS_ALARM_HOURS_REG_ALARM_HOUR0_SHIFT		0

/* Bit definitions for ALARM_DAYS_REG */
#define PALMAS_ALARM_DAYS_REG_ALARM_DAY1_MASK			0x30
#define PALMAS_ALARM_DAYS_REG_ALARM_DAY1_SHIFT			4
#define PALMAS_ALARM_DAYS_REG_ALARM_DAY0_MASK			0x0f
#define PALMAS_ALARM_DAYS_REG_ALARM_DAY0_SHIFT			0

/* Bit definitions for ALARM_MONTHS_REG */
#define PALMAS_ALARM_MONTHS_REG_ALARM_MONTH1			0x10
#define PALMAS_ALARM_MONTHS_REG_ALARM_MONTH1_SHIFT		4
#define PALMAS_ALARM_MONTHS_REG_ALARM_MONTH0_MASK		0x0f
#define PALMAS_ALARM_MONTHS_REG_ALARM_MONTH0_SHIFT		0

/* Bit definitions for ALARM_YEARS_REG */
#define PALMAS_ALARM_YEARS_REG_ALARM_YEAR1_MASK			0xf0
#define PALMAS_ALARM_YEARS_REG_ALARM_YEAR1_SHIFT		4
#define PALMAS_ALARM_YEARS_REG_ALARM_YEAR0_MASK			0x0f
#define PALMAS_ALARM_YEARS_REG_ALARM_YEAR0_SHIFT		0

/* Bit definitions for RTC_CTRL_REG */
#define PALMAS_RTC_CTRL_REG_RTC_V_OPT				0x80
#define PALMAS_RTC_CTRL_REG_RTC_V_OPT_SHIFT			7
#define PALMAS_RTC_CTRL_REG_GET_TIME				0x40
#define PALMAS_RTC_CTRL_REG_GET_TIME_SHIFT			6
#define PALMAS_RTC_CTRL_REG_SET_32_COUNTER			0x20
#define PALMAS_RTC_CTRL_REG_SET_32_COUNTER_SHIFT		5
#define PALMAS_RTC_CTRL_REG_TEST_MODE				0x10
#define PALMAS_RTC_CTRL_REG_TEST_MODE_SHIFT			4
#define PALMAS_RTC_CTRL_REG_MODE_12_24				0x08
#define PALMAS_RTC_CTRL_REG_MODE_12_24_SHIFT			3
#define PALMAS_RTC_CTRL_REG_AUTO_COMP				0x04
#define PALMAS_RTC_CTRL_REG_AUTO_COMP_SHIFT			2
#define PALMAS_RTC_CTRL_REG_ROUND_30S				0x02
#define PALMAS_RTC_CTRL_REG_ROUND_30S_SHIFT			1
#define PALMAS_RTC_CTRL_REG_STOP_RTC				0x01
#define PALMAS_RTC_CTRL_REG_STOP_RTC_SHIFT			0

/* Bit definitions for RTC_STATUS_REG */
#define PALMAS_RTC_STATUS_REG_POWER_UP				0x80
#define PALMAS_RTC_STATUS_REG_POWER_UP_SHIFT			7
#define PALMAS_RTC_STATUS_REG_ALARM				0x40
#define PALMAS_RTC_STATUS_REG_ALARM_SHIFT			6
#define PALMAS_RTC_STATUS_REG_EVENT_1D				0x20
#define PALMAS_RTC_STATUS_REG_EVENT_1D_SHIFT			5
#define PALMAS_RTC_STATUS_REG_EVENT_1H				0x10
#define PALMAS_RTC_STATUS_REG_EVENT_1H_SHIFT			4
#define PALMAS_RTC_STATUS_REG_EVENT_1M				0x08
#define PALMAS_RTC_STATUS_REG_EVENT_1M_SHIFT			3
#define PALMAS_RTC_STATUS_REG_EVENT_1S				0x04
#define PALMAS_RTC_STATUS_REG_EVENT_1S_SHIFT			2
#define PALMAS_RTC_STATUS_REG_RUN				0x02
#define PALMAS_RTC_STATUS_REG_RUN_SHIFT				1

/* Bit definitions for RTC_INTERRUPTS_REG */
#define PALMAS_RTC_INTERRUPTS_REG_IT_SLEEP_MASK_EN		0x10
#define PALMAS_RTC_INTERRUPTS_REG_IT_SLEEP_MASK_EN_SHIFT	4
#define PALMAS_RTC_INTERRUPTS_REG_IT_ALARM			0x08
#define PALMAS_RTC_INTERRUPTS_REG_IT_ALARM_SHIFT		3
#define PALMAS_RTC_INTERRUPTS_REG_IT_TIMER			0x04
#define PALMAS_RTC_INTERRUPTS_REG_IT_TIMER_SHIFT		2
#define PALMAS_RTC_INTERRUPTS_REG_EVERY_MASK			0x03
#define PALMAS_RTC_INTERRUPTS_REG_EVERY_SHIFT			0

/* Bit definitions for RTC_COMP_LSB_REG */
#define PALMAS_RTC_COMP_LSB_REG_RTC_COMP_LSB_MASK		0xff
#define PALMAS_RTC_COMP_LSB_REG_RTC_COMP_LSB_SHIFT		0

/* Bit definitions for RTC_COMP_MSB_REG */
#define PALMAS_RTC_COMP_MSB_REG_RTC_COMP_MSB_MASK		0xff
#define PALMAS_RTC_COMP_MSB_REG_RTC_COMP_MSB_SHIFT		0

/* Bit definitions for RTC_RES_PROG_REG */
#define PALMAS_RTC_RES_PROG_REG_SW_RES_PROG_MASK		0x3f
#define PALMAS_RTC_RES_PROG_REG_SW_RES_PROG_SHIFT		0

/* Bit definitions for RTC_RESET_STATUS_REG */
#define PALMAS_RTC_RESET_STATUS_REG_RESET_STATUS		0x01
#define PALMAS_RTC_RESET_STATUS_REG_RESET_STATUS_SHIFT		0

/* Registers for function BACKUP */
#define PALMAS_BACKUP0						0x0
#define PALMAS_BACKUP1						0x1
#define PALMAS_BACKUP2						0x2
#define PALMAS_BACKUP3						0x3
#define PALMAS_BACKUP4						0x4
#define PALMAS_BACKUP5						0x5
#define PALMAS_BACKUP6						0x6
#define PALMAS_BACKUP7						0x7

/* Bit definitions for BACKUP0 */
#define PALMAS_BACKUP0_BACKUP_MASK				0xff
#define PALMAS_BACKUP0_BACKUP_SHIFT				0

/* Bit definitions for BACKUP1 */
#define PALMAS_BACKUP1_BACKUP_MASK				0xff
#define PALMAS_BACKUP1_BACKUP_SHIFT				0

/* Bit definitions for BACKUP2 */
#define PALMAS_BACKUP2_BACKUP_MASK				0xff
#define PALMAS_BACKUP2_BACKUP_SHIFT				0

/* Bit definitions for BACKUP3 */
#define PALMAS_BACKUP3_BACKUP_MASK				0xff
#define PALMAS_BACKUP3_BACKUP_SHIFT				0

/* Bit definitions for BACKUP4 */
#define PALMAS_BACKUP4_BACKUP_MASK				0xff
#define PALMAS_BACKUP4_BACKUP_SHIFT				0

/* Bit definitions for BACKUP5 */
#define PALMAS_BACKUP5_BACKUP_MASK				0xff
#define PALMAS_BACKUP5_BACKUP_SHIFT				0

/* Bit definitions for BACKUP6 */
#define PALMAS_BACKUP6_BACKUP_MASK				0xff
#define PALMAS_BACKUP6_BACKUP_SHIFT				0

/* Bit definitions for BACKUP7 */
#define PALMAS_BACKUP7_BACKUP_MASK				0xff
#define PALMAS_BACKUP7_BACKUP_SHIFT				0

/* Registers for function SMPS */
#define PALMAS_SMPS12_CTRL					0x0
#define PALMAS_SMPS12_TSTEP					0x1
#define PALMAS_SMPS12_FORCE					0x2
#define PALMAS_SMPS12_VOLTAGE					0x3
#define PALMAS_SMPS3_CTRL					0x4
#define PALMAS_SMPS3_TSTEP					0x5
#define PALMAS_SMPS3_FORCE					0x6
#define PALMAS_SMPS3_VOLTAGE					0x7
#define PALMAS_SMPS45_CTRL					0x8
#define PALMAS_SMPS45_TSTEP					0x9
#define PALMAS_SMPS45_FORCE					0xA
#define PALMAS_SMPS45_VOLTAGE					0xB
#define PALMAS_SMPS6_CTRL					0xC
#define PALMAS_SMPS6_TSTEP					0xD
#define PALMAS_SMPS6_FORCE					0xE
#define PALMAS_SMPS6_VOLTAGE					0xF
#define PALMAS_SMPS7_CTRL					0x10
#define PALMAS_SMPS7_VOLTAGE					0x13
#define PALMAS_SMPS8_CTRL					0x14
#define PALMAS_SMPS8_TSTEP					0x15
#define PALMAS_SMPS8_FORCE					0x16
#define PALMAS_SMPS8_VOLTAGE					0x17
#define PALMAS_SMPS9_CTRL					0x18
#define PALMAS_SMPS9_VOLTAGE					0x1B
#define PALMAS_SMPS10_CTRL					0x1C
#define PALMAS_SMPS10_STATUS					0x1F
#define PALMAS_SMPS_CTRL					0x24
#define PALMAS_SMPS_PD_CTRL					0x25
#define PALMAS_SMPS_DITHER_EN					0x26
#define PALMAS_SMPS_THERMAL_EN					0x27
#define PALMAS_SMPS_THERMAL_STATUS				0x28
#define PALMAS_SMPS_SHORT_STATUS				0x29
#define PALMAS_SMPS_NEGATIVE_CURRENT_LIMIT_EN			0x2A
#define PALMAS_SMPS_POWERGOOD_MASK1				0x2B
#define PALMAS_SMPS_POWERGOOD_MASK2				0x2C

/* Bit definitions for SMPS12_CTRL */
#define PALMAS_SMPS12_CTRL_WR_S					0x80
#define PALMAS_SMPS12_CTRL_WR_S_SHIFT				7
#define PALMAS_SMPS12_CTRL_ROOF_FLOOR_EN			0x40
#define PALMAS_SMPS12_CTRL_ROOF_FLOOR_EN_SHIFT			6
#define PALMAS_SMPS12_CTRL_STATUS_MASK				0x30
#define PALMAS_SMPS12_CTRL_STATUS_SHIFT				4
#define PALMAS_SMPS12_CTRL_MODE_SLEEP_MASK			0x0c
#define PALMAS_SMPS12_CTRL_MODE_SLEEP_SHIFT			2
#define PALMAS_SMPS12_CTRL_MODE_ACTIVE_MASK			0x03
#define PALMAS_SMPS12_CTRL_MODE_ACTIVE_SHIFT			0

/* Bit definitions for SMPS12_TSTEP */
#define PALMAS_SMPS12_TSTEP_TSTEP_MASK				0x03
#define PALMAS_SMPS12_TSTEP_TSTEP_SHIFT				0

/* Bit definitions for SMPS12_FORCE */
#define PALMAS_SMPS12_FORCE_CMD					0x80
#define PALMAS_SMPS12_FORCE_CMD_SHIFT				7
#define PALMAS_SMPS12_FORCE_VSEL_MASK				0x7f
#define PALMAS_SMPS12_FORCE_VSEL_SHIFT				0

/* Bit definitions for SMPS12_VOLTAGE */
#define PALMAS_SMPS12_VOLTAGE_RANGE				0x80
#define PALMAS_SMPS12_VOLTAGE_RANGE_SHIFT			7
#define PALMAS_SMPS12_VOLTAGE_VSEL_MASK				0x7f
#define PALMAS_SMPS12_VOLTAGE_VSEL_SHIFT			0

/* Bit definitions for SMPS3_CTRL */
#define PALMAS_SMPS3_CTRL_WR_S					0x80
#define PALMAS_SMPS3_CTRL_WR_S_SHIFT				7
#define PALMAS_SMPS3_CTRL_STATUS_MASK				0x30
#define PALMAS_SMPS3_CTRL_STATUS_SHIFT				4
#define PALMAS_SMPS3_CTRL_MODE_SLEEP_MASK			0x0c
#define PALMAS_SMPS3_CTRL_MODE_SLEEP_SHIFT			2
#define PALMAS_SMPS3_CTRL_MODE_ACTIVE_MASK			0x03
#define PALMAS_SMPS3_CTRL_MODE_ACTIVE_SHIFT			0

/* Bit definitions for SMPS3_VOLTAGE */
#define PALMAS_SMPS3_VOLTAGE_RANGE				0x80
#define PALMAS_SMPS3_VOLTAGE_RANGE_SHIFT			7
#define PALMAS_SMPS3_VOLTAGE_VSEL_MASK				0x7f
#define PALMAS_SMPS3_VOLTAGE_VSEL_SHIFT				0

/* Bit definitions for SMPS45_CTRL */
#define PALMAS_SMPS45_CTRL_WR_S					0x80
#define PALMAS_SMPS45_CTRL_WR_S_SHIFT				7
#define PALMAS_SMPS45_CTRL_ROOF_FLOOR_EN			0x40
#define PALMAS_SMPS45_CTRL_ROOF_FLOOR_EN_SHIFT			6
#define PALMAS_SMPS45_CTRL_STATUS_MASK				0x30
#define PALMAS_SMPS45_CTRL_STATUS_SHIFT				4
#define PALMAS_SMPS45_CTRL_MODE_SLEEP_MASK			0x0c
#define PALMAS_SMPS45_CTRL_MODE_SLEEP_SHIFT			2
#define PALMAS_SMPS45_CTRL_MODE_ACTIVE_MASK			0x03
#define PALMAS_SMPS45_CTRL_MODE_ACTIVE_SHIFT			0

/* Bit definitions for SMPS45_TSTEP */
#define PALMAS_SMPS45_TSTEP_TSTEP_MASK				0x03
#define PALMAS_SMPS45_TSTEP_TSTEP_SHIFT				0

/* Bit definitions for SMPS45_FORCE */
#define PALMAS_SMPS45_FORCE_CMD					0x80
#define PALMAS_SMPS45_FORCE_CMD_SHIFT				7
#define PALMAS_SMPS45_FORCE_VSEL_MASK				0x7f
#define PALMAS_SMPS45_FORCE_VSEL_SHIFT				0

/* Bit definitions for SMPS45_VOLTAGE */
#define PALMAS_SMPS45_VOLTAGE_RANGE				0x80
#define PALMAS_SMPS45_VOLTAGE_RANGE_SHIFT			7
#define PALMAS_SMPS45_VOLTAGE_VSEL_MASK				0x7f
#define PALMAS_SMPS45_VOLTAGE_VSEL_SHIFT			0

/* Bit definitions for SMPS6_CTRL */
#define PALMAS_SMPS6_CTRL_WR_S					0x80
#define PALMAS_SMPS6_CTRL_WR_S_SHIFT				7
#define PALMAS_SMPS6_CTRL_ROOF_FLOOR_EN				0x40
#define PALMAS_SMPS6_CTRL_ROOF_FLOOR_EN_SHIFT			6
#define PALMAS_SMPS6_CTRL_STATUS_MASK				0x30
#define PALMAS_SMPS6_CTRL_STATUS_SHIFT				4
#define PALMAS_SMPS6_CTRL_MODE_SLEEP_MASK			0x0c
#define PALMAS_SMPS6_CTRL_MODE_SLEEP_SHIFT			2
#define PALMAS_SMPS6_CTRL_MODE_ACTIVE_MASK			0x03
#define PALMAS_SMPS6_CTRL_MODE_ACTIVE_SHIFT			0

/* Bit definitions for SMPS6_TSTEP */
#define PALMAS_SMPS6_TSTEP_TSTEP_MASK				0x03
#define PALMAS_SMPS6_TSTEP_TSTEP_SHIFT				0

/* Bit definitions for SMPS6_FORCE */
#define PALMAS_SMPS6_FORCE_CMD					0x80
#define PALMAS_SMPS6_FORCE_CMD_SHIFT				7
#define PALMAS_SMPS6_FORCE_VSEL_MASK				0x7f
#define PALMAS_SMPS6_FORCE_VSEL_SHIFT				0

/* Bit definitions for SMPS6_VOLTAGE */
#define PALMAS_SMPS6_VOLTAGE_RANGE				0x80
#define PALMAS_SMPS6_VOLTAGE_RANGE_SHIFT			7
#define PALMAS_SMPS6_VOLTAGE_VSEL_MASK				0x7f
#define PALMAS_SMPS6_VOLTAGE_VSEL_SHIFT				0

/* Bit definitions for SMPS7_CTRL */
#define PALMAS_SMPS7_CTRL_WR_S					0x80
#define PALMAS_SMPS7_CTRL_WR_S_SHIFT				7
#define PALMAS_SMPS7_CTRL_STATUS_MASK				0x30
#define PALMAS_SMPS7_CTRL_STATUS_SHIFT				4
#define PALMAS_SMPS7_CTRL_MODE_SLEEP_MASK			0x0c
#define PALMAS_SMPS7_CTRL_MODE_SLEEP_SHIFT			2
#define PALMAS_SMPS7_CTRL_MODE_ACTIVE_MASK			0x03
#define PALMAS_SMPS7_CTRL_MODE_ACTIVE_SHIFT			0

/* Bit definitions for SMPS7_VOLTAGE */
#define PALMAS_SMPS7_VOLTAGE_RANGE				0x80
#define PALMAS_SMPS7_VOLTAGE_RANGE_SHIFT			7
#define PALMAS_SMPS7_VOLTAGE_VSEL_MASK				0x7f
#define PALMAS_SMPS7_VOLTAGE_VSEL_SHIFT				0

/* Bit definitions for SMPS8_CTRL */
#define PALMAS_SMPS8_CTRL_WR_S					0x80
#define PALMAS_SMPS8_CTRL_WR_S_SHIFT				7
#define PALMAS_SMPS8_CTRL_ROOF_FLOOR_EN				0x40
#define PALMAS_SMPS8_CTRL_ROOF_FLOOR_EN_SHIFT			6
#define PALMAS_SMPS8_CTRL_STATUS_MASK				0x30
#define PALMAS_SMPS8_CTRL_STATUS_SHIFT				4
#define PALMAS_SMPS8_CTRL_MODE_SLEEP_MASK			0x0c
#define PALMAS_SMPS8_CTRL_MODE_SLEEP_SHIFT			2
#define PALMAS_SMPS8_CTRL_MODE_ACTIVE_MASK			0x03
#define PALMAS_SMPS8_CTRL_MODE_ACTIVE_SHIFT			0

/* Bit definitions for SMPS8_TSTEP */
#define PALMAS_SMPS8_TSTEP_TSTEP_MASK				0x03
#define PALMAS_SMPS8_TSTEP_TSTEP_SHIFT				0

/* Bit definitions for SMPS8_FORCE */
#define PALMAS_SMPS8_FORCE_CMD					0x80
#define PALMAS_SMPS8_FORCE_CMD_SHIFT				7
#define PALMAS_SMPS8_FORCE_VSEL_MASK				0x7f
#define PALMAS_SMPS8_FORCE_VSEL_SHIFT				0

/* Bit definitions for SMPS8_VOLTAGE */
#define PALMAS_SMPS8_VOLTAGE_RANGE				0x80
#define PALMAS_SMPS8_VOLTAGE_RANGE_SHIFT			7
#define PALMAS_SMPS8_VOLTAGE_VSEL_MASK				0x7f
#define PALMAS_SMPS8_VOLTAGE_VSEL_SHIFT				0

/* Bit definitions for SMPS9_CTRL */
#define PALMAS_SMPS9_CTRL_WR_S					0x80
#define PALMAS_SMPS9_CTRL_WR_S_SHIFT				7
#define PALMAS_SMPS9_CTRL_STATUS_MASK				0x30
#define PALMAS_SMPS9_CTRL_STATUS_SHIFT				4
#define PALMAS_SMPS9_CTRL_MODE_SLEEP_MASK			0x0c
#define PALMAS_SMPS9_CTRL_MODE_SLEEP_SHIFT			2
#define PALMAS_SMPS9_CTRL_MODE_ACTIVE_MASK			0x03
#define PALMAS_SMPS9_CTRL_MODE_ACTIVE_SHIFT			0

/* Bit definitions for SMPS9_VOLTAGE */
#define PALMAS_SMPS9_VOLTAGE_RANGE				0x80
#define PALMAS_SMPS9_VOLTAGE_RANGE_SHIFT			7
#define PALMAS_SMPS9_VOLTAGE_VSEL_MASK				0x7f
#define PALMAS_SMPS9_VOLTAGE_VSEL_SHIFT				0

/* Bit definitions for SMPS10_CTRL */
#define PALMAS_SMPS10_CTRL_MODE_SLEEP_MASK			0xf0
#define PALMAS_SMPS10_CTRL_MODE_SLEEP_SHIFT			4
#define PALMAS_SMPS10_CTRL_MODE_ACTIVE_MASK			0x0f
#define PALMAS_SMPS10_CTRL_MODE_ACTIVE_SHIFT			0

/* Bit definitions for SMPS10_STATUS */
#define PALMAS_SMPS10_STATUS_STATUS_MASK			0x0f
#define PALMAS_SMPS10_STATUS_STATUS_SHIFT			0

/* Bit definitions for SMPS_CTRL */
#define PALMAS_SMPS_CTRL_SMPS45_SMPS457_EN			0x20
#define PALMAS_SMPS_CTRL_SMPS45_SMPS457_EN_SHIFT		5
#define PALMAS_SMPS_CTRL_SMPS12_SMPS123_EN			0x10
#define PALMAS_SMPS_CTRL_SMPS12_SMPS123_EN_SHIFT		4
#define PALMAS_SMPS_CTRL_SMPS45_PHASE_CTRL_MASK			0x0c
#define PALMAS_SMPS_CTRL_SMPS45_PHASE_CTRL_SHIFT		2
#define PALMAS_SMPS_CTRL_SMPS123_PHASE_CTRL_MASK		0x03
#define PALMAS_SMPS_CTRL_SMPS123_PHASE_CTRL_SHIFT		0

/* Bit definitions for SMPS_PD_CTRL */
#define PALMAS_SMPS_PD_CTRL_SMPS9				0x40
#define PALMAS_SMPS_PD_CTRL_SMPS9_SHIFT				6
#define PALMAS_SMPS_PD_CTRL_SMPS8				0x20
#define PALMAS_SMPS_PD_CTRL_SMPS8_SHIFT				5
#define PALMAS_SMPS_PD_CTRL_SMPS7				0x10
#define PALMAS_SMPS_PD_CTRL_SMPS7_SHIFT				4
#define PALMAS_SMPS_PD_CTRL_SMPS6				0x08
#define PALMAS_SMPS_PD_CTRL_SMPS6_SHIFT				3
#define PALMAS_SMPS_PD_CTRL_SMPS45				0x04
#define PALMAS_SMPS_PD_CTRL_SMPS45_SHIFT			2
#define PALMAS_SMPS_PD_CTRL_SMPS3				0x02
#define PALMAS_SMPS_PD_CTRL_SMPS3_SHIFT				1
#define PALMAS_SMPS_PD_CTRL_SMPS12				0x01
#define PALMAS_SMPS_PD_CTRL_SMPS12_SHIFT			0

/* Bit definitions for SMPS_THERMAL_EN */
#define PALMAS_SMPS_THERMAL_EN_SMPS9				0x40
#define PALMAS_SMPS_THERMAL_EN_SMPS9_SHIFT			6
#define PALMAS_SMPS_THERMAL_EN_SMPS8				0x20
#define PALMAS_SMPS_THERMAL_EN_SMPS8_SHIFT			5
#define PALMAS_SMPS_THERMAL_EN_SMPS6				0x08
#define PALMAS_SMPS_THERMAL_EN_SMPS6_SHIFT			3
#define PALMAS_SMPS_THERMAL_EN_SMPS457				0x04
#define PALMAS_SMPS_THERMAL_EN_SMPS457_SHIFT			2
#define PALMAS_SMPS_THERMAL_EN_SMPS123				0x01
#define PALMAS_SMPS_THERMAL_EN_SMPS123_SHIFT			0

/* Bit definitions for SMPS_THERMAL_STATUS */
#define PALMAS_SMPS_THERMAL_STATUS_SMPS9			0x40
#define PALMAS_SMPS_THERMAL_STATUS_SMPS9_SHIFT			6
#define PALMAS_SMPS_THERMAL_STATUS_SMPS8			0x20
#define PALMAS_SMPS_THERMAL_STATUS_SMPS8_SHIFT			5
#define PALMAS_SMPS_THERMAL_STATUS_SMPS6			0x08
#define PALMAS_SMPS_THERMAL_STATUS_SMPS6_SHIFT			3
#define PALMAS_SMPS_THERMAL_STATUS_SMPS457			0x04
#define PALMAS_SMPS_THERMAL_STATUS_SMPS457_SHIFT		2
#define PALMAS_SMPS_THERMAL_STATUS_SMPS123			0x01
#define PALMAS_SMPS_THERMAL_STATUS_SMPS123_SHIFT		0

/* Bit definitions for SMPS_SHORT_STATUS */
#define PALMAS_SMPS_SHORT_STATUS_SMPS10				0x80
#define PALMAS_SMPS_SHORT_STATUS_SMPS10_SHIFT			7
#define PALMAS_SMPS_SHORT_STATUS_SMPS9				0x40
#define PALMAS_SMPS_SHORT_STATUS_SMPS9_SHIFT			6
#define PALMAS_SMPS_SHORT_STATUS_SMPS8				0x20
#define PALMAS_SMPS_SHORT_STATUS_SMPS8_SHIFT			5
#define PALMAS_SMPS_SHORT_STATUS_SMPS7				0x10
#define PALMAS_SMPS_SHORT_STATUS_SMPS7_SHIFT			4
#define PALMAS_SMPS_SHORT_STATUS_SMPS6				0x08
#define PALMAS_SMPS_SHORT_STATUS_SMPS6_SHIFT			3
#define PALMAS_SMPS_SHORT_STATUS_SMPS45				0x04
#define PALMAS_SMPS_SHORT_STATUS_SMPS45_SHIFT			2
#define PALMAS_SMPS_SHORT_STATUS_SMPS3				0x02
#define PALMAS_SMPS_SHORT_STATUS_SMPS3_SHIFT			1
#define PALMAS_SMPS_SHORT_STATUS_SMPS12				0x01
#define PALMAS_SMPS_SHORT_STATUS_SMPS12_SHIFT			0

/* Bit definitions for SMPS_NEGATIVE_CURRENT_LIMIT_EN */
#define PALMAS_SMPS_NEGATIVE_CURRENT_LIMIT_EN_SMPS9		0x40
#define PALMAS_SMPS_NEGATIVE_CURRENT_LIMIT_EN_SMPS9_SHIFT	6
#define PALMAS_SMPS_NEGATIVE_CURRENT_LIMIT_EN_SMPS8		0x20
#define PALMAS_SMPS_NEGATIVE_CURRENT_LIMIT_EN_SMPS8_SHIFT	5
#define PALMAS_SMPS_NEGATIVE_CURRENT_LIMIT_EN_SMPS7		0x10
#define PALMAS_SMPS_NEGATIVE_CURRENT_LIMIT_EN_SMPS7_SHIFT	4
#define PALMAS_SMPS_NEGATIVE_CURRENT_LIMIT_EN_SMPS6		0x08
#define PALMAS_SMPS_NEGATIVE_CURRENT_LIMIT_EN_SMPS6_SHIFT	3
#define PALMAS_SMPS_NEGATIVE_CURRENT_LIMIT_EN_SMPS45		0x04
#define PALMAS_SMPS_NEGATIVE_CURRENT_LIMIT_EN_SMPS45_SHIFT	2
#define PALMAS_SMPS_NEGATIVE_CURRENT_LIMIT_EN_SMPS3		0x02
#define PALMAS_SMPS_NEGATIVE_CURRENT_LIMIT_EN_SMPS3_SHIFT	1
#define PALMAS_SMPS_NEGATIVE_CURRENT_LIMIT_EN_SMPS12		0x01
#define PALMAS_SMPS_NEGATIVE_CURRENT_LIMIT_EN_SMPS12_SHIFT	0

/* Bit definitions for SMPS_POWERGOOD_MASK1 */
#define PALMAS_SMPS_POWERGOOD_MASK1_SMPS10			0x80
#define PALMAS_SMPS_POWERGOOD_MASK1_SMPS10_SHIFT		7
#define PALMAS_SMPS_POWERGOOD_MASK1_SMPS9			0x40
#define PALMAS_SMPS_POWERGOOD_MASK1_SMPS9_SHIFT			6
#define PALMAS_SMPS_POWERGOOD_MASK1_SMPS8			0x20
#define PALMAS_SMPS_POWERGOOD_MASK1_SMPS8_SHIFT			5
#define PALMAS_SMPS_POWERGOOD_MASK1_SMPS7			0x10
#define PALMAS_SMPS_POWERGOOD_MASK1_SMPS7_SHIFT			4
#define PALMAS_SMPS_POWERGOOD_MASK1_SMPS6			0x08
#define PALMAS_SMPS_POWERGOOD_MASK1_SMPS6_SHIFT			3
#define PALMAS_SMPS_POWERGOOD_MASK1_SMPS45			0x04
#define PALMAS_SMPS_POWERGOOD_MASK1_SMPS45_SHIFT		2
#define PALMAS_SMPS_POWERGOOD_MASK1_SMPS3			0x02
#define PALMAS_SMPS_POWERGOOD_MASK1_SMPS3_SHIFT			1
#define PALMAS_SMPS_POWERGOOD_MASK1_SMPS12			0x01
#define PALMAS_SMPS_POWERGOOD_MASK1_SMPS12_SHIFT		0

/* Bit definitions for SMPS_POWERGOOD_MASK2 */
#define PALMAS_SMPS_POWERGOOD_MASK2_POWERGOOD_TYPE_SELECT	0x80
#define PALMAS_SMPS_POWERGOOD_MASK2_POWERGOOD_TYPE_SELECT_SHIFT	7
#define PALMAS_SMPS_POWERGOOD_MASK2_OVC_ALARM			0x10
#define PALMAS_SMPS_POWERGOOD_MASK2_GPIO_7			0x04
#define PALMAS_SMPS_POWERGOOD_MASK2_GPIO_7_SHIFT		2
#define PALMAS_SMPS_POWERGOOD_MASK2_VBUS			0x02
#define PALMAS_SMPS_POWERGOOD_MASK2_VBUS_SHIFT			1
#define PALMAS_SMPS_POWERGOOD_MASK2_ACOK			0x01
#define PALMAS_SMPS_POWERGOOD_MASK2_ACOK_SHIFT			0

/* Registers for function LDO */
#define PALMAS_LDO1_CTRL					0x0
#define PALMAS_LDO1_VOLTAGE					0x1
#define PALMAS_LDO2_CTRL					0x2
#define PALMAS_LDO2_VOLTAGE					0x3
#define PALMAS_LDO3_CTRL					0x4
#define PALMAS_LDO3_VOLTAGE					0x5
#define PALMAS_LDO4_CTRL					0x6
#define PALMAS_LDO4_VOLTAGE					0x7
#define PALMAS_LDO5_CTRL					0x8
#define PALMAS_LDO5_VOLTAGE					0x9
#define PALMAS_LDO6_CTRL					0xA
#define PALMAS_LDO6_VOLTAGE					0xB
#define PALMAS_LDO7_CTRL					0xC
#define PALMAS_LDO7_VOLTAGE					0xD
#define PALMAS_LDO8_CTRL					0xE
#define PALMAS_LDO8_VOLTAGE					0xF
#define PALMAS_LDO9_CTRL					0x10
#define PALMAS_LDO9_VOLTAGE					0x11
#define PALMAS_LDOLN_CTRL					0x12
#define PALMAS_LDOLN_VOLTAGE					0x13
#define PALMAS_LDOUSB_CTRL					0x14
#define PALMAS_LDOUSB_VOLTAGE					0x15
#define PALMAS_LDO10_CTRL					0x16
#define PALMAS_LDO10_VOLTAGE					0x17
#define PALMAS_LDO11_CTRL					0x18
#define PALMAS_LDO11_VOLTAGE					0x19
#define PALMAS_LDO12_CTRL					0x1F
#define PALMAS_LDO12_VOLTAGE					0x20
#define PALMAS_LDO13_CTRL					0x21
#define PALMAS_LDO13_VOLTAGE					0x22
#define PALMAS_LDO14_CTRL					0x23
#define PALMAS_LDO14_VOLTAGE					0x24
#define PALMAS_LDO_CTRL						0x1A
#define PALMAS_LDO_PD_CTRL1					0x1B
#define PALMAS_LDO_PD_CTRL2					0x1C
#define PALMAS_LDO_SHORT_STATUS1				0x1D
#define PALMAS_LDO_SHORT_STATUS2				0x1E

/* Bit definitions for LDO1_CTRL */
#define PALMAS_LDO1_CTRL_WR_S					0x80
#define PALMAS_LDO1_CTRL_WR_S_SHIFT				7
#define PALMAS_LDO1_CTRL_LDO_BYPASS_EN				0x40
#define PALMAS_LDO1_CTRL_LDO_BYPASS_EN_SHIFT			6
#define PALMAS_LDO1_CTRL_STATUS					0x10
#define PALMAS_LDO1_CTRL_STATUS_SHIFT				4
#define PALMAS_LDO1_CTRL_MODE_SLEEP				0x04
#define PALMAS_LDO1_CTRL_MODE_SLEEP_SHIFT			2
#define PALMAS_LDO1_CTRL_MODE_ACTIVE				0x01
#define PALMAS_LDO1_CTRL_MODE_ACTIVE_SHIFT			0

/* Bit definitions for LDO1_VOLTAGE */
#define PALMAS_LDO1_VOLTAGE_VSEL_MASK				0x3f
#define PALMAS_LDO1_VOLTAGE_VSEL_SHIFT				0

/* Bit definitions for LDO2_CTRL */
#define PALMAS_LDO2_CTRL_WR_S					0x80
#define PALMAS_LDO2_CTRL_WR_S_SHIFT				7
#define PALMAS_LDO2_CTRL_LDO_BYPASS_EN				0x40
#define PALMAS_LDO2_CTRL_LDO_BYPASS_EN_SHIFT			6
#define PALMAS_LDO2_CTRL_STATUS					0x10
#define PALMAS_LDO2_CTRL_STATUS_SHIFT				4
#define PALMAS_LDO2_CTRL_MODE_SLEEP				0x04
#define PALMAS_LDO2_CTRL_MODE_SLEEP_SHIFT			2
#define PALMAS_LDO2_CTRL_MODE_ACTIVE				0x01
#define PALMAS_LDO2_CTRL_MODE_ACTIVE_SHIFT			0

/* Bit definitions for LDO2_VOLTAGE */
#define PALMAS_LDO2_VOLTAGE_VSEL_MASK				0x3f
#define PALMAS_LDO2_VOLTAGE_VSEL_SHIFT				0

/* Bit definitions for LDO3_CTRL */
#define PALMAS_LDO3_CTRL_WR_S					0x80
#define PALMAS_LDO3_CTRL_WR_S_SHIFT				7
#define PALMAS_LDO3_CTRL_STATUS					0x10
#define PALMAS_LDO3_CTRL_STATUS_SHIFT				4
#define PALMAS_LDO3_CTRL_MODE_SLEEP				0x04
#define PALMAS_LDO3_CTRL_MODE_SLEEP_SHIFT			2
#define PALMAS_LDO3_CTRL_MODE_ACTIVE				0x01
#define PALMAS_LDO3_CTRL_MODE_ACTIVE_SHIFT			0

/* Bit definitions for LDO3_VOLTAGE */
#define PALMAS_LDO3_VOLTAGE_VSEL_MASK				0x3f
#define PALMAS_LDO3_VOLTAGE_VSEL_SHIFT				0

/* Bit definitions for LDO4_CTRL */
#define PALMAS_LDO4_CTRL_WR_S					0x80
#define PALMAS_LDO4_CTRL_WR_S_SHIFT				7
#define PALMAS_LDO4_CTRL_LDO_BYPASS_EN				0x40
#define PALMAS_LDO4_CTRL_LDO_BYPASS_EN_SHIFT			6
#define PALMAS_LDO4_CTRL_STATUS					0x10
#define PALMAS_LDO4_CTRL_STATUS_SHIFT				4
#define PALMAS_LDO4_CTRL_MODE_SLEEP				0x04
#define PALMAS_LDO4_CTRL_MODE_SLEEP_SHIFT			2
#define PALMAS_LDO4_CTRL_MODE_ACTIVE				0x01
#define PALMAS_LDO4_CTRL_MODE_ACTIVE_SHIFT			0

/* Bit definitions for LDO4_VOLTAGE */
#define PALMAS_LDO4_VOLTAGE_VSEL_MASK				0x3f
#define PALMAS_LDO4_VOLTAGE_VSEL_SHIFT				0

/* Bit definitions for LDO5_CTRL */
#define PALMAS_LDO5_CTRL_WR_S					0x80
#define PALMAS_LDO5_CTRL_WR_S_SHIFT				7
#define PALMAS_LDO5_CTRL_STATUS					0x10
#define PALMAS_LDO5_CTRL_STATUS_SHIFT				4
#define PALMAS_LDO5_CTRL_MODE_SLEEP				0x04
#define PALMAS_LDO5_CTRL_MODE_SLEEP_SHIFT			2
#define PALMAS_LDO5_CTRL_MODE_ACTIVE				0x01
#define PALMAS_LDO5_CTRL_MODE_ACTIVE_SHIFT			0

/* Bit definitions for LDO5_VOLTAGE */
#define PALMAS_LDO5_VOLTAGE_VSEL_MASK				0x3f
#define PALMAS_LDO5_VOLTAGE_VSEL_SHIFT				0

/* Bit definitions for LDO6_CTRL */
#define PALMAS_LDO6_CTRL_WR_S					0x80
#define PALMAS_LDO6_CTRL_WR_S_SHIFT				7
#define PALMAS_LDO6_CTRL_LDO_BYPASS_EN				0x40
#define PALMAS_LDO6_CTRL_LDO_BYPASS_EN_SHIFT			6
#define PALMAS_LDO6_CTRL_LDO_VIB_EN				0x40
#define PALMAS_LDO6_CTRL_LDO_VIB_EN_SHIFT			6
#define PALMAS_LDO6_CTRL_STATUS					0x10
#define PALMAS_LDO6_CTRL_STATUS_SHIFT				4
#define PALMAS_LDO6_CTRL_MODE_SLEEP				0x04
#define PALMAS_LDO6_CTRL_MODE_SLEEP_SHIFT			2
#define PALMAS_LDO6_CTRL_MODE_ACTIVE				0x01
#define PALMAS_LDO6_CTRL_MODE_ACTIVE_SHIFT			0

/* Bit definitions for LDO6_VOLTAGE */
#define PALMAS_LDO6_VOLTAGE_VSEL_MASK				0x3f
#define PALMAS_LDO6_VOLTAGE_VSEL_SHIFT				0

/* Bit definitions for LDO7_CTRL */
#define PALMAS_LDO7_CTRL_WR_S					0x80
#define PALMAS_LDO7_CTRL_WR_S_SHIFT				7
#define PALMAS_LDO7_CTRL_STATUS					0x10
#define PALMAS_LDO7_CTRL_STATUS_SHIFT				4
#define PALMAS_LDO7_CTRL_MODE_SLEEP				0x04
#define PALMAS_LDO7_CTRL_MODE_SLEEP_SHIFT			2
#define PALMAS_LDO7_CTRL_MODE_ACTIVE				0x01
#define PALMAS_LDO7_CTRL_MODE_ACTIVE_SHIFT			0

/* Bit definitions for LDO7_VOLTAGE */
#define PALMAS_LDO7_VOLTAGE_VSEL_MASK				0x3f
#define PALMAS_LDO7_VOLTAGE_VSEL_SHIFT				0

/* Bit definitions for LDO8_CTRL */
#define PALMAS_LDO8_CTRL_WR_S					0x80
#define PALMAS_LDO8_CTRL_WR_S_SHIFT				7
#define PALMAS_LDO8_CTRL_LDO_TRACKING_EN			0x40
#define PALMAS_LDO8_CTRL_LDO_TRACKING_EN_SHIFT			6
#define PALMAS_LDO8_CTRL_STATUS					0x10
#define PALMAS_LDO8_CTRL_STATUS_SHIFT				4
#define PALMAS_LDO8_CTRL_MODE_SLEEP				0x04
#define PALMAS_LDO8_CTRL_MODE_SLEEP_SHIFT			2
#define PALMAS_LDO8_CTRL_MODE_ACTIVE				0x01
#define PALMAS_LDO8_CTRL_MODE_ACTIVE_SHIFT			0

/* Bit definitions for LDO8_VOLTAGE */
#define PALMAS_LDO8_VOLTAGE_VSEL_MASK				0x3f
#define PALMAS_LDO8_VOLTAGE_VSEL_SHIFT				0

/* Bit definitions for LDO9_CTRL */
#define PALMAS_LDO9_CTRL_WR_S					0x80
#define PALMAS_LDO9_CTRL_WR_S_SHIFT				7
#define PALMAS_LDO9_CTRL_LDO_BYPASS_EN				0x40
#define PALMAS_LDO9_CTRL_LDO_BYPASS_EN_SHIFT			6
#define PALMAS_LDO9_CTRL_STATUS					0x10
#define PALMAS_LDO9_CTRL_STATUS_SHIFT				4
#define PALMAS_LDO9_CTRL_MODE_SLEEP				0x04
#define PALMAS_LDO9_CTRL_MODE_SLEEP_SHIFT			2
#define PALMAS_LDO9_CTRL_MODE_ACTIVE				0x01
#define PALMAS_LDO9_CTRL_MODE_ACTIVE_SHIFT			0

/* Bit definitions for LDO9_VOLTAGE */
#define PALMAS_LDO9_VOLTAGE_VSEL_MASK				0x3f
#define PALMAS_LDO9_VOLTAGE_VSEL_SHIFT				0

/* Bit definitions for LDO10_CTRL */
#define PALMAS_LDO10_CTRL_WR_S					0x80
#define PALMAS_LDO10_CTRL_WR_S_SHIFT				7
#define PALMAS_LDO10_CTRL_LDO_BYPASS_EN				0x40
#define PALMAS_LDO10_CTRL_LDO_BYPASS_EN_SHIFT			6
#define PALMAS_LDO10_CTRL_STATUS				0x10
#define PALMAS_LDO10_CTRL_STATUS_SHIFT				4
#define PALMAS_LDO10_CTRL_MODE_SLEEP				0x04
#define PALMAS_LDO10_CTRL_MODE_SLEEP_SHIFT			2
#define PALMAS_LDO10_CTRL_MODE_ACTIVE				0x01
#define PALMAS_LDO10_CTRL_MODE_ACTIVE_SHIFT			0

/* Bit definitions for LDO10_VOLTAGE */
#define PALMAS_LDO10_VOLTAGE_VSEL_MASK				0x3f
#define PALMAS_LDO10_VOLTAGE_VSEL_SHIFT				0

/* Bit definitions for LDO11_CTRL */
#define PALMAS_LDO11_CTRL_WR_S					0x80
#define PALMAS_LDO11_CTRL_WR_S_SHIFT				7
#define PALMAS_LDO11_CTRL_LDO_BYPASS_EN				0x40
#define PALMAS_LDO11_CTRL_LDO_BYPASS_EN_SHIFT			6
#define PALMAS_LDO11_CTRL_STATUS				0x10
#define PALMAS_LDO11_CTRL_STATUS_SHIFT				4
#define PALMAS_LDO11_CTRL_MODE_SLEEP				0x04
#define PALMAS_LDO11_CTRL_MODE_SLEEP_SHIFT			2
#define PALMAS_LDO11_CTRL_MODE_ACTIVE				0x01
#define PALMAS_LDO11_CTRL_MODE_ACTIVE_SHIFT			0

/* Bit definitions for LDO11_VOLTAGE */
#define PALMAS_LDO11_VOLTAGE_VSEL_MASK				0x3f
#define PALMAS_LDO11_VOLTAGE_VSEL_SHIFT				0

/* Bit definitions for LDO12_CTRL */
#define PALMAS_LDO12_CTRL_WR_S					0x80
#define PALMAS_LDO12_CTRL_WR_S_SHIFT				7
#define PALMAS_LDO12_CTRL_LDO_BYPASS_EN				0x40
#define PALMAS_LDO12_CTRL_LDO_BYPASS_EN_SHIFT			6
#define PALMAS_LDO12_CTRL_STATUS				0x10
#define PALMAS_LDO12_CTRL_STATUS_SHIFT				4
#define PALMAS_LDO12_CTRL_MODE_SLEEP				0x04
#define PALMAS_LDO12_CTRL_MODE_SLEEP_SHIFT			2
#define PALMAS_LDO12_CTRL_MODE_ACTIVE				0x01
#define PALMAS_LDO12_CTRL_MODE_ACTIVE_SHIFT			0

/* Bit definitions for LDO12_VOLTAGE */
#define PALMAS_LDO12_VOLTAGE_VSEL_MASK				0x3f
#define PALMAS_LDO12_VOLTAGE_VSEL_SHIFT				0

/* Bit definitions for LDO13_CTRL */
#define PALMAS_LDO13_CTRL_WR_S					0x80
#define PALMAS_LDO13_CTRL_WR_S_SHIFT				7
#define PALMAS_LDO13_CTRL_LDO_BYPASS_EN				0x40
#define PALMAS_LDO13_CTRL_LDO_BYPASS_EN_SHIFT			6
#define PALMAS_LDO13_CTRL_STATUS				0x10
#define PALMAS_LDO13_CTRL_STATUS_SHIFT				4
#define PALMAS_LDO13_CTRL_MODE_SLEEP				0x04
#define PALMAS_LDO13_CTRL_MODE_SLEEP_SHIFT			2
#define PALMAS_LDO13_CTRL_MODE_ACTIVE				0x01
#define PALMAS_LDO13_CTRL_MODE_ACTIVE_SHIFT			0

/* Bit definitions for LDO13_VOLTAGE */
#define PALMAS_LDO13_VOLTAGE_VSEL_MASK				0x3f
#define PALMAS_LDO13_VOLTAGE_VSEL_SHIFT				0

/* Bit definitions for LDO14_CTRL */
#define PALMAS_LDO14_CTRL_WR_S					0x80
#define PALMAS_LDO14_CTRL_WR_S_SHIFT				7
#define PALMAS_LDO14_CTRL_LDO_BYPASS_EN				0x40
#define PALMAS_LDO14_CTRL_LDO_BYPASS_EN_SHIFT			6
#define PALMAS_LDO14_CTRL_STATUS				0x10
#define PALMAS_LDO14_CTRL_STATUS_SHIFT				4
#define PALMAS_LDO14_CTRL_MODE_SLEEP				0x04
#define PALMAS_LDO14_CTRL_MODE_SLEEP_SHIFT			2
#define PALMAS_LDO14_CTRL_MODE_ACTIVE				0x01
#define PALMAS_LDO14_CTRL_MODE_ACTIVE_SHIFT			0

/* Bit definitions for LDO14_VOLTAGE */
#define PALMAS_LDO14_VOLTAGE_VSEL_MASK				0x3f
#define PALMAS_LDO14_VOLTAGE_VSEL_SHIFT				0

/* Bit definitions for LDOLN_CTRL */
#define PALMAS_LDOLN_CTRL_WR_S					0x80
#define PALMAS_LDOLN_CTRL_WR_S_SHIFT				7
#define PALMAS_LDOLN_CTRL_STATUS				0x10
#define PALMAS_LDOLN_CTRL_STATUS_SHIFT				4
#define PALMAS_LDOLN_CTRL_MODE_SLEEP				0x04
#define PALMAS_LDOLN_CTRL_MODE_SLEEP_SHIFT			2
#define PALMAS_LDOLN_CTRL_MODE_ACTIVE				0x01
#define PALMAS_LDOLN_CTRL_MODE_ACTIVE_SHIFT			0

/* Bit definitions for LDOLN_VOLTAGE */
#define PALMAS_LDOLN_VOLTAGE_VSEL_MASK				0x3f
#define PALMAS_LDOLN_VOLTAGE_VSEL_SHIFT				0

/* Bit definitions for LDOUSB_CTRL */
#define PALMAS_LDOUSB_CTRL_WR_S					0x80
#define PALMAS_LDOUSB_CTRL_WR_S_SHIFT				7
#define PALMAS_LDOUSB_CTRL_STATUS				0x10
#define PALMAS_LDOUSB_CTRL_STATUS_SHIFT				4
#define PALMAS_LDOUSB_CTRL_MODE_SLEEP				0x04
#define PALMAS_LDOUSB_CTRL_MODE_SLEEP_SHIFT			2
#define PALMAS_LDOUSB_CTRL_MODE_ACTIVE				0x01
#define PALMAS_LDOUSB_CTRL_MODE_ACTIVE_SHIFT			0

/* Bit definitions for LDOUSB_VOLTAGE */
#define PALMAS_LDOUSB_VOLTAGE_VSEL_MASK				0x3f
#define PALMAS_LDOUSB_VOLTAGE_VSEL_SHIFT			0

/* Bit definitions for LDO_CTRL */
#define PALMAS_LDO_CTRL_VREF_425				0x08
#define PALMAS_LDO_CTRL_VREF_425_SHIFT				3
#define PALMAS_LDO_CTRL_LDO5_BYPASS_SRC_SEL_MASK		0x6
#define PALMAS_LDO_CTRL_LDO5_BYPASS_SRC_SEL_DISABLE		0x0
#define PALMAS_LDO_CTRL_LDO5_BYPASS_SRC_SEL_SMPS12		0x2
#define PALMAS_LDO_CTRL_LDO5_BYPASS_SRC_SEL_SMPS3		0x4
#define PALMAS_LDO_CTRL_LDO5_BYPASS_SRC_SEL_SMPS6		0x6
#define PALMAS_LDO_CTRL_LDOUSB_ON_VBUS_VSYS			0x01
#define PALMAS_LDO_CTRL_LDOUSB_ON_VBUS_VSYS_SHIFT		0

/* Bit definitions for LDO_PD_CTRL1 */
#define PALMAS_LDO_PD_CTRL1_LDO8				0x80
#define PALMAS_LDO_PD_CTRL1_LDO8_SHIFT				7
#define PALMAS_LDO_PD_CTRL1_LDO7				0x40
#define PALMAS_LDO_PD_CTRL1_LDO7_SHIFT				6
#define PALMAS_LDO_PD_CTRL1_LDO6				0x20
#define PALMAS_LDO_PD_CTRL1_LDO6_SHIFT				5
#define PALMAS_LDO_PD_CTRL1_LDO5				0x10
#define PALMAS_LDO_PD_CTRL1_LDO5_SHIFT				4
#define PALMAS_LDO_PD_CTRL1_LDO4				0x08
#define PALMAS_LDO_PD_CTRL1_LDO4_SHIFT				3
#define PALMAS_LDO_PD_CTRL1_LDO3				0x04
#define PALMAS_LDO_PD_CTRL1_LDO3_SHIFT				2
#define PALMAS_LDO_PD_CTRL1_LDO2				0x02
#define PALMAS_LDO_PD_CTRL1_LDO2_SHIFT				1
#define PALMAS_LDO_PD_CTRL1_LDO1				0x01
#define PALMAS_LDO_PD_CTRL1_LDO1_SHIFT				0

/* Bit definitions for LDO_PD_CTRL2 */
#define PALMAS_LDO_PD_CTRL2_LDO14				0x80
#define PALMAS_LDO_PD_CTRL2_LDO14_SHIFT				7
#define PALMAS_LDO_PD_CTRL2_LDO13				0x40
#define PALMAS_LDO_PD_CTRL2_LDO13_SHIFT				6
#define PALMAS_LDO_PD_CTRL2_LDO12				0x20
#define PALMAS_LDO_PD_CTRL2_LDO12_SHIFT				5
#define PALMAS_LDO_PD_CTRL2_LDO11				0x10
#define PALMAS_LDO_PD_CTRL2_LDO11_SHIFT				4
#define PALMAS_LDO_PD_CTRL2_LDO10				0x08
#define PALMAS_LDO_PD_CTRL2_LDO10_SHIFT				3
#define PALMAS_LDO_PD_CTRL2_LDOUSB				0x04
#define PALMAS_LDO_PD_CTRL2_LDOUSB_SHIFT			2
#define PALMAS_LDO_PD_CTRL2_LDOLN				0x02
#define PALMAS_LDO_PD_CTRL2_LDOLN_SHIFT				1
#define PALMAS_LDO_PD_CTRL2_LDO9				0x01
#define PALMAS_LDO_PD_CTRL2_LDO9_SHIFT				0

/* Bit definitions for LDO_SHORT_STATUS1 */
#define PALMAS_LDO_SHORT_STATUS1_LDO8				0x80
#define PALMAS_LDO_SHORT_STATUS1_LDO8_SHIFT			7
#define PALMAS_LDO_SHORT_STATUS1_LDO7				0x40
#define PALMAS_LDO_SHORT_STATUS1_LDO7_SHIFT			6
#define PALMAS_LDO_SHORT_STATUS1_LDO6				0x20
#define PALMAS_LDO_SHORT_STATUS1_LDO6_SHIFT			5
#define PALMAS_LDO_SHORT_STATUS1_LDO5				0x10
#define PALMAS_LDO_SHORT_STATUS1_LDO5_SHIFT			4
#define PALMAS_LDO_SHORT_STATUS1_LDO4				0x08
#define PALMAS_LDO_SHORT_STATUS1_LDO4_SHIFT			3
#define PALMAS_LDO_SHORT_STATUS1_LDO3				0x04
#define PALMAS_LDO_SHORT_STATUS1_LDO3_SHIFT			2
#define PALMAS_LDO_SHORT_STATUS1_LDO2				0x02
#define PALMAS_LDO_SHORT_STATUS1_LDO2_SHIFT			1
#define PALMAS_LDO_SHORT_STATUS1_LDO1				0x01
#define PALMAS_LDO_SHORT_STATUS1_LDO1_SHIFT			0

/* Bit definitions for LDO_SHORT_STATUS2 */
#define PALMAS_LDO_SHORT_STATUS2_LDO14				0x80
#define PALMAS_LDO_SHORT_STATUS2_LDO14_SHIFT			7
#define PALMAS_LDO_SHORT_STATUS2_LDO13				0x40
#define PALMAS_LDO_SHORT_STATUS2_LDO13_SHIFT			6
#define PALMAS_LDO_SHORT_STATUS2_LDO12				0x20
#define PALMAS_LDO_SHORT_STATUS2_LDO12_SHIFT			5
#define PALMAS_LDO_SHORT_STATUS2_LDO11				0x10
#define PALMAS_LDO_SHORT_STATUS2_LDO11_SHIFT			4
#define PALMAS_LDO_SHORT_STATUS2_LDO10				0x08
#define PALMAS_LDO_SHORT_STATUS2_LDO10_SHIFT			3
#define PALMAS_LDO_SHORT_STATUS2_LDOVANA			0x08
#define PALMAS_LDO_SHORT_STATUS2_LDOVANA_SHIFT			3
#define PALMAS_LDO_SHORT_STATUS2_LDOUSB				0x04
#define PALMAS_LDO_SHORT_STATUS2_LDOUSB_SHIFT			2
#define PALMAS_LDO_SHORT_STATUS2_LDOLN				0x02
#define PALMAS_LDO_SHORT_STATUS2_LDOLN_SHIFT			1
#define PALMAS_LDO_SHORT_STATUS2_LDO9				0x01
#define PALMAS_LDO_SHORT_STATUS2_LDO9_SHIFT			0

/* Registers for function DVFS Func */
#define PALMAS_SMPS_DVFS1_CTRL					0x0
#define PALMAS_SMPS_DVFS1_ENABLE_SHIFT				0
#define PALMAS_SMPS_DVFS1_OFFSET_STEP_SHIFT			1
#define PALMAS_SMPS_DVFS1_ENABLE_RST_SHIFT			2
#define PALMAS_SMPS_DVFS1_RESTORE_VALUE_SHIFT			3
#define PALMAS_SMPS_DVFS1_SMPS_SELECT_SHIFT			4
#define PALMAS_SMPS_DVFS1_VOLTAGE_MAX				0x1
#define PALMAS_SMPS_DVFS1_STATUS				0x2

#define DVFS_BASE_VOLTAGE_UV					500000
#define DVFS_MAX_VOLTAGE_UV					1650000
#define DVFS_VOLTAGE_STEP_UV					10000

/* Registers for function SIMCARD Func */
#define PALMAS_SIM_DEBOUNCE					0x0
#define PALMAS_SIM_PWR_DOWN					0x1

/* Bit definitions for SIM_DEBOUNCE */
#define PALMAS_SIM_DEBOUNCE_SIM2_IR				0x80
#define PALMAS_SIM_DEBOUNCE_SIM2_IR_SHIFT			7
#define PALMAS_SIM_DEBOUNCE_SIM1_IR				0x40
#define PALMAS_SIM_DEBOUNCE_SIM1_IR_SHIFT			6
#define PALMAS_SIM_DEBOUNCE_SIM_DET1_PIN_STATE			0x20
#define PALMAS_SIM_DEBOUNCE_SIM_DET1_PIN_STATE_SHIFT		5
#define PALMAS_SIM_DEBOUNCE_DBCNT_MASK				0x1F
#define PALMAS_SIM_DEBOUNCE_DBCNT_SHIFT				0

/* Bit definitions for SIM_PWR_DOWN */
#define PALMAS_SIM_PWR_DOWN_PWRDNEN2				0x80
#define PALMAS_SIM_PWR_DOWN_PWRDNEN2_SHIFT			7
#define PALMAS_SIM_PWR_DOWN_PWRDNEN1				0x40
#define PALMAS_SIM_PWR_DOWN_PWRDNEN1_SHIFT			6
#define PALMAS_SIM_PWR_DOWN_SIM_DET2_PIN_STATE			0x20
#define PALMAS_SIM_PWR_DOWN_SIM_DET2_PIN_STATE_SHIFT		5
#define PALMAS_SIM_PWR_DOWN_PWRDNCNT_MASK			0x1F
#define PALMAS_SIM_PWR_DOWN_PWRDNCNT_SHIFT			0

/* Registers for function PMU_CONTROL */
#define PALMAS_DEV_CTRL						0x0
#define PALMAS_POWER_CTRL					0x1
#define PALMAS_VSYS_LO						0x2
#define PALMAS_VSYS_MON						0x3
#define PALMAS_VBAT_MON						0x4
#define PALMAS_WATCHDOG						0x5
#define PALMAS_BOOT_STATUS					0x6
#define PALMAS_BATTERY_BOUNCE					0x7
#define PALMAS_BACKUP_BATTERY_CTRL				0x8
#define PALMAS_LONG_PRESS_KEY					0x9
#define PALMAS_OSC_THERM_CTRL					0xA
#define PALMAS_BATDEBOUNCING					0xB
#define PALMAS_SWOFF_HWRST					0xF
#define PALMAS_SWOFF_COLDRST					0x10
#define PALMAS_SWOFF_STATUS					0x11
#define PALMAS_PMU_CONFIG					0x12
#define PALMAS_SPARE						0x14
#define PALMAS_PMU_SECONDARY_INT				0x15
#define PALMAS_SW_REVISION					0x17
#define PALMAS_EXT_CHRG_CTRL					0x18
#define PALMAS_PMU_SECONDARY_INT2				0x19
#define PALMAS_USB_CHGCTL1					0x1A
#define PALMAS_USB_CHGCTL2					0x1B

/* Bit definitions for DEV_CTRL */
#define PALMAS_DEV_CTRL_DEV_STATUS_MASK				0x0c
#define PALMAS_DEV_CTRL_DEV_STATUS_SHIFT			2
#define PALMAS_DEV_CTRL_SW_RST					0x02
#define PALMAS_DEV_CTRL_SW_RST_SHIFT				1
#define PALMAS_DEV_CTRL_DEV_ON					0x01
#define PALMAS_DEV_CTRL_DEV_ON_SHIFT				0

/* Bit definitions for POWER_CTRL */
#define PALMAS_POWER_CTRL_ENABLE2_MASK				0x04
#define PALMAS_POWER_CTRL_ENABLE2_MASK_SHIFT			2
#define PALMAS_POWER_CTRL_ENABLE1_MASK				0x02
#define PALMAS_POWER_CTRL_ENABLE1_MASK_SHIFT			1
#define PALMAS_POWER_CTRL_NSLEEP_MASK				0x01
#define PALMAS_POWER_CTRL_NSLEEP_MASK_SHIFT			0

/* Bit definitions for VSYS_LO */
#define PALMAS_VSYS_LO_THRESHOLD_MASK				0x1f
#define PALMAS_VSYS_LO_THRESHOLD_SHIFT				0

/* Bit definitions for VSYS_MON */
#define PALMAS_VSYS_MON_ENABLE					0x80
#define PALMAS_VSYS_MON_ENABLE_SHIFT				7
#define PALMAS_VSYS_MON_THRESHOLD_MASK				0x3f
#define PALMAS_VSYS_MON_THRESHOLD_SHIFT				0

/* Bit definitions for VBAT_MON */
#define PALMAS_VBAT_MON_ENABLE					0x80
#define PALMAS_VBAT_MON_ENABLE_SHIFT				7
#define PALMAS_VBAT_MON_THRESHOLD_MASK				0x3f
#define PALMAS_VBAT_MON_THRESHOLD_SHIFT				0

/* Bit definitions for WATCHDOG */
#define PALMAS_WATCHDOG_LOCK					0x20
#define PALMAS_WATCHDOG_LOCK_SHIFT				5
#define PALMAS_WATCHDOG_ENABLE					0x10
#define PALMAS_WATCHDOG_ENABLE_SHIFT				4
#define PALMAS_WATCHDOG_MODE					0x08
#define PALMAS_WATCHDOG_MODE_SHIFT				3
#define PALMAS_WATCHDOG_TIMER_MASK				0x07
#define PALMAS_WATCHDOG_TIMER_SHIFT				0

/* Bit definitions for BOOT_STATUS */
#define PALMAS_BOOT_STATUS_BOOT1				0x02
#define PALMAS_BOOT_STATUS_BOOT1_SHIFT				1
#define PALMAS_BOOT_STATUS_BOOT0				0x01
#define PALMAS_BOOT_STATUS_BOOT0_SHIFT				0

/* Bit definitions for BATTERY_BOUNCE */
#define PALMAS_BATTERY_BOUNCE_BB_DELAY_MASK			0x3f
#define PALMAS_BATTERY_BOUNCE_BB_DELAY_SHIFT			0

/* Bit definitions for BACKUP_BATTERY_CTRL */
#define PALMAS_BACKUP_BATTERY_CTRL_VRTC_18_15			0x80
#define PALMAS_BACKUP_BATTERY_CTRL_VRTC_18_15_SHIFT		7
#define PALMAS_BACKUP_BATTERY_CTRL_VRTC_EN_SLP			0x40
#define PALMAS_BACKUP_BATTERY_CTRL_VRTC_EN_SLP_SHIFT		6
#define PALMAS_BACKUP_BATTERY_CTRL_VRTC_EN_OFF			0x20
#define PALMAS_BACKUP_BATTERY_CTRL_VRTC_EN_OFF_SHIFT		5
#define PALMAS_BACKUP_BATTERY_CTRL_VRTC_PWEN			0x10
#define PALMAS_BACKUP_BATTERY_CTRL_VRTC_PWEN_SHIFT		4
#define PALMAS_BACKUP_BATTERY_CTRL_BBS_BBC_LOW_ICHRG		0x08
#define PALMAS_BACKUP_BATTERY_CTRL_BBS_BBC_LOW_ICHRG_SHIFT	3
#define PALMAS_BACKUP_BATTERY_CTRL_BB_SEL_MASK			0x06
#define PALMAS_BACKUP_BATTERY_CTRL_BB_SEL_SHIFT			1
#define PALMAS_BACKUP_BATTERY_CTRL_BB_CHG_EN			0x01
#define PALMAS_BACKUP_BATTERY_CTRL_BB_CHG_EN_SHIFT		0

/* Bit definitions for LONG_PRESS_KEY */
#define PALMAS_LONG_PRESS_KEY_LPK_LOCK				0x80
#define PALMAS_LONG_PRESS_KEY_LPK_LOCK_SHIFT			7
#define PALMAS_LONG_PRESS_KEY_LPK_INT_CLR			0x10
#define PALMAS_LONG_PRESS_KEY_LPK_INT_CLR_SHIFT			4
#define PALMAS_LONG_PRESS_KEY_LPK_TIME_MASK			0x0c
#define PALMAS_LONG_PRESS_KEY_LPK_TIME_SHIFT			2
#define PALMAS_LONG_PRESS_KEY_PWRON_DEBOUNCE_MASK		0x03
#define PALMAS_LONG_PRESS_KEY_PWRON_DEBOUNCE_SHIFT		0

/* Register bit values for various Long_Press_key durations */
#define PALMAS_LONG_PRESS_KEY_TIME_DEFAULT	-1
#define PALMAS_LONG_PRESS_KEY_TIME_6SECONDS	0
#define PALMAS_LONG_PRESS_KEY_TIME_8SECONDS	1
#define PALMAS_LONG_PRESS_KEY_TIME_10SECONDS	2
#define PALMAS_LONG_PRESS_KEY_TIME_12SECONDS	3

/* Bit definitions for OSC_THERM_CTRL */
#define PALMAS_OSC_THERM_CTRL_VANA_ON_IN_SLEEP			0x80
#define PALMAS_OSC_THERM_CTRL_VANA_ON_IN_SLEEP_SHIFT		7
#define PALMAS_OSC_THERM_CTRL_INT_MASK_IN_SLEEP			0x40
#define PALMAS_OSC_THERM_CTRL_INT_MASK_IN_SLEEP_SHIFT		6
#define PALMAS_OSC_THERM_CTRL_RC15MHZ_ON_IN_SLEEP		0x20
#define PALMAS_OSC_THERM_CTRL_RC15MHZ_ON_IN_SLEEP_SHIFT		5
#define PALMAS_OSC_THERM_CTRL_THERM_OFF_IN_SLEEP		0x10
#define PALMAS_OSC_THERM_CTRL_THERM_OFF_IN_SLEEP_SHIFT		4
#define PALMAS_OSC_THERM_CTRL_THERM_HD_SEL_MASK			0x0c
#define PALMAS_OSC_THERM_CTRL_THERM_HD_SEL_SHIFT		2
#define PALMAS_OSC_THERM_CTRL_OSC_BYPASS			0x02
#define PALMAS_OSC_THERM_CTRL_OSC_BYPASS_SHIFT			1
#define PALMAS_OSC_THERM_CTRL_OSC_HPMODE			0x01
#define PALMAS_OSC_THERM_CTRL_OSC_HPMODE_SHIFT			0

/* Bit definitions for BATDEBOUNCING */
#define PALMAS_BATDEBOUNCING_BAT_DEB_BYPASS			0x80
#define PALMAS_BATDEBOUNCING_BAT_DEB_BYPASS_SHIFT		7
#define PALMAS_BATDEBOUNCING_BINS_DEB_MASK			0x78
#define PALMAS_BATDEBOUNCING_BINS_DEB_SHIFT			3
#define PALMAS_BATDEBOUNCING_BEXT_DEB_MASK			0x07
#define PALMAS_BATDEBOUNCING_BEXT_DEB_SHIFT			0

/* Bit definitions for SWOFF_HWRST */
#define PALMAS_SWOFF_HWRST_PWRON_LPK				0x80
#define PALMAS_SWOFF_HWRST_PWRON_LPK_SHIFT			7
#define PALMAS_SWOFF_HWRST_PWRDOWN				0x40
#define PALMAS_SWOFF_HWRST_PWRDOWN_SHIFT			6
#define PALMAS_SWOFF_HWRST_WTD					0x20
#define PALMAS_SWOFF_HWRST_WTD_SHIFT				5
#define PALMAS_SWOFF_HWRST_TSHUT				0x10
#define PALMAS_SWOFF_HWRST_TSHUT_SHIFT				4
#define PALMAS_SWOFF_HWRST_RESET_IN				0x08
#define PALMAS_SWOFF_HWRST_RESET_IN_SHIFT			3
#define PALMAS_SWOFF_HWRST_SW_RST				0x04
#define PALMAS_SWOFF_HWRST_SW_RST_SHIFT				2
#define PALMAS_SWOFF_HWRST_VSYS_LO				0x02
#define PALMAS_SWOFF_HWRST_VSYS_LO_SHIFT			1
#define PALMAS_SWOFF_HWRST_GPADC_SHUTDOWN			0x01
#define PALMAS_SWOFF_HWRST_GPADC_SHUTDOWN_SHIFT			0

/* Bit definitions for SWOFF_COLDRST */
#define PALMAS_SWOFF_COLDRST_PWRON_LPK				0x80
#define PALMAS_SWOFF_COLDRST_PWRON_LPK_SHIFT			7
#define PALMAS_SWOFF_COLDRST_PWRDOWN				0x40
#define PALMAS_SWOFF_COLDRST_PWRDOWN_SHIFT			6
#define PALMAS_SWOFF_COLDRST_WTD				0x20
#define PALMAS_SWOFF_COLDRST_WTD_SHIFT				5
#define PALMAS_SWOFF_COLDRST_TSHUT				0x10
#define PALMAS_SWOFF_COLDRST_TSHUT_SHIFT			4
#define PALMAS_SWOFF_COLDRST_RESET_IN				0x08
#define PALMAS_SWOFF_COLDRST_RESET_IN_SHIFT			3
#define PALMAS_SWOFF_COLDRST_SW_RST				0x04
#define PALMAS_SWOFF_COLDRST_SW_RST_SHIFT			2
#define PALMAS_SWOFF_COLDRST_VSYS_LO				0x02
#define PALMAS_SWOFF_COLDRST_VSYS_LO_SHIFT			1
#define PALMAS_SWOFF_COLDRST_GPADC_SHUTDOWN			0x01
#define PALMAS_SWOFF_COLDRST_GPADC_SHUTDOWN_SHIFT		0

/* Bit definitions for SWOFF_STATUS */
#define PALMAS_SWOFF_STATUS_PWRON_LPK				0x80
#define PALMAS_SWOFF_STATUS_PWRON_LPK_SHIFT			7
#define PALMAS_SWOFF_STATUS_PWRDOWN				0x40
#define PALMAS_SWOFF_STATUS_PWRDOWN_SHIFT			6
#define PALMAS_SWOFF_STATUS_WTD					0x20
#define PALMAS_SWOFF_STATUS_WTD_SHIFT				5
#define PALMAS_SWOFF_STATUS_TSHUT				0x10
#define PALMAS_SWOFF_STATUS_TSHUT_SHIFT				4
#define PALMAS_SWOFF_STATUS_RESET_IN				0x08
#define PALMAS_SWOFF_STATUS_RESET_IN_SHIFT			3
#define PALMAS_SWOFF_STATUS_SW_RST				0x04
#define PALMAS_SWOFF_STATUS_SW_RST_SHIFT			2
#define PALMAS_SWOFF_STATUS_VSYS_LO				0x02
#define PALMAS_SWOFF_STATUS_VSYS_LO_SHIFT			1
#define PALMAS_SWOFF_STATUS_GPADC_SHUTDOWN			0x01
#define PALMAS_SWOFF_STATUS_GPADC_SHUTDOWN_SHIFT		0

/* Bit definitions for PMU_CONFIG */
#define PALMAS_PMU_CONFIG_MULTI_CELL_EN				0x40
#define PALMAS_PMU_CONFIG_MULTI_CELL_EN_SHIFT			6
#define PALMAS_PMU_CONFIG_SPARE_MASK				0x30
#define PALMAS_PMU_CONFIG_SPARE_SHIFT				4
#define PALMAS_PMU_CONFIG_SWOFF_DLY_MASK			0x0c
#define PALMAS_PMU_CONFIG_SWOFF_DLY_SHIFT			2
#define PALMAS_PMU_CONFIG_GATE_RESET_OUT			0x02
#define PALMAS_PMU_CONFIG_GATE_RESET_OUT_SHIFT			1
#define PALMAS_PMU_CONFIG_AUTODEVON				0x01
#define PALMAS_PMU_CONFIG_AUTODEVON_SHIFT			0

/* Bit definitions for SPARE */
#define PALMAS_SPARE_SPARE_MASK					0xf8
#define PALMAS_SPARE_SPARE_SHIFT				3
#define PALMAS_SPARE_REGEN3_OD					0x04
#define PALMAS_SPARE_REGEN3_OD_SHIFT				2
#define PALMAS_SPARE_REGEN2_OD					0x02
#define PALMAS_SPARE_REGEN2_OD_SHIFT				1
#define PALMAS_SPARE_REGEN1_OD					0x01
#define PALMAS_SPARE_REGEN1_OD_SHIFT				0

/* Bit definitions for PMU_SECONDARY_INT */
#define PALMAS_PMU_SECONDARY_INT_VBUS_OVV_INT_SRC		0x80
#define PALMAS_PMU_SECONDARY_INT_VBUS_OVV_INT_SRC_SHIFT		7
#define PALMAS_PMU_SECONDARY_INT_CHARG_DET_N_INT_SRC		0x40
#define PALMAS_PMU_SECONDARY_INT_CHARG_DET_N_INT_SRC_SHIFT	6
#define PALMAS_PMU_SECONDARY_INT_BB_INT_SRC			0x20
#define PALMAS_PMU_SECONDARY_INT_BB_INT_SRC_SHIFT		5
#define PALMAS_PMU_SECONDARY_INT_FBI_INT_SRC			0x10
#define PALMAS_PMU_SECONDARY_INT_FBI_INT_SRC_SHIFT		4
#define PALMAS_PMU_SECONDARY_INT_VBUS_OVV_MASK			0x08
#define PALMAS_PMU_SECONDARY_INT_VBUS_OVV_MASK_SHIFT		3
#define PALMAS_PMU_SECONDARY_INT_CHARG_DET_N_MASK		0x04
#define PALMAS_PMU_SECONDARY_INT_CHARG_DET_N_MASK_SHIFT		2
#define PALMAS_PMU_SECONDARY_INT_BB_MASK			0x02
#define PALMAS_PMU_SECONDARY_INT_BB_MASK_SHIFT			1
#define PALMAS_PMU_SECONDARY_INT_FBI_MASK			0x01
#define PALMAS_PMU_SECONDARY_INT_FBI_MASK_SHIFT			0

/* Bit definitions for SW_REVISION */
#define PALMAS_SW_REVISION_SW_REVISION_MASK			0xff
#define PALMAS_SW_REVISION_SW_REVISION_SHIFT			0

/* Bit definitions for EXT_CHRG_CTRL */
#define PALMAS_EXT_CHRG_CTRL_VBUS_OVV_STATUS			0x80
#define PALMAS_EXT_CHRG_CTRL_VBUS_OVV_STATUS_SHIFT		7
#define PALMAS_EXT_CHRG_CTRL_CHARG_DET_N_STATUS			0x40
#define PALMAS_EXT_CHRG_CTRL_CHARG_DET_N_STATUS_SHIFT		6
#define PALMAS_EXT_CHRG_CTRL_VSYS_DEBOUNCE_DELAY		0x08
#define PALMAS_EXT_CHRG_CTRL_VSYS_DEBOUNCE_DELAY_SHIFT		3
#define PALMAS_EXT_CHRG_CTRL_CHRG_DET_N				0x04
#define PALMAS_EXT_CHRG_CTRL_CHRG_DET_N_SHIFT			2
#define PALMAS_EXT_CHRG_CTRL_AUTO_ACA_EN			0x02
#define PALMAS_EXT_CHRG_CTRL_AUTO_ACA_EN_SHIFT			1
#define PALMAS_EXT_CHRG_CTRL_AUTO_LDOUSB_EN			0x01
#define PALMAS_EXT_CHRG_CTRL_AUTO_LDOUSB_EN_SHIFT		0

/* Bit definitions for PMU_SECONDARY_INT2 */
#define PALMAS_PMU_SECONDARY_INT2_DVFS2_INT_SRC			0x20
#define PALMAS_PMU_SECONDARY_INT2_DVFS2_INT_SRC_SHIFT		5
#define PALMAS_PMU_SECONDARY_INT2_DVFS1_INT_SRC			0x10
#define PALMAS_PMU_SECONDARY_INT2_DVFS1_INT_SRC_SHIFT		4
#define PALMAS_PMU_SECONDARY_INT2_DVFS2_MASK			0x02
#define PALMAS_PMU_SECONDARY_INT2_DVFS2_MASK_SHIFT		1
#define PALMAS_PMU_SECONDARY_INT2_DVFS1_MASK			0x01
#define PALMAS_PMU_SECONDARY_INT2_DVFS1_MASK_SHIFT		0

/* Bit definitions for USB_CHGCTL1 */
#define PALMAS_USB_CHGCTL1_USB_SUSPEND				0x04

/* Bit definitions for USB_CHGCTL2 */
#define PALMAS_USB_CHGCTL2_BOOST_EN				0x08

/* Registers for function RESOURCE */
#define PALMAS_CLK32KG_CTRL					0x0
#define PALMAS_CLK32KGAUDIO_CTRL				0x1
#define PALMAS_REGEN1_CTRL					0x2
#define PALMAS_REGEN2_CTRL					0x3
#define PALMAS_SYSEN1_CTRL					0x4
#define PALMAS_SYSEN2_CTRL					0x5
#define PALMAS_NSLEEP_RES_ASSIGN				0x6
#define PALMAS_NSLEEP_SMPS_ASSIGN				0x7
#define PALMAS_NSLEEP_LDO_ASSIGN1				0x8
#define PALMAS_NSLEEP_LDO_ASSIGN2				0x9
#define PALMAS_ENABLE1_RES_ASSIGN				0xA
#define PALMAS_ENABLE1_SMPS_ASSIGN				0xB
#define PALMAS_ENABLE1_LDO_ASSIGN1				0xC
#define PALMAS_ENABLE1_LDO_ASSIGN2				0xD
#define PALMAS_ENABLE2_RES_ASSIGN				0xE
#define PALMAS_ENABLE2_SMPS_ASSIGN				0xF
#define PALMAS_ENABLE2_LDO_ASSIGN1				0x10
#define PALMAS_ENABLE2_LDO_ASSIGN2				0x11
#define PALMAS_REGEN3_CTRL					0x12
#define PALMAS_REGEN4_CTRL					0x13
#define PALMAS_REGEN5_CTRL					0x14
#define PALMAS_REGEN7_CTRL					0x16
#define PALMAS_NSLEEP_RES_ASSIGN2				0x18
#define PALMAS_ENABLE1_RES_ASSIGN2				0x19
#define PALMAS_ENABLE2_RES_ASSIGN2				0x1A

/* Bit definitions for CLK32KG_CTRL */
#define PALMAS_CLK32KG_CTRL_STATUS				0x10
#define PALMAS_CLK32KG_CTRL_STATUS_SHIFT			4
#define PALMAS_CLK32KG_CTRL_MODE_SLEEP				0x04
#define PALMAS_CLK32KG_CTRL_MODE_SLEEP_SHIFT			2
#define PALMAS_CLK32KG_CTRL_MODE_ACTIVE				0x01
#define PALMAS_CLK32KG_CTRL_MODE_ACTIVE_SHIFT			0

/* Bit definitions for CLK32KGAUDIO_CTRL */
#define PALMAS_CLK32KGAUDIO_CTRL_STATUS				0x10
#define PALMAS_CLK32KGAUDIO_CTRL_STATUS_SHIFT			4
#define PALMAS_CLK32KGAUDIO_CTRL_RESERVED3			0x08
#define PALMAS_CLK32KGAUDIO_CTRL_RESERVED3_SHIFT		3
#define PALMAS_CLK32KGAUDIO_CTRL_MODE_SLEEP			0x04
#define PALMAS_CLK32KGAUDIO_CTRL_MODE_SLEEP_SHIFT		2
#define PALMAS_CLK32KGAUDIO_CTRL_MODE_ACTIVE			0x01
#define PALMAS_CLK32KGAUDIO_CTRL_MODE_ACTIVE_SHIFT		0

/* Bit definitions for REGEN1_CTRL */
#define PALMAS_REGEN1_CTRL_STATUS				0x10
#define PALMAS_REGEN1_CTRL_STATUS_SHIFT				4
#define PALMAS_REGEN1_CTRL_MODE_SLEEP				0x04
#define PALMAS_REGEN1_CTRL_MODE_SLEEP_SHIFT			2
#define PALMAS_REGEN1_CTRL_MODE_ACTIVE				0x01
#define PALMAS_REGEN1_CTRL_MODE_ACTIVE_SHIFT			0

/* Bit definitions for REGEN2_CTRL */
#define PALMAS_REGEN2_CTRL_STATUS				0x10
#define PALMAS_REGEN2_CTRL_STATUS_SHIFT				4
#define PALMAS_REGEN2_CTRL_MODE_SLEEP				0x04
#define PALMAS_REGEN2_CTRL_MODE_SLEEP_SHIFT			2
#define PALMAS_REGEN2_CTRL_MODE_ACTIVE				0x01
#define PALMAS_REGEN2_CTRL_MODE_ACTIVE_SHIFT			0

/* Bit definitions for SYSEN1_CTRL */
#define PALMAS_SYSEN1_CTRL_STATUS				0x10
#define PALMAS_SYSEN1_CTRL_STATUS_SHIFT				4
#define PALMAS_SYSEN1_CTRL_MODE_SLEEP				0x04
#define PALMAS_SYSEN1_CTRL_MODE_SLEEP_SHIFT			2
#define PALMAS_SYSEN1_CTRL_MODE_ACTIVE				0x01
#define PALMAS_SYSEN1_CTRL_MODE_ACTIVE_SHIFT			0

/* Bit definitions for SYSEN2_CTRL */
#define PALMAS_SYSEN2_CTRL_STATUS				0x10
#define PALMAS_SYSEN2_CTRL_STATUS_SHIFT				4
#define PALMAS_SYSEN2_CTRL_MODE_SLEEP				0x04
#define PALMAS_SYSEN2_CTRL_MODE_SLEEP_SHIFT			2
#define PALMAS_SYSEN2_CTRL_MODE_ACTIVE				0x01
#define PALMAS_SYSEN2_CTRL_MODE_ACTIVE_SHIFT			0

/* Bit definitions for NSLEEP_RES_ASSIGN */
#define PALMAS_NSLEEP_RES_ASSIGN_REGEN4				0x80
#define PALMAS_NSLEEP_RES_ASSIGN_REGEN4_SHIFT			7
#define PALMAS_NSLEEP_RES_ASSIGN_REGEN3				0x40
#define PALMAS_NSLEEP_RES_ASSIGN_REGEN3_SHIFT			6
#define PALMAS_NSLEEP_RES_ASSIGN_CLK32KGAUDIO			0x20
#define PALMAS_NSLEEP_RES_ASSIGN_CLK32KGAUDIO_SHIFT		5
#define PALMAS_NSLEEP_RES_ASSIGN_CLK32KG			0x10
#define PALMAS_NSLEEP_RES_ASSIGN_CLK32KG_SHIFT			4
#define PALMAS_NSLEEP_RES_ASSIGN_SYSEN2				0x08
#define PALMAS_NSLEEP_RES_ASSIGN_SYSEN2_SHIFT			3
#define PALMAS_NSLEEP_RES_ASSIGN_SYSEN1				0x04
#define PALMAS_NSLEEP_RES_ASSIGN_SYSEN1_SHIFT			2
#define PALMAS_NSLEEP_RES_ASSIGN_REGEN2				0x02
#define PALMAS_NSLEEP_RES_ASSIGN_REGEN2_SHIFT			1
#define PALMAS_NSLEEP_RES_ASSIGN_REGEN1				0x01
#define PALMAS_NSLEEP_RES_ASSIGN_REGEN1_SHIFT			0

/* Bit definitions for NSLEEP_SMPS_ASSIGN */
#define PALMAS_NSLEEP_SMPS_ASSIGN_SMPS10			0x80
#define PALMAS_NSLEEP_SMPS_ASSIGN_SMPS10_SHIFT			7
#define PALMAS_NSLEEP_SMPS_ASSIGN_SMPS9				0x40
#define PALMAS_NSLEEP_SMPS_ASSIGN_SMPS9_SHIFT			6
#define PALMAS_NSLEEP_SMPS_ASSIGN_SMPS8				0x20
#define PALMAS_NSLEEP_SMPS_ASSIGN_SMPS8_SHIFT			5
#define PALMAS_NSLEEP_SMPS_ASSIGN_SMPS7				0x10
#define PALMAS_NSLEEP_SMPS_ASSIGN_SMPS7_SHIFT			4
#define PALMAS_NSLEEP_SMPS_ASSIGN_SMPS6				0x08
#define PALMAS_NSLEEP_SMPS_ASSIGN_SMPS6_SHIFT			3
#define PALMAS_NSLEEP_SMPS_ASSIGN_SMPS45			0x04
#define PALMAS_NSLEEP_SMPS_ASSIGN_SMPS45_SHIFT			2
#define PALMAS_NSLEEP_SMPS_ASSIGN_SMPS3				0x02
#define PALMAS_NSLEEP_SMPS_ASSIGN_SMPS3_SHIFT			1
#define PALMAS_NSLEEP_SMPS_ASSIGN_SMPS12			0x01
#define PALMAS_NSLEEP_SMPS_ASSIGN_SMPS12_SHIFT			0

/* Bit definitions for NSLEEP_LDO_ASSIGN1 */
#define PALMAS_NSLEEP_LDO_ASSIGN1_LDO8				0x80
#define PALMAS_NSLEEP_LDO_ASSIGN1_LDO8_SHIFT			7
#define PALMAS_NSLEEP_LDO_ASSIGN1_LDO7				0x40
#define PALMAS_NSLEEP_LDO_ASSIGN1_LDO7_SHIFT			6
#define PALMAS_NSLEEP_LDO_ASSIGN1_LDO6				0x20
#define PALMAS_NSLEEP_LDO_ASSIGN1_LDO6_SHIFT			5
#define PALMAS_NSLEEP_LDO_ASSIGN1_LDO5				0x10
#define PALMAS_NSLEEP_LDO_ASSIGN1_LDO5_SHIFT			4
#define PALMAS_NSLEEP_LDO_ASSIGN1_LDO4				0x08
#define PALMAS_NSLEEP_LDO_ASSIGN1_LDO4_SHIFT			3
#define PALMAS_NSLEEP_LDO_ASSIGN1_LDO3				0x04
#define PALMAS_NSLEEP_LDO_ASSIGN1_LDO3_SHIFT			2
#define PALMAS_NSLEEP_LDO_ASSIGN1_LDO2				0x02
#define PALMAS_NSLEEP_LDO_ASSIGN1_LDO2_SHIFT			1
#define PALMAS_NSLEEP_LDO_ASSIGN1_LDO1				0x01
#define PALMAS_NSLEEP_LDO_ASSIGN1_LDO1_SHIFT			0

/* Bit definitions for NSLEEP_LDO_ASSIGN2 */
#define PALMAS_NSLEEP_LDO_ASSIGN2_LDO14				0x80
#define PALMAS_NSLEEP_LDO_ASSIGN2_LDO14_SHIFT			7
#define PALMAS_NSLEEP_LDO_ASSIGN2_LDO13				0x40
#define PALMAS_NSLEEP_LDO_ASSIGN2_LDO13_SHIFT			6
#define PALMAS_NSLEEP_LDO_ASSIGN2_LDO12				0x20
#define PALMAS_NSLEEP_LDO_ASSIGN2_LDO12_SHIFT			5
#define PALMAS_NSLEEP_LDO_ASSIGN2_LDO11				0x10
#define PALMAS_NSLEEP_LDO_ASSIGN2_LDO11_SHIFT			4
#define PALMAS_NSLEEP_LDO_ASSIGN2_LDO10				0x08
#define PALMAS_NSLEEP_LDO_ASSIGN2_LDO10_SHIFT			3
#define PALMAS_NSLEEP_LDO_ASSIGN2_LDOUSB			0x04
#define PALMAS_NSLEEP_LDO_ASSIGN2_LDOUSB_SHIFT			2
#define PALMAS_NSLEEP_LDO_ASSIGN2_LDOLN				0x02
#define PALMAS_NSLEEP_LDO_ASSIGN2_LDOLN_SHIFT			1
#define PALMAS_NSLEEP_LDO_ASSIGN2_LDO9				0x01
#define PALMAS_NSLEEP_LDO_ASSIGN2_LDO9_SHIFT			0

/* Bit definitions for ENABLE1_RES_ASSIGN */
#define PALMAS_ENABLE1_RES_ASSIGN_REGEN4			0x80
#define PALMAS_ENABLE1_RES_ASSIGN_REGEN4_SHIFT			7
#define PALMAS_ENABLE1_RES_ASSIGN_REGEN3			0x40
#define PALMAS_ENABLE1_RES_ASSIGN_REGEN3_SHIFT			6
#define PALMAS_ENABLE1_RES_ASSIGN_CLK32KGAUDIO			0x20
#define PALMAS_ENABLE1_RES_ASSIGN_CLK32KGAUDIO_SHIFT		5
#define PALMAS_ENABLE1_RES_ASSIGN_CLK32KG			0x10
#define PALMAS_ENABLE1_RES_ASSIGN_CLK32KG_SHIFT			4
#define PALMAS_ENABLE1_RES_ASSIGN_SYSEN2			0x08
#define PALMAS_ENABLE1_RES_ASSIGN_SYSEN2_SHIFT			3
#define PALMAS_ENABLE1_RES_ASSIGN_SYSEN1			0x04
#define PALMAS_ENABLE1_RES_ASSIGN_SYSEN1_SHIFT			2
#define PALMAS_ENABLE1_RES_ASSIGN_REGEN2			0x02
#define PALMAS_ENABLE1_RES_ASSIGN_REGEN2_SHIFT			1
#define PALMAS_ENABLE1_RES_ASSIGN_REGEN1			0x01
#define PALMAS_ENABLE1_RES_ASSIGN_REGEN1_SHIFT			0

/* Bit definitions for ENABLE1_SMPS_ASSIGN */
#define PALMAS_ENABLE1_SMPS_ASSIGN_SMPS10			0x80
#define PALMAS_ENABLE1_SMPS_ASSIGN_SMPS10_SHIFT			7
#define PALMAS_ENABLE1_SMPS_ASSIGN_SMPS9			0x40
#define PALMAS_ENABLE1_SMPS_ASSIGN_SMPS9_SHIFT			6
#define PALMAS_ENABLE1_SMPS_ASSIGN_SMPS8			0x20
#define PALMAS_ENABLE1_SMPS_ASSIGN_SMPS8_SHIFT			5
#define PALMAS_ENABLE1_SMPS_ASSIGN_SMPS7			0x10
#define PALMAS_ENABLE1_SMPS_ASSIGN_SMPS7_SHIFT			4
#define PALMAS_ENABLE1_SMPS_ASSIGN_SMPS6			0x08
#define PALMAS_ENABLE1_SMPS_ASSIGN_SMPS6_SHIFT			3
#define PALMAS_ENABLE1_SMPS_ASSIGN_SMPS45			0x04
#define PALMAS_ENABLE1_SMPS_ASSIGN_SMPS45_SHIFT			2
#define PALMAS_ENABLE1_SMPS_ASSIGN_SMPS3			0x02
#define PALMAS_ENABLE1_SMPS_ASSIGN_SMPS3_SHIFT			1
#define PALMAS_ENABLE1_SMPS_ASSIGN_SMPS12			0x01
#define PALMAS_ENABLE1_SMPS_ASSIGN_SMPS12_SHIFT			0

/* Bit definitions for ENABLE1_LDO_ASSIGN1 */
#define PALMAS_ENABLE1_LDO_ASSIGN1_LDO8				0x80
#define PALMAS_ENABLE1_LDO_ASSIGN1_LDO8_SHIFT			7
#define PALMAS_ENABLE1_LDO_ASSIGN1_LDO7				0x40
#define PALMAS_ENABLE1_LDO_ASSIGN1_LDO7_SHIFT			6
#define PALMAS_ENABLE1_LDO_ASSIGN1_LDO6				0x20
#define PALMAS_ENABLE1_LDO_ASSIGN1_LDO6_SHIFT			5
#define PALMAS_ENABLE1_LDO_ASSIGN1_LDO5				0x10
#define PALMAS_ENABLE1_LDO_ASSIGN1_LDO5_SHIFT			4
#define PALMAS_ENABLE1_LDO_ASSIGN1_LDO4				0x08
#define PALMAS_ENABLE1_LDO_ASSIGN1_LDO4_SHIFT			3
#define PALMAS_ENABLE1_LDO_ASSIGN1_LDO3				0x04
#define PALMAS_ENABLE1_LDO_ASSIGN1_LDO3_SHIFT			2
#define PALMAS_ENABLE1_LDO_ASSIGN1_LDO2				0x02
#define PALMAS_ENABLE1_LDO_ASSIGN1_LDO2_SHIFT			1
#define PALMAS_ENABLE1_LDO_ASSIGN1_LDO1				0x01
#define PALMAS_ENABLE1_LDO_ASSIGN1_LDO1_SHIFT			0

/* Bit definitions for ENABLE1_LDO_ASSIGN2 */
#define PALMAS_ENABLE1_LDO_ASSIGN2_LDO14			0x80
#define PALMAS_ENABLE1_LDO_ASSIGN2_LDO14_SHIFT			7
#define PALMAS_ENABLE1_LDO_ASSIGN2_LDO13			0x40
#define PALMAS_ENABLE1_LDO_ASSIGN2_LDO13_SHIFT			6
#define PALMAS_ENABLE1_LDO_ASSIGN2_LDO12			0x20
#define PALMAS_ENABLE1_LDO_ASSIGN2_LDO12_SHIFT			5
#define PALMAS_ENABLE1_LDO_ASSIGN2_LDO11			0x10
#define PALMAS_ENABLE1_LDO_ASSIGN2_LDO11_SHIFT			4
#define PALMAS_ENABLE1_LDO_ASSIGN2_LDO10			0x08
#define PALMAS_ENABLE1_LDO_ASSIGN2_LDO10_SHIFT			3
#define PALMAS_ENABLE1_LDO_ASSIGN2_LDOUSB			0x04
#define PALMAS_ENABLE1_LDO_ASSIGN2_LDOUSB_SHIFT			2
#define PALMAS_ENABLE1_LDO_ASSIGN2_LDOLN			0x02
#define PALMAS_ENABLE1_LDO_ASSIGN2_LDOLN_SHIFT			1
#define PALMAS_ENABLE1_LDO_ASSIGN2_LDO9				0x01
#define PALMAS_ENABLE1_LDO_ASSIGN2_LDO9_SHIFT			0

/* Bit definitions for ENABLE2_RES_ASSIGN */
#define PALMAS_ENABLE2_RES_ASSIGN_REGEN4			0x80
#define PALMAS_ENABLE2_RES_ASSIGN_REGEN4_SHIFT			7
#define PALMAS_ENABLE2_RES_ASSIGN_REGEN3			0x40
#define PALMAS_ENABLE2_RES_ASSIGN_REGEN3_SHIFT			6
#define PALMAS_ENABLE2_RES_ASSIGN_CLK32KGAUDIO			0x20
#define PALMAS_ENABLE2_RES_ASSIGN_CLK32KGAUDIO_SHIFT		5
#define PALMAS_ENABLE2_RES_ASSIGN_CLK32KG			0x10
#define PALMAS_ENABLE2_RES_ASSIGN_CLK32KG_SHIFT			4
#define PALMAS_ENABLE2_RES_ASSIGN_SYSEN2			0x08
#define PALMAS_ENABLE2_RES_ASSIGN_SYSEN2_SHIFT			3
#define PALMAS_ENABLE2_RES_ASSIGN_SYSEN1			0x04
#define PALMAS_ENABLE2_RES_ASSIGN_SYSEN1_SHIFT			2
#define PALMAS_ENABLE2_RES_ASSIGN_REGEN2			0x02
#define PALMAS_ENABLE2_RES_ASSIGN_REGEN2_SHIFT			1
#define PALMAS_ENABLE2_RES_ASSIGN_REGEN1			0x01
#define PALMAS_ENABLE2_RES_ASSIGN_REGEN1_SHIFT			0

/* Bit definitions for ENABLE2_SMPS_ASSIGN */
#define PALMAS_ENABLE2_SMPS_ASSIGN_SMPS10			0x80
#define PALMAS_ENABLE2_SMPS_ASSIGN_SMPS10_SHIFT			7
#define PALMAS_ENABLE2_SMPS_ASSIGN_SMPS9			0x40
#define PALMAS_ENABLE2_SMPS_ASSIGN_SMPS9_SHIFT			6
#define PALMAS_ENABLE2_SMPS_ASSIGN_SMPS8			0x20
#define PALMAS_ENABLE2_SMPS_ASSIGN_SMPS8_SHIFT			5
#define PALMAS_ENABLE2_SMPS_ASSIGN_SMPS7			0x10
#define PALMAS_ENABLE2_SMPS_ASSIGN_SMPS7_SHIFT			4
#define PALMAS_ENABLE2_SMPS_ASSIGN_SMPS6			0x08
#define PALMAS_ENABLE2_SMPS_ASSIGN_SMPS6_SHIFT			3
#define PALMAS_ENABLE2_SMPS_ASSIGN_SMPS45			0x04
#define PALMAS_ENABLE2_SMPS_ASSIGN_SMPS45_SHIFT			2
#define PALMAS_ENABLE2_SMPS_ASSIGN_SMPS3			0x02
#define PALMAS_ENABLE2_SMPS_ASSIGN_SMPS3_SHIFT			1
#define PALMAS_ENABLE2_SMPS_ASSIGN_SMPS12			0x01
#define PALMAS_ENABLE2_SMPS_ASSIGN_SMPS12_SHIFT			0

/* Bit definitions for ENABLE2_LDO_ASSIGN1 */
#define PALMAS_ENABLE2_LDO_ASSIGN1_LDO8				0x80
#define PALMAS_ENABLE2_LDO_ASSIGN1_LDO8_SHIFT			7
#define PALMAS_ENABLE2_LDO_ASSIGN1_LDO7				0x40
#define PALMAS_ENABLE2_LDO_ASSIGN1_LDO7_SHIFT			6
#define PALMAS_ENABLE2_LDO_ASSIGN1_LDO6				0x20
#define PALMAS_ENABLE2_LDO_ASSIGN1_LDO6_SHIFT			5
#define PALMAS_ENABLE2_LDO_ASSIGN1_LDO5				0x10
#define PALMAS_ENABLE2_LDO_ASSIGN1_LDO5_SHIFT			4
#define PALMAS_ENABLE2_LDO_ASSIGN1_LDO4				0x08
#define PALMAS_ENABLE2_LDO_ASSIGN1_LDO4_SHIFT			3
#define PALMAS_ENABLE2_LDO_ASSIGN1_LDO3				0x04
#define PALMAS_ENABLE2_LDO_ASSIGN1_LDO3_SHIFT			2
#define PALMAS_ENABLE2_LDO_ASSIGN1_LDO2				0x02
#define PALMAS_ENABLE2_LDO_ASSIGN1_LDO2_SHIFT			1
#define PALMAS_ENABLE2_LDO_ASSIGN1_LDO1				0x01
#define PALMAS_ENABLE2_LDO_ASSIGN1_LDO1_SHIFT			0

/* Bit definitions for ENABLE2_LDO_ASSIGN2 */
#define PALMAS_ENABLE2_LDO_ASSIGN2_LDO14			0x80
#define PALMAS_ENABLE2_LDO_ASSIGN2_LDO14_SHIFT			7
#define PALMAS_ENABLE2_LDO_ASSIGN2_LDO13			0x40
#define PALMAS_ENABLE2_LDO_ASSIGN2_LDO13_SHIFT			6
#define PALMAS_ENABLE2_LDO_ASSIGN2_LDO12			0x20
#define PALMAS_ENABLE2_LDO_ASSIGN2_LDO12_SHIFT			5
#define PALMAS_ENABLE2_LDO_ASSIGN2_LDO11			0x10
#define PALMAS_ENABLE2_LDO_ASSIGN2_LDO11_SHIFT			4
#define PALMAS_ENABLE2_LDO_ASSIGN2_LDO10			0x08
#define PALMAS_ENABLE2_LDO_ASSIGN2_LDO10_SHIFT			3
#define PALMAS_ENABLE2_LDO_ASSIGN2_LDOUSB			0x04
#define PALMAS_ENABLE2_LDO_ASSIGN2_LDOUSB_SHIFT			2
#define PALMAS_ENABLE2_LDO_ASSIGN2_LDOLN			0x02
#define PALMAS_ENABLE2_LDO_ASSIGN2_LDOLN_SHIFT			1
#define PALMAS_ENABLE2_LDO_ASSIGN2_LDO9				0x01
#define PALMAS_ENABLE2_LDO_ASSIGN2_LDO9_SHIFT			0

/* Bit definitions for REGEN3_CTRL */
#define PALMAS_REGEN3_CTRL_STATUS				0x10
#define PALMAS_REGEN3_CTRL_STATUS_SHIFT				4
#define PALMAS_REGEN3_CTRL_MODE_SLEEP				0x04
#define PALMAS_REGEN3_CTRL_MODE_SLEEP_SHIFT			2
#define PALMAS_REGEN3_CTRL_MODE_ACTIVE				0x01
#define PALMAS_REGEN3_CTRL_MODE_ACTIVE_SHIFT			0

/* Bit definitions for REGEN4_CTRL */
#define PALMAS_REGEN4_CTRL_STATUS				0x10
#define PALMAS_REGEN4_CTRL_STATUS_SHIFT				4
#define PALMAS_REGEN4_CTRL_MODE_SLEEP				0x04
#define PALMAS_REGEN4_CTRL_MODE_SLEEP_SHIFT			2
#define PALMAS_REGEN4_CTRL_MODE_ACTIVE				0x01
#define PALMAS_REGEN4_CTRL_MODE_ACTIVE_SHIFT			0

/* Bit definitions for REGEN5_CTRL */
#define PALMAS_REGEN5_CTRL_STATUS				0x10
#define PALMAS_REGEN5_CTRL_STATUS_SHIFT				4
#define PALMAS_REGEN5_CTRL_MODE_SLEEP				0x04
#define PALMAS_REGEN5_CTRL_MODE_SLEEP_SHIFT			2
#define PALMAS_REGEN5_CTRL_MODE_ACTIVE				0x01
#define PALMAS_REGEN5_CTRL_MODE_ACTIVE_SHIFT			0

/* Bit definitions for REGEN7_CTRL */
#define PALMAS_REGEN7_CTRL_STATUS				0x10
#define PALMAS_REGEN7_CTRL_STATUS_SHIFT				4
#define PALMAS_REGEN7_CTRL_MODE_SLEEP				0x04
#define PALMAS_REGEN7_CTRL_MODE_SLEEP_SHIFT			2
#define PALMAS_REGEN7_CTRL_MODE_ACTIVE				0x01
#define PALMAS_REGEN7_CTRL_MODE_ACTIVE_SHIFT			0

/* Bit definitions for NSLEEP_RES_ASSIGN2 */
#define PALMAS_NSLEEP_RES_ASSIGN_REGEN7				0x04
#define PALMAS_NSLEEP_RES_ASSIGN_REGEN7_SHIFT			2
#define PALMAS_NSLEEP_RES_ASSIGN_REGEN5				0x01
#define PALMAS_NSLEEP_RES_ASSIGN_REGEN5_SHIFT			0

/* Bit definitions for ENABLE1_RES_ASSIGN2 */
#define PALMAS_ENABLE1_RES_ASSIGN_REGEN7			0x04
#define PALMAS_ENABLE1_RES_ASSIGN_REGEN7_SHIFT			2
#define PALMAS_ENABLE1_RES_ASSIGN_REGEN5			0x01
#define PALMAS_ENABLE1_RES_ASSIGN_REGEN5_SHIFT			0

/* Bit definitions for ENABLE2_RES_ASSIGN2 */
#define PALMAS_ENABLE2_RES_ASSIGN_REGEN7			0x04
#define PALMAS_ENABLE2_RES_ASSIGN_REGEN7_SHIFT			2
#define PALMAS_ENABLE2_RES_ASSIGN_REGEN5			0x01
#define PALMAS_ENABLE2_RES_ASSIGN_REGEN5_SHIFT			0

/* Registers for function PAD_CONTROL */
#define PALMAS_OD_OUTPUT_CTRL2					0x2
#define PALMAS_POLARITY_CTRL2					0x3
#define PALMAS_PU_PD_INPUT_CTRL1				0x4
#define PALMAS_PU_PD_INPUT_CTRL2				0x5
#define PALMAS_PU_PD_INPUT_CTRL3				0x6
#define PALMAS_PU_PD_INPUT_CTRL5				0x7
#define PALMAS_OD_OUTPUT_CTRL					0x8
#define PALMAS_POLARITY_CTRL					0x9
#define PALMAS_PRIMARY_SECONDARY_PAD1				0xA
#define PALMAS_PRIMARY_SECONDARY_PAD2				0xB
#define PALMAS_I2C_SPI						0xC
#define PALMAS_PU_PD_INPUT_CTRL4				0xD
#define PALMAS_PRIMARY_SECONDARY_PAD3				0xE
#define PALMAS_PRIMARY_SECONDARY_PAD4				0xF

/* Bit definitions for OD_OUTPUT_CTRL2 */
#define PALMAS_OD_OUTPUT_CTRL2_OD_REGEN7			0x40
#define PALMAS_OD_OUTPUT_CTRL2_OD_REGEN7_SHIFT			6
#define PALMAS_OD_OUTPUT_CTRL2_OD_REGEN5			0x10
#define PALMAS_OD_OUTPUT_CTRL2_OD_REGEN5_SHIFT			4
#define PALMAS_OD_OUTPUT_CTRL2_OD_REGEN4			0x08
#define PALMAS_OD_OUTPUT_CTRL2_OD_REGEN4_SHIFT			3
#define PALMAS_OD_OUTPUT_CTRL2_OD_REGEN2			0x02
#define PALMAS_OD_OUTPUT_CTRL2_OD_REGEN2_SHIFT			1
#define PALMAS_OD_OUTPUT_CTRL2_OD_REGEN1			0x01
#define PALMAS_OD_OUTPUT_CTRL2_OD_REGEN1_SHIFT			0

/* Bit definitions for POLARITY_CTRL2 */
#define PALMAS_POLARITY_CTRL2_DET_POLARITY			0x01
#define PALMAS_POLARITY_CTRL2_DET_POLARITY_SHIFT		0

/* Bit definitions for PU_PD_INPUT_CTRL1 */
#define PALMAS_PU_PD_INPUT_CTRL1_RESET_IN_PD			0x40
#define PALMAS_PU_PD_INPUT_CTRL1_RESET_IN_PD_SHIFT		6
#define PALMAS_PU_PD_INPUT_CTRL1_GPADC_START_PU			0x20
#define PALMAS_PU_PD_INPUT_CTRL1_GPADC_START_PU_SHIFT		5
#define PALMAS_PU_PD_INPUT_CTRL1_GPADC_START_PD			0x10
#define PALMAS_PU_PD_INPUT_CTRL1_GPADC_START_PD_SHIFT		4
#define PALMAS_PU_PD_INPUT_CTRL1_PWRDOWN_PD			0x04
#define PALMAS_PU_PD_INPUT_CTRL1_PWRDOWN_PD_SHIFT		2
#define PALMAS_PU_PD_INPUT_CTRL1_NRESWARM_PU			0x02
#define PALMAS_PU_PD_INPUT_CTRL1_NRESWARM_PU_SHIFT		1

/* Bit definitions for PU_PD_INPUT_CTRL2 */
#define PALMAS_PU_PD_INPUT_CTRL2_ENABLE2_PU			0x20
#define PALMAS_PU_PD_INPUT_CTRL2_ENABLE2_PU_SHIFT		5
#define PALMAS_PU_PD_INPUT_CTRL2_ENABLE2_PD			0x10
#define PALMAS_PU_PD_INPUT_CTRL2_ENABLE2_PD_SHIFT		4
#define PALMAS_PU_PD_INPUT_CTRL2_ENABLE1_PU			0x08
#define PALMAS_PU_PD_INPUT_CTRL2_ENABLE1_PU_SHIFT		3
#define PALMAS_PU_PD_INPUT_CTRL2_ENABLE1_PD			0x04
#define PALMAS_PU_PD_INPUT_CTRL2_ENABLE1_PD_SHIFT		2
#define PALMAS_PU_PD_INPUT_CTRL2_NSLEEP_PU			0x02
#define PALMAS_PU_PD_INPUT_CTRL2_NSLEEP_PU_SHIFT		1
#define PALMAS_PU_PD_INPUT_CTRL2_NSLEEP_PD			0x01
#define PALMAS_PU_PD_INPUT_CTRL2_NSLEEP_PD_SHIFT		0

/* Bit definitions for PU_PD_INPUT_CTRL3 */
#define PALMAS_PU_PD_INPUT_CTRL3_ACOK_PD			0x40
#define PALMAS_PU_PD_INPUT_CTRL3_ACOK_PD_SHIFT			6
#define PALMAS_PU_PD_INPUT_CTRL3_CHRG_DET_N_PD			0x10
#define PALMAS_PU_PD_INPUT_CTRL3_CHRG_DET_N_PD_SHIFT		4
#define PALMAS_PU_PD_INPUT_CTRL3_POWERHOLD_PD			0x04
#define PALMAS_PU_PD_INPUT_CTRL3_POWERHOLD_PD_SHIFT		2
#define PALMAS_PU_PD_INPUT_CTRL3_MSECURE_PD			0x01
#define PALMAS_PU_PD_INPUT_CTRL3_MSECURE_PD_SHIFT		0

/* Bit definitions for PU_PD_INPUT_CTRL5 */
#define PALMAS_PU_PD_INPUT_CTRL5_DET2_PU			0x80
#define PALMAS_PU_PD_INPUT_CTRL5_DET2_PU_SHIFT			7
#define PALMAS_PU_PD_INPUT_CTRL5_DET2_PD			0x40
#define PALMAS_PU_PD_INPUT_CTRL5_DET2_PD_SHIFT			6
#define PALMAS_PU_PD_INPUT_CTRL5_DET1_PU			0x20
#define PALMAS_PU_PD_INPUT_CTRL5_DET1_PU_SHIFT			5
#define PALMAS_PU_PD_INPUT_CTRL5_DET1_PD			0x10
#define PALMAS_PU_PD_INPUT_CTRL5_DET1_PD_SHIFT			4

/* Bit definitions for OD_OUTPUT_CTRL */
#define PALMAS_OD_OUTPUT_CTRL_PWM_2_OD				0x80
#define PALMAS_OD_OUTPUT_CTRL_PWM_2_OD_SHIFT			7
#define PALMAS_OD_OUTPUT_CTRL_VBUSDET_OD			0x40
#define PALMAS_OD_OUTPUT_CTRL_VBUSDET_OD_SHIFT			6
#define PALMAS_OD_OUTPUT_CTRL_PWM_1_OD				0x20
#define PALMAS_OD_OUTPUT_CTRL_PWM_1_OD_SHIFT			5
#define PALMAS_OD_OUTPUT_CTRL_INT_OD				0x08
#define PALMAS_OD_OUTPUT_CTRL_INT_OD_SHIFT			3

/* Bit definitions for POLARITY_CTRL */
#define PALMAS_POLARITY_CTRL_INT_POLARITY			0x80
#define PALMAS_POLARITY_CTRL_INT_POLARITY_SHIFT			7
#define PALMAS_POLARITY_CTRL_ENABLE2_POLARITY			0x40
#define PALMAS_POLARITY_CTRL_ENABLE2_POLARITY_SHIFT		6
#define PALMAS_POLARITY_CTRL_ENABLE1_POLARITY			0x20
#define PALMAS_POLARITY_CTRL_ENABLE1_POLARITY_SHIFT		5
#define PALMAS_POLARITY_CTRL_NSLEEP_POLARITY			0x10
#define PALMAS_POLARITY_CTRL_NSLEEP_POLARITY_SHIFT		4
#define PALMAS_POLARITY_CTRL_RESET_IN_POLARITY			0x08
#define PALMAS_POLARITY_CTRL_RESET_IN_POLARITY_SHIFT		3
#define PALMAS_POLARITY_CTRL_GPIO_3_CHRG_DET_N_POLARITY		0x04
#define PALMAS_POLARITY_CTRL_GPIO_3_CHRG_DET_N_POLARITY_SHIFT	2
#define PALMAS_POLARITY_CTRL_POWERGOOD_USB_PSEL_POLARITY	0x02
#define PALMAS_POLARITY_CTRL_POWERGOOD_USB_PSEL_POLARITY_SHIFT	1
#define PALMAS_POLARITY_CTRL_PWRDOWN_POLARITY			0x01
#define PALMAS_POLARITY_CTRL_PWRDOWN_POLARITY_SHIFT		0

/* Bit definitions for PRIMARY_SECONDARY_PAD1 */
#define PALMAS_PRIMARY_SECONDARY_PAD1_GPIO_3			0x80
#define PALMAS_PRIMARY_SECONDARY_PAD1_GPIO_3_SHIFT		7
#define PALMAS_PRIMARY_SECONDARY_PAD1_GPIO_2_MASK		0x60
#define PALMAS_PRIMARY_SECONDARY_PAD1_GPIO_2_SHIFT		5
#define PALMAS_PRIMARY_SECONDARY_PAD1_GPIO_1_MASK		0x18
#define PALMAS_PRIMARY_SECONDARY_PAD1_GPIO_1_SHIFT		3
#define PALMAS_PRIMARY_SECONDARY_PAD1_GPIO_0			0x04
#define PALMAS_PRIMARY_SECONDARY_PAD1_GPIO_0_SHIFT		2
#define PALMAS_PRIMARY_SECONDARY_PAD1_VAC			0x02
#define PALMAS_PRIMARY_SECONDARY_PAD1_VAC_SHIFT			1
#define PALMAS_PRIMARY_SECONDARY_PAD1_POWERGOOD			0x01
#define PALMAS_PRIMARY_SECONDARY_PAD1_POWERGOOD_SHIFT		0

/* Bit definitions for PRIMARY_SECONDARY_PAD2 */
#define PALMAS_PRIMARY_SECONDARY_PAD2_GPIO_4_MSB		0x04
#define PALMAS_PRIMARY_SECONDARY_PAD2_GPIO_4_MSB_SHIFT		6
#define PALMAS_PRIMARY_SECONDARY_PAD2_GPIO_7_MASK		0x30
#define PALMAS_PRIMARY_SECONDARY_PAD2_GPIO_7_SHIFT		4
#define PALMAS_PRIMARY_SECONDARY_PAD2_GPIO_6			0x08
#define PALMAS_PRIMARY_SECONDARY_PAD2_GPIO_6_SHIFT		3
#define PALMAS_PRIMARY_SECONDARY_PAD2_GPIO_5_MASK		0x06
#define PALMAS_PRIMARY_SECONDARY_PAD2_GPIO_5_SHIFT		1
#define PALMAS_PRIMARY_SECONDARY_PAD2_GPIO_4			0x01
#define PALMAS_PRIMARY_SECONDARY_PAD2_GPIO_4_SHIFT		0

/* Bit definitions for I2C_SPI */
#define PALMAS_I2C_SPI_I2C2OTP_EN				0x80
#define PALMAS_I2C_SPI_I2C2OTP_EN_SHIFT				7
#define PALMAS_I2C_SPI_I2C2OTP_PAGESEL				0x40
#define PALMAS_I2C_SPI_I2C2OTP_PAGESEL_SHIFT			6
#define PALMAS_I2C_SPI_ID_I2C2					0x20
#define PALMAS_I2C_SPI_ID_I2C2_SHIFT				5
#define PALMAS_I2C_SPI_I2C_SPI					0x10
#define PALMAS_I2C_SPI_I2C_SPI_SHIFT				4
#define PALMAS_I2C_SPI_ID_I2C1_MASK				0x0f
#define PALMAS_I2C_SPI_ID_I2C1_SHIFT				0

/* Bit definitions for PU_PD_INPUT_CTRL4 */
#define PALMAS_PU_PD_INPUT_CTRL4_DVFS2_DAT_PD			0x40
#define PALMAS_PU_PD_INPUT_CTRL4_DVFS2_DAT_PD_SHIFT		6
#define PALMAS_PU_PD_INPUT_CTRL4_DVFS2_CLK_PD			0x10
#define PALMAS_PU_PD_INPUT_CTRL4_DVFS2_CLK_PD_SHIFT		4
#define PALMAS_PU_PD_INPUT_CTRL4_DVFS1_DAT_PD			0x04
#define PALMAS_PU_PD_INPUT_CTRL4_DVFS1_DAT_PD_SHIFT		2
#define PALMAS_PU_PD_INPUT_CTRL4_DVFS1_CLK_PD			0x01
#define PALMAS_PU_PD_INPUT_CTRL4_DVFS1_CLK_PD_SHIFT		0

/* Bit definitions for PRIMARY_SECONDARY_PAD3 */
#define PALMAS_PRIMARY_SECONDARY_PAD3_DVFS2			0x02
#define PALMAS_PRIMARY_SECONDARY_PAD3_DVFS2_SHIFT		1
#define PALMAS_PRIMARY_SECONDARY_PAD3_DVFS1			0x01
#define PALMAS_PRIMARY_SECONDARY_PAD3_DVFS1_SHIFT		0

/* Bit definitions for PRIMARY_SECONDARY_PAD4 */
#define PALMAS_PRIMARY_SECONDARY_PAD4_GPIO_15_MASK		0x80
#define PALMAS_PRIMARY_SECONDARY_PAD4_GPIO_15_SHIFT		7
#define PALMAS_PRIMARY_SECONDARY_PAD4_GPIO_14_MASK		0x40
#define PALMAS_PRIMARY_SECONDARY_PAD4_GPIO_14_SHIFT		6
#define PALMAS_PRIMARY_SECONDARY_PAD4_GPIO_13_MASK		0x20
#define PALMAS_PRIMARY_SECONDARY_PAD4_GPIO_13_SHIFT		5
#define PALMAS_PRIMARY_SECONDARY_PAD4_GPIO_12_MASK		0x10
#define PALMAS_PRIMARY_SECONDARY_PAD4_GPIO_12_SHIFT		4
#define PALMAS_PRIMARY_SECONDARY_PAD4_GPIO_11_MASK		0x08
#define PALMAS_PRIMARY_SECONDARY_PAD4_GPIO_11_SHIFT		3
#define PALMAS_PRIMARY_SECONDARY_PAD4_GPIO_10_MASK		0x04
#define PALMAS_PRIMARY_SECONDARY_PAD4_GPIO_10_SHIFT		2
#define PALMAS_PRIMARY_SECONDARY_PAD4_GPIO_9_MASK		0x02
#define PALMAS_PRIMARY_SECONDARY_PAD4_GPIO_9_SHIFT		1
#define PALMAS_PRIMARY_SECONDARY_PAD4_GPIO_8_MASK		0x01
#define PALMAS_PRIMARY_SECONDARY_PAD4_GPIO_8_SHIFT		0

/* Registers for function LED_PWM */
#define PALMAS_LED_PERIOD_CTRL					0x0
#define PALMAS_LED_CTRL						0x1
#define PALMAS_PWM_CTRL1					0x2
#define PALMAS_PWM_CTRL2					0x3

/* Bit definitions for LED_PERIOD_CTRL */
#define PALMAS_LED_PERIOD_CTRL_LED_2_PERIOD_MASK		0x38
#define PALMAS_LED_PERIOD_CTRL_LED_2_PERIOD_SHIFT		3
#define PALMAS_LED_PERIOD_CTRL_LED_1_PERIOD_MASK		0x07
#define PALMAS_LED_PERIOD_CTRL_LED_1_PERIOD_SHIFT		0

/* Bit definitions for LED_CTRL */
#define PALMAS_LED_CTRL_LED_2_SEQ				0x20
#define PALMAS_LED_CTRL_LED_2_SEQ_SHIFT				5
#define PALMAS_LED_CTRL_LED_1_SEQ				0x10
#define PALMAS_LED_CTRL_LED_1_SEQ_SHIFT				4
#define PALMAS_LED_CTRL_LED_2_ON_TIME_MASK			0x0c
#define PALMAS_LED_CTRL_LED_2_ON_TIME_SHIFT			2
#define PALMAS_LED_CTRL_LED_1_ON_TIME_MASK			0x03
#define PALMAS_LED_CTRL_LED_1_ON_TIME_SHIFT			0

/* Bit definitions for PWM_CTRL1 */
#define PALMAS_PWM_CTRL1_PWM_FREQ_EN				0x02
#define PALMAS_PWM_CTRL1_PWM_FREQ_EN_SHIFT			1
#define PALMAS_PWM_CTRL1_PWM_FREQ_SEL				0x01
#define PALMAS_PWM_CTRL1_PWM_FREQ_SEL_SHIFT			0

/* Bit definitions for PWM_CTRL2 */
#define PALMAS_PWM_CTRL2_PWM_DUTY_SEL_MASK			0xff
#define PALMAS_PWM_CTRL2_PWM_DUTY_SEL_SHIFT			0

/* Maximum INT mask/edge regsiter */
#define PALMAS_MAX_INTERRUPT_MASK_REG				6
#define PALMAS_MAX_INTERRUPT_EDGE_REG				12

/* Registers for function INTERRUPT */
#define PALMAS_INT1_STATUS					0x0
#define PALMAS_INT1_MASK					0x1
#define PALMAS_INT1_LINE_STATE					0x2
#define PALMAS_INT1_EDGE_DETECT1_RESERVED			0x3
#define PALMAS_INT1_EDGE_DETECT2_RESERVED			0x4
#define PALMAS_INT2_STATUS					0x5
#define PALMAS_INT2_MASK					0x6
#define PALMAS_INT2_LINE_STATE					0x7
#define PALMAS_INT2_EDGE_DETECT1_RESERVED			0x8
#define PALMAS_INT2_EDGE_DETECT2_RESERVED			0x9
#define PALMAS_INT3_STATUS					0xA
#define PALMAS_INT3_MASK					0xB
#define PALMAS_INT3_LINE_STATE					0xC
#define PALMAS_INT3_EDGE_DETECT1_RESERVED			0xD
#define PALMAS_INT3_EDGE_DETECT2_RESERVED			0xE
#define PALMAS_INT4_STATUS					0xF
#define PALMAS_INT4_MASK					0x10
#define PALMAS_INT4_LINE_STATE					0x11
#define PALMAS_INT4_EDGE_DETECT1				0x12
#define PALMAS_INT4_EDGE_DETECT2				0x13
#define PALMAS_INT5_STATUS					0x15
#define PALMAS_INT5_MASK					0x16
#define PALMAS_INT5_LINE_STATE					0x17
#define PALMAS_INT5_EDGE_DETECT1				0x18
#define PALMAS_INT5_EDGE_DETECT2				0x19
#define PALMAS_INT_CTRL						0x14
#define PALMAS_INT5_STATUS                                      0x15
#define PALMAS_INT5_MASK                                        0x16
#define PALMAS_INT5_LINE_STATE                                  0x17
#define PALMAS_INT5_EDGE_DETECT1                                0x18
#define PALMAS_INT5_EDGE_DETECT2                                0x19
#define PALMAS_INT6_STATUS                                      0x1A
#define PALMAS_INT6_MASK                                        0x1B
#define PALMAS_INT6_LINE_STATE                                  0x1C
#define PALMAS_INT6_EDGE_DETECT1_RESERVED                       0x1D
#define PALMAS_INT6_EDGE_DETECT2_RESERVED                       0x1E

/* Bit definitions for INT1_STATUS */
#define PALMAS_INT1_STATUS_VBAT_MON				0x80
#define PALMAS_INT1_STATUS_VBAT_MON_SHIFT			7
#define PALMAS_INT1_STATUS_VSYS_MON				0x40
#define PALMAS_INT1_STATUS_VSYS_MON_SHIFT			6
#define PALMAS_INT1_STATUS_HOTDIE				0x20
#define PALMAS_INT1_STATUS_HOTDIE_SHIFT				5
#define PALMAS_INT1_STATUS_PWRDOWN				0x10
#define PALMAS_INT1_STATUS_PWRDOWN_SHIFT			4
#define PALMAS_INT1_STATUS_RPWRON				0x08
#define PALMAS_INT1_STATUS_RPWRON_SHIFT				3
#define PALMAS_INT1_STATUS_LONG_PRESS_KEY			0x04
#define PALMAS_INT1_STATUS_LONG_PRESS_KEY_SHIFT			2
#define PALMAS_INT1_STATUS_PWRON				0x02
#define PALMAS_INT1_STATUS_PWRON_SHIFT				1
#define PALMAS_INT1_STATUS_CHARG_DET_N_VBUS_OVV			0x01
#define PALMAS_INT1_STATUS_CHARG_DET_N_VBUS_OVV_SHIFT		0

/* Bit definitions for INT1_MASK */
#define PALMAS_INT1_MASK_VBAT_MON				0x80
#define PALMAS_INT1_MASK_VBAT_MON_SHIFT				7
#define PALMAS_INT1_MASK_VSYS_MON				0x40
#define PALMAS_INT1_MASK_VSYS_MON_SHIFT				6
#define PALMAS_INT1_MASK_HOTDIE					0x20
#define PALMAS_INT1_MASK_HOTDIE_SHIFT				5
#define PALMAS_INT1_MASK_PWRDOWN				0x10
#define PALMAS_INT1_MASK_PWRDOWN_SHIFT				4
#define PALMAS_INT1_MASK_RPWRON					0x08
#define PALMAS_INT1_MASK_RPWRON_SHIFT				3
#define PALMAS_INT1_MASK_LONG_PRESS_KEY				0x04
#define PALMAS_INT1_MASK_LONG_PRESS_KEY_SHIFT			2
#define PALMAS_INT1_MASK_PWRON					0x02
#define PALMAS_INT1_MASK_PWRON_SHIFT				1
#define PALMAS_INT1_MASK_CHARG_DET_N_VBUS_OVV			0x01
#define PALMAS_INT1_MASK_CHARG_DET_N_VBUS_OVV_SHIFT		0

/* Bit definitions for INT1_LINE_STATE */
#define PALMAS_INT1_LINE_STATE_VBAT_MON				0x80
#define PALMAS_INT1_LINE_STATE_VBAT_MON_SHIFT			7
#define PALMAS_INT1_LINE_STATE_VSYS_MON				0x40
#define PALMAS_INT1_LINE_STATE_VSYS_MON_SHIFT			6
#define PALMAS_INT1_LINE_STATE_HOTDIE				0x20
#define PALMAS_INT1_LINE_STATE_HOTDIE_SHIFT			5
#define PALMAS_INT1_LINE_STATE_PWRDOWN				0x10
#define PALMAS_INT1_LINE_STATE_PWRDOWN_SHIFT			4
#define PALMAS_INT1_LINE_STATE_RPWRON				0x08
#define PALMAS_INT1_LINE_STATE_RPWRON_SHIFT			3
#define PALMAS_INT1_LINE_STATE_LONG_PRESS_KEY			0x04
#define PALMAS_INT1_LINE_STATE_LONG_PRESS_KEY_SHIFT		2
#define PALMAS_INT1_LINE_STATE_PWRON				0x02
#define PALMAS_INT1_LINE_STATE_PWRON_SHIFT			1
#define PALMAS_INT1_LINE_STATE_CHARG_DET_N_VBUS_OVV		0x01
#define PALMAS_INT1_LINE_STATE_CHARG_DET_N_VBUS_OVV_SHIFT	0

/* Bit definitions for INT2_STATUS */
#define PALMAS_INT2_STATUS_VAC_ACOK				0x80
#define PALMAS_INT2_STATUS_VAC_ACOK_SHIFT			7
#define PALMAS_INT2_STATUS_SHORT				0x40
#define PALMAS_INT2_STATUS_SHORT_SHIFT				6
#define PALMAS_INT2_STATUS_FBI_BB				0x20
#define PALMAS_INT2_STATUS_FBI_BB_SHIFT				5
#define PALMAS_INT2_STATUS_RESET_IN				0x10
#define PALMAS_INT2_STATUS_RESET_IN_SHIFT			4
#define PALMAS_INT2_STATUS_BATREMOVAL				0x08
#define PALMAS_INT2_STATUS_BATREMOVAL_SHIFT			3
#define PALMAS_INT2_STATUS_WDT					0x04
#define PALMAS_INT2_STATUS_WDT_SHIFT				2
#define PALMAS_INT2_STATUS_RTC_TIMER				0x02
#define PALMAS_INT2_STATUS_RTC_TIMER_SHIFT			1
#define PALMAS_INT2_STATUS_RTC_ALARM				0x01
#define PALMAS_INT2_STATUS_RTC_ALARM_SHIFT			0

/* Bit definitions for INT2_MASK */
#define PALMAS_INT2_MASK_VAC_ACOK				0x80
#define PALMAS_INT2_MASK_VAC_ACOK_SHIFT				7
#define PALMAS_INT2_MASK_SHORT					0x40
#define PALMAS_INT2_MASK_SHORT_SHIFT				6
#define PALMAS_INT2_MASK_FBI_BB					0x20
#define PALMAS_INT2_MASK_FBI_BB_SHIFT				5
#define PALMAS_INT2_MASK_RESET_IN				0x10
#define PALMAS_INT2_MASK_RESET_IN_SHIFT				4
#define PALMAS_INT2_MASK_BATREMOVAL				0x08
#define PALMAS_INT2_MASK_BATREMOVAL_SHIFT			3
#define PALMAS_INT2_MASK_WDT					0x04
#define PALMAS_INT2_MASK_WDT_SHIFT				2
#define PALMAS_INT2_MASK_RTC_TIMER				0x02
#define PALMAS_INT2_MASK_RTC_TIMER_SHIFT			1
#define PALMAS_INT2_MASK_RTC_ALARM				0x01
#define PALMAS_INT2_MASK_RTC_ALARM_SHIFT			0

/* Bit definitions for INT2_LINE_STATE */
#define PALMAS_INT2_LINE_STATE_VAC_ACOK				0x80
#define PALMAS_INT2_LINE_STATE_VAC_ACOK_SHIFT			7
#define PALMAS_INT2_LINE_STATE_SHORT				0x40
#define PALMAS_INT2_LINE_STATE_SHORT_SHIFT			6
#define PALMAS_INT2_LINE_STATE_FBI_BB				0x20
#define PALMAS_INT2_LINE_STATE_FBI_BB_SHIFT			5
#define PALMAS_INT2_LINE_STATE_RESET_IN				0x10
#define PALMAS_INT2_LINE_STATE_RESET_IN_SHIFT			4
#define PALMAS_INT2_LINE_STATE_BATREMOVAL			0x08
#define PALMAS_INT2_LINE_STATE_BATREMOVAL_SHIFT			3
#define PALMAS_INT2_LINE_STATE_WDT				0x04
#define PALMAS_INT2_LINE_STATE_WDT_SHIFT			2
#define PALMAS_INT2_LINE_STATE_RTC_TIMER			0x02
#define PALMAS_INT2_LINE_STATE_RTC_TIMER_SHIFT			1
#define PALMAS_INT2_LINE_STATE_RTC_ALARM			0x01
#define PALMAS_INT2_LINE_STATE_RTC_ALARM_SHIFT			0

/* Bit definitions for INT3_STATUS */
#define PALMAS_INT3_STATUS_VBUS					0x80
#define PALMAS_INT3_STATUS_VBUS_SHIFT				7
#define PALMAS_INT3_STATUS_VBUS_OTG				0x40
#define PALMAS_INT3_STATUS_VBUS_OTG_SHIFT			6
#define PALMAS_INT3_STATUS_ID					0x20
#define PALMAS_INT3_STATUS_ID_SHIFT				5
#define PALMAS_INT3_STATUS_ID_OTG				0x10
#define PALMAS_INT3_STATUS_ID_OTG_SHIFT				4
#define PALMAS_INT3_STATUS_GPADC_EOC_RT				0x08
#define PALMAS_INT3_STATUS_GPADC_EOC_RT_SHIFT			3
#define PALMAS_INT3_STATUS_GPADC_EOC_SW				0x04
#define PALMAS_INT3_STATUS_GPADC_EOC_SW_SHIFT			2
#define PALMAS_INT3_STATUS_GPADC_AUTO_1				0x02
#define PALMAS_INT3_STATUS_GPADC_AUTO_1_SHIFT			1
#define PALMAS_INT3_STATUS_GPADC_AUTO_0				0x01
#define PALMAS_INT3_STATUS_GPADC_AUTO_0_SHIFT			0

/* Bit definitions for INT3_MASK */
#define PALMAS_INT3_MASK_VBUS					0x80
#define PALMAS_INT3_MASK_VBUS_SHIFT				7
#define PALMAS_INT3_MASK_VBUS_OTG				0x40
#define PALMAS_INT3_MASK_VBUS_OTG_SHIFT				6
#define PALMAS_INT3_MASK_ID					0x20
#define PALMAS_INT3_MASK_ID_SHIFT				5
#define PALMAS_INT3_MASK_ID_OTG					0x10
#define PALMAS_INT3_MASK_ID_OTG_SHIFT				4
#define PALMAS_INT3_MASK_GPADC_EOC_RT				0x08
#define PALMAS_INT3_MASK_GPADC_EOC_RT_SHIFT			3
#define PALMAS_INT3_MASK_GPADC_EOC_SW				0x04
#define PALMAS_INT3_MASK_GPADC_EOC_SW_SHIFT			2
#define PALMAS_INT3_MASK_GPADC_AUTO_1				0x02
#define PALMAS_INT3_MASK_GPADC_AUTO_1_SHIFT			1
#define PALMAS_INT3_MASK_GPADC_AUTO_0				0x01
#define PALMAS_INT3_MASK_GPADC_AUTO_0_SHIFT			0

/* Bit definitions for INT3_LINE_STATE */
#define PALMAS_INT3_LINE_STATE_VBUS				0x80
#define PALMAS_INT3_LINE_STATE_VBUS_SHIFT			7
#define PALMAS_INT3_LINE_STATE_VBUS_OTG				0x40
#define PALMAS_INT3_LINE_STATE_VBUS_OTG_SHIFT			6
#define PALMAS_INT3_LINE_STATE_ID				0x20
#define PALMAS_INT3_LINE_STATE_ID_SHIFT				5
#define PALMAS_INT3_LINE_STATE_ID_OTG				0x10
#define PALMAS_INT3_LINE_STATE_ID_OTG_SHIFT			4
#define PALMAS_INT3_LINE_STATE_GPADC_EOC_RT			0x08
#define PALMAS_INT3_LINE_STATE_GPADC_EOC_RT_SHIFT		3
#define PALMAS_INT3_LINE_STATE_GPADC_EOC_SW			0x04
#define PALMAS_INT3_LINE_STATE_GPADC_EOC_SW_SHIFT		2
#define PALMAS_INT3_LINE_STATE_GPADC_AUTO_1			0x02
#define PALMAS_INT3_LINE_STATE_GPADC_AUTO_1_SHIFT		1
#define PALMAS_INT3_LINE_STATE_GPADC_AUTO_0			0x01
#define PALMAS_INT3_LINE_STATE_GPADC_AUTO_0_SHIFT		0

/* Bit definitions for INT4_STATUS */
#define PALMAS_INT4_STATUS_GPIO_7				0x80
#define PALMAS_INT4_STATUS_GPIO_7_SHIFT				7
#define PALMAS_INT4_STATUS_GPIO_6				0x40
#define PALMAS_INT4_STATUS_GPIO_6_SHIFT				6
#define PALMAS_INT4_STATUS_GPIO_5				0x20
#define PALMAS_INT4_STATUS_GPIO_5_SHIFT				5
#define PALMAS_INT4_STATUS_GPIO_4				0x10
#define PALMAS_INT4_STATUS_GPIO_4_SHIFT				4
#define PALMAS_INT4_STATUS_GPIO_3				0x08
#define PALMAS_INT4_STATUS_GPIO_3_SHIFT				3
#define PALMAS_INT4_STATUS_GPIO_2				0x04
#define PALMAS_INT4_STATUS_GPIO_2_SHIFT				2
#define PALMAS_INT4_STATUS_GPIO_1				0x02
#define PALMAS_INT4_STATUS_GPIO_1_SHIFT				1
#define PALMAS_INT4_STATUS_GPIO_0				0x01
#define PALMAS_INT4_STATUS_GPIO_0_SHIFT				0

/* Bit definitions for INT4_MASK */
#define PALMAS_INT4_MASK_GPIO_7					0x80
#define PALMAS_INT4_MASK_GPIO_7_SHIFT				7
#define PALMAS_INT4_MASK_GPIO_6					0x40
#define PALMAS_INT4_MASK_GPIO_6_SHIFT				6
#define PALMAS_INT4_MASK_GPIO_5					0x20
#define PALMAS_INT4_MASK_GPIO_5_SHIFT				5
#define PALMAS_INT4_MASK_GPIO_4					0x10
#define PALMAS_INT4_MASK_GPIO_4_SHIFT				4
#define PALMAS_INT4_MASK_GPIO_3					0x08
#define PALMAS_INT4_MASK_GPIO_3_SHIFT				3
#define PALMAS_INT4_MASK_GPIO_2					0x04
#define PALMAS_INT4_MASK_GPIO_2_SHIFT				2
#define PALMAS_INT4_MASK_GPIO_1					0x02
#define PALMAS_INT4_MASK_GPIO_1_SHIFT				1
#define PALMAS_INT4_MASK_GPIO_0					0x01
#define PALMAS_INT4_MASK_GPIO_0_SHIFT				0

/* Bit definitions for INT4_LINE_STATE */
#define PALMAS_INT4_LINE_STATE_GPIO_7				0x80
#define PALMAS_INT4_LINE_STATE_GPIO_7_SHIFT			7
#define PALMAS_INT4_LINE_STATE_GPIO_6				0x40
#define PALMAS_INT4_LINE_STATE_GPIO_6_SHIFT			6
#define PALMAS_INT4_LINE_STATE_GPIO_5				0x20
#define PALMAS_INT4_LINE_STATE_GPIO_5_SHIFT			5
#define PALMAS_INT4_LINE_STATE_GPIO_4				0x10
#define PALMAS_INT4_LINE_STATE_GPIO_4_SHIFT			4
#define PALMAS_INT4_LINE_STATE_GPIO_3				0x08
#define PALMAS_INT4_LINE_STATE_GPIO_3_SHIFT			3
#define PALMAS_INT4_LINE_STATE_GPIO_2				0x04
#define PALMAS_INT4_LINE_STATE_GPIO_2_SHIFT			2
#define PALMAS_INT4_LINE_STATE_GPIO_1				0x02
#define PALMAS_INT4_LINE_STATE_GPIO_1_SHIFT			1
#define PALMAS_INT4_LINE_STATE_GPIO_0				0x01
#define PALMAS_INT4_LINE_STATE_GPIO_0_SHIFT			0

/* Bit definitions for INT4_EDGE_DETECT1 */
#define PALMAS_INT4_EDGE_DETECT1_GPIO_3_RISING			0x80
#define PALMAS_INT4_EDGE_DETECT1_GPIO_3_RISING_SHIFT		7
#define PALMAS_INT4_EDGE_DETECT1_GPIO_3_FALLING			0x40
#define PALMAS_INT4_EDGE_DETECT1_GPIO_3_FALLING_SHIFT		6
#define PALMAS_INT4_EDGE_DETECT1_GPIO_2_RISING			0x20
#define PALMAS_INT4_EDGE_DETECT1_GPIO_2_RISING_SHIFT		5
#define PALMAS_INT4_EDGE_DETECT1_GPIO_2_FALLING			0x10
#define PALMAS_INT4_EDGE_DETECT1_GPIO_2_FALLING_SHIFT		4
#define PALMAS_INT4_EDGE_DETECT1_GPIO_1_RISING			0x08
#define PALMAS_INT4_EDGE_DETECT1_GPIO_1_RISING_SHIFT		3
#define PALMAS_INT4_EDGE_DETECT1_GPIO_1_FALLING			0x04
#define PALMAS_INT4_EDGE_DETECT1_GPIO_1_FALLING_SHIFT		2
#define PALMAS_INT4_EDGE_DETECT1_GPIO_0_RISING			0x02
#define PALMAS_INT4_EDGE_DETECT1_GPIO_0_RISING_SHIFT		1
#define PALMAS_INT4_EDGE_DETECT1_GPIO_0_FALLING			0x01
#define PALMAS_INT4_EDGE_DETECT1_GPIO_0_FALLING_SHIFT		0

/* Bit definitions for INT4_EDGE_DETECT2 */
#define PALMAS_INT4_EDGE_DETECT2_GPIO_7_RISING			0x80
#define PALMAS_INT4_EDGE_DETECT2_GPIO_7_RISING_SHIFT		7
#define PALMAS_INT4_EDGE_DETECT2_GPIO_7_FALLING			0x40
#define PALMAS_INT4_EDGE_DETECT2_GPIO_7_FALLING_SHIFT		6
#define PALMAS_INT4_EDGE_DETECT2_GPIO_6_RISING			0x20
#define PALMAS_INT4_EDGE_DETECT2_GPIO_6_RISING_SHIFT		5
#define PALMAS_INT4_EDGE_DETECT2_GPIO_6_FALLING			0x10
#define PALMAS_INT4_EDGE_DETECT2_GPIO_6_FALLING_SHIFT		4
#define PALMAS_INT4_EDGE_DETECT2_GPIO_5_RISING			0x08
#define PALMAS_INT4_EDGE_DETECT2_GPIO_5_RISING_SHIFT		3
#define PALMAS_INT4_EDGE_DETECT2_GPIO_5_FALLING			0x04
#define PALMAS_INT4_EDGE_DETECT2_GPIO_5_FALLING_SHIFT		2
#define PALMAS_INT4_EDGE_DETECT2_GPIO_4_RISING			0x02
#define PALMAS_INT4_EDGE_DETECT2_GPIO_4_RISING_SHIFT		1
#define PALMAS_INT4_EDGE_DETECT2_GPIO_4_FALLING			0x01
#define PALMAS_INT4_EDGE_DETECT2_GPIO_4_FALLING_SHIFT		0

/* Bit definitions for INT5_STATUS */
#define PALMAS_INT5_STATUS_GPIO_15				0x80
#define PALMAS_INT5_STATUS_GPIO_15_SHIFT			7
#define PALMAS_INT5_STATUS_GPIO_14				0x40
#define PALMAS_INT5_STATUS_GPIO_14_SHIFT			6
#define PALMAS_INT5_STATUS_GPIO_13				0x20
#define PALMAS_INT5_STATUS_GPIO_13_SHIFT			5
#define PALMAS_INT5_STATUS_GPIO_12				0x10
#define PALMAS_INT5_STATUS_GPIO_12_SHIFT			4
#define PALMAS_INT5_STATUS_GPIO_11				0x08
#define PALMAS_INT5_STATUS_GPIO_11_SHIFT			3
#define PALMAS_INT5_STATUS_GPIO_10				0x04
#define PALMAS_INT5_STATUS_GPIO_10_SHIFT			2
#define PALMAS_INT5_STATUS_GPIO_9				0x02
#define PALMAS_INT5_STATUS_GPIO_9_SHIFT				1
#define PALMAS_INT5_STATUS_GPIO_8				0x01
#define PALMAS_INT5_STATUS_GPIO_8_SHIFT				0

/* Bit definitions for INT5_MASK */
#define PALMAS_INT5_MASK_GPIO_15				0x80
#define PALMAS_INT5_MASK_GPIO_15_SHIFT				7
#define PALMAS_INT5_MASK_GPIO_14				0x40
#define PALMAS_INT5_MASK_GPIO_14_SHIFT				6
#define PALMAS_INT5_MASK_GPIO_13				0x20
#define PALMAS_INT5_MASK_GPIO_13_SHIFT				5
#define PALMAS_INT5_MASK_GPIO_12				0x10
#define PALMAS_INT5_MASK_GPIO_12_SHIFT				4
#define PALMAS_INT5_MASK_GPIO_11				0x08
#define PALMAS_INT5_MASK_GPIO_11_SHIFT				3
#define PALMAS_INT5_MASK_GPIO_10				0x04
#define PALMAS_INT5_MASK_GPIO_10_SHIFT				2
#define PALMAS_INT5_MASK_GPIO_9					0x02
#define PALMAS_INT5_MASK_GPIO_9_SHIFT				1
#define PALMAS_INT5_MASK_GPIO_8					0x01
#define PALMAS_INT5_MASK_GPIO_8_SHIFT				0

/* Bit definitions for INT5_LINE_STATE */
#define PALMAS_INT5_LINE_STATE_GPIO_15				0x80
#define PALMAS_INT5_LINE_STATE_GPIO_15_SHIFT			7
#define PALMAS_INT5_LINE_STATE_GPIO_14				0x40
#define PALMAS_INT5_LINE_STATE_GPIO_14_SHIFT			6
#define PALMAS_INT5_LINE_STATE_GPIO_13				0x20
#define PALMAS_INT5_LINE_STATE_GPIO_13_SHIFT			5
#define PALMAS_INT5_LINE_STATE_GPIO_12				0x10
#define PALMAS_INT5_LINE_STATE_GPIO_12_SHIFT			4
#define PALMAS_INT5_LINE_STATE_GPIO_11				0x08
#define PALMAS_INT5_LINE_STATE_GPIO_11_SHIFT			3
#define PALMAS_INT5_LINE_STATE_GPIO_10				0x04
#define PALMAS_INT5_LINE_STATE_GPIO_10_SHIFT			2
#define PALMAS_INT5_LINE_STATE_GPIO_9				0x02
#define PALMAS_INT5_LINE_STATE_GPIO_9_SHIFT			1
#define PALMAS_INT5_LINE_STATE_GPIO_8				0x01
#define PALMAS_INT5_LINE_STATE_GPIO_8_SHIFT			0

/* Bit definitions for INT5_EDGE_DETECT1 */
#define PALMAS_INT5_EDGE_DETECT1_GPIO_11_RISING			0x80
#define PALMAS_INT5_EDGE_DETECT1_GPIO_11_RISING_SHIFT		7
#define PALMAS_INT5_EDGE_DETECT1_GPIO_11_FALLING		0x40
#define PALMAS_INT5_EDGE_DETECT1_GPIO_11_FALLING_SHIFT		6
#define PALMAS_INT5_EDGE_DETECT1_GPIO_10_RISING			0x20
#define PALMAS_INT5_EDGE_DETECT1_GPIO_10_RISING_SHIFT		5
#define PALMAS_INT5_EDGE_DETECT1_GPIO_10_FALLING		0x10
#define PALMAS_INT5_EDGE_DETECT1_GPIO_10_FALLING_SHIFT		4
#define PALMAS_INT5_EDGE_DETECT1_GPIO_9_RISING			0x08
#define PALMAS_INT5_EDGE_DETECT1_GPIO_9_RISING_SHIFT		3
#define PALMAS_INT5_EDGE_DETECT1_GPIO_9_FALLING			0x04
#define PALMAS_INT5_EDGE_DETECT1_GPIO_9_FALLING_SHIFT		2
#define PALMAS_INT5_EDGE_DETECT1_GPIO_8_RISING			0x02
#define PALMAS_INT5_EDGE_DETECT1_GPIO_8_RISING_SHIFT		1
#define PALMAS_INT5_EDGE_DETECT1_GPIO_8_FALLING			0x01
#define PALMAS_INT5_EDGE_DETECT1_GPIO_8_FALLING_SHIFT		0

/* Bit definitions for INT5_EDGE_DETECT2 */
#define PALMAS_INT5_EDGE_DETECT2_GPIO_15_RISING			0x80
#define PALMAS_INT5_EDGE_DETECT2_GPIO_15_RISING_SHIFT		7
#define PALMAS_INT5_EDGE_DETECT2_GPIO_15_FALLING		0x40
#define PALMAS_INT5_EDGE_DETECT2_GPIO_15_FALLING_SHIFT		6
#define PALMAS_INT5_EDGE_DETECT2_GPIO_14_RISING			0x20
#define PALMAS_INT5_EDGE_DETECT2_GPIO_14_RISING_SHIFT		5
#define PALMAS_INT5_EDGE_DETECT2_GPIO_14_FALLING		0x10
#define PALMAS_INT5_EDGE_DETECT2_GPIO_14_FALLING_SHIFT		4
#define PALMAS_INT5_EDGE_DETECT2_GPIO_13_RISING			0x08
#define PALMAS_INT5_EDGE_DETECT2_GPIO_13_RISING_SHIFT		3
#define PALMAS_INT5_EDGE_DETECT2_GPIO_13_FALLING		0x04
#define PALMAS_INT5_EDGE_DETECT2_GPIO_13_FALLING_SHIFT		2
#define PALMAS_INT5_EDGE_DETECT2_GPIO_12_RISING			0x02
#define PALMAS_INT5_EDGE_DETECT2_GPIO_12_RISING_SHIFT		1
#define PALMAS_INT5_EDGE_DETECT2_GPIO_12_FALLING		0x01
#define PALMAS_INT5_EDGE_DETECT2_GPIO_12_FALLING_SHIFT		0

/* Bit definitions for INT_CTRL */
#define PALMAS_INT_CTRL_INT_PENDING				0x04
#define PALMAS_INT_CTRL_INT_PENDING_SHIFT			2
#define PALMAS_INT_CTRL_INT_CLEAR				0x01
#define PALMAS_INT_CTRL_INT_CLEAR_SHIFT				0

/* Bit definitions for INT6_STATUS */
#define PALMAS_INT6_STATUS_SIM2                                 0x80
#define PALMAS_INT6_STATUS_SIM2_SHIFT                           7
#define PALMAS_INT6_STATUS_SIM1                                 0x40
#define PALMAS_INT6_STATUS_SIM1_SHIFT                           6
#define PALMAS_INT6_STATUS_CHARGER                              0x20
#define PALMAS_INT6_STATUS_CHARGER_SHIFT                        5
#define PALMAS_INT6_STATUS_CC_AUTOCAL                           0x10
#define PALMAS_INT6_STATUS_CC_AUTOCAL_SHIFT                     4
#define PALMAS_INT6_STATUS_CC_BAT_STABLE                        0x08
#define PALMAS_INT6_STATUS_CC_BAT_STABLE_SHIFT                  3
#define PALMAS_INT6_STATUS_CC_OVC_LIMIT                         0x04
#define PALMAS_INT6_STATUS_CC_OVC_LIMIT_SHIFT                   2
#define PALMAS_INT6_STATUS_CC_SYNC_EOC                          0x02
#define PALMAS_INT6_STATUS_CC_SYNC_EOC_SHIFT                    1
#define PALMAS_INT6_STATUS_CC_EOC                               0x01
#define PALMAS_INT6_STATUS_CC_EOC_SHIFT                         0

/* Bit definitions for INT6_MASK */
#define PALMAS_INT6_MASK_SIM2                                   0x80
#define PALMAS_INT6_MASK_SIM2_SHIFT                             7
#define PALMAS_INT6_MASK_SIM1                                   0x40
#define PALMAS_INT6_MASK_SIM1_SHIFT                             6
#define PALMAS_INT6_MASK_CHARGER                                0x20
#define PALMAS_INT6_MASK_CHARGER_SHIFT                          5
#define PALMAS_INT6_MASK_CC_AUTOCAL                             0x10
#define PALMAS_INT6_MASK_CC_AUTOCAL_SHIFT                       4
#define PALMAS_INT6_MASK_CC_BAT_STABLE                          0x08
#define PALMAS_INT6_MASK_CC_BAT_STABLE_SHIFT                    3
#define PALMAS_INT6_MASK_CC_OVC_LIMIT                           0x04
#define PALMAS_INT6_MASK_CC_OVC_LIMIT_SHIFT                     2
#define PALMAS_INT6_MASK_CC_SYNC_EOC                            0x02
#define PALMAS_INT6_MASK_CC_SYNC_EOC_SHIFT                      1
#define PALMAS_INT6_MASK_CC_EOC                                 0x01
#define PALMAS_INT6_MASK_CC_EOC_SHIFT                           0

/* Bit definitions for INT6_LINE_STATE */
#define PALMAS_INT6_LINE_STATE_SIM2                             0x80
#define PALMAS_INT6_LINE_STATE_SIM2_SHIFT                       7
#define PALMAS_INT6_LINE_STATE_SIM1                             0x40
#define PALMAS_INT6_LINE_STATE_SIM1_SHIFT                       6
#define PALMAS_INT6_LINE_STATE_CHARGER                          0x20
#define PALMAS_INT6_LINE_STATE_CHARGER_SHIFT                    5
#define PALMAS_INT6_LINE_STATE_CC_AUTOCAL                       0x10
#define PALMAS_INT6_LINE_STATE_CC_AUTOCAL_SHIFT                 4
#define PALMAS_INT6_LINE_STATE_CC_BAT_STABLE                    0x08
#define PALMAS_INT6_LINE_STATE_CC_BAT_STABLE_SHIFT              3
#define PALMAS_INT6_LINE_STATE_CC_OVC_LIMIT                     0x04
#define PALMAS_INT6_LINE_STATE_CC_OVC_LIMIT_SHIFT               2
#define PALMAS_INT6_LINE_STATE_CC_SYNC_EOC                      0x02
#define PALMAS_INT6_LINE_STATE_CC_SYNC_EOC_SHIFT                1
#define PALMAS_INT6_LINE_STATE_CC_EOC                           0x01
#define PALMAS_INT6_LINE_STATE_CC_EOC_SHIFT                     0

/* Registers for function USB_OTG */
#define PALMAS_USB_WAKEUP					0x3
#define PALMAS_USB_VBUS_CTRL_SET				0x4
#define PALMAS_USB_VBUS_CTRL_CLR				0x5
#define PALMAS_USB_ID_CTRL_SET					0x6
#define PALMAS_USB_ID_CTRL_CLEAR				0x7
#define PALMAS_USB_VBUS_INT_SRC					0x8
#define PALMAS_USB_VBUS_INT_LATCH_SET				0x9
#define PALMAS_USB_VBUS_INT_LATCH_CLR				0xA
#define PALMAS_USB_VBUS_INT_EN_LO_SET				0xB
#define PALMAS_USB_VBUS_INT_EN_LO_CLR				0xC
#define PALMAS_USB_VBUS_INT_EN_HI_SET				0xD
#define PALMAS_USB_VBUS_INT_EN_HI_CLR				0xE
#define PALMAS_USB_ID_INT_SRC					0xF
#define PALMAS_USB_ID_INT_LATCH_SET				0x10
#define PALMAS_USB_ID_INT_LATCH_CLR				0x11
#define PALMAS_USB_ID_INT_EN_LO_SET				0x12
#define PALMAS_USB_ID_INT_EN_LO_CLR				0x13
#define PALMAS_USB_ID_INT_EN_HI_SET				0x14
#define PALMAS_USB_ID_INT_EN_HI_CLR				0x15
#define PALMAS_USB_OTG_ADP_CTRL					0x16
#define PALMAS_USB_OTG_ADP_HIGH					0x17
#define PALMAS_USB_OTG_ADP_LOW					0x18
#define PALMAS_USB_OTG_ADP_RISE					0x19
#define PALMAS_USB_OTG_REVISION					0x1A

/* Bit definitions for USB_WAKEUP */
#define PALMAS_USB_WAKEUP_ID_WK_UP_COMP				0x01
#define PALMAS_USB_WAKEUP_ID_WK_UP_COMP_SHIFT			0

/* Bit definitions for USB_VBUS_CTRL_SET */
#define PALMAS_USB_VBUS_CTRL_SET_VBUS_CHRG_VSYS			0x80
#define PALMAS_USB_VBUS_CTRL_SET_VBUS_CHRG_VSYS_SHIFT		7
#define PALMAS_USB_VBUS_CTRL_SET_VBUS_DISCHRG			0x20
#define PALMAS_USB_VBUS_CTRL_SET_VBUS_DISCHRG_SHIFT		5
#define PALMAS_USB_VBUS_CTRL_SET_VBUS_IADP_SRC			0x10
#define PALMAS_USB_VBUS_CTRL_SET_VBUS_IADP_SRC_SHIFT		4
#define PALMAS_USB_VBUS_CTRL_SET_VBUS_IADP_SINK			0x08
#define PALMAS_USB_VBUS_CTRL_SET_VBUS_IADP_SINK_SHIFT		3
#define PALMAS_USB_VBUS_CTRL_SET_VBUS_ACT_COMP			0x04
#define PALMAS_USB_VBUS_CTRL_SET_VBUS_ACT_COMP_SHIFT		2

/* Bit definitions for USB_VBUS_CTRL_CLR */
#define PALMAS_USB_VBUS_CTRL_CLR_VBUS_CHRG_VSYS			0x80
#define PALMAS_USB_VBUS_CTRL_CLR_VBUS_CHRG_VSYS_SHIFT		7
#define PALMAS_USB_VBUS_CTRL_CLR_VBUS_DISCHRG			0x20
#define PALMAS_USB_VBUS_CTRL_CLR_VBUS_DISCHRG_SHIFT		5
#define PALMAS_USB_VBUS_CTRL_CLR_VBUS_IADP_SRC			0x10
#define PALMAS_USB_VBUS_CTRL_CLR_VBUS_IADP_SRC_SHIFT		4
#define PALMAS_USB_VBUS_CTRL_CLR_VBUS_IADP_SINK			0x08
#define PALMAS_USB_VBUS_CTRL_CLR_VBUS_IADP_SINK_SHIFT		3
#define PALMAS_USB_VBUS_CTRL_CLR_VBUS_ACT_COMP			0x04
#define PALMAS_USB_VBUS_CTRL_CLR_VBUS_ACT_COMP_SHIFT		2

/* Bit definitions for USB_ID_CTRL_SET */
#define PALMAS_USB_ID_CTRL_SET_ID_PU_220K			0x80
#define PALMAS_USB_ID_CTRL_SET_ID_PU_220K_SHIFT			7
#define PALMAS_USB_ID_CTRL_SET_ID_PU_100K			0x40
#define PALMAS_USB_ID_CTRL_SET_ID_PU_100K_SHIFT			6
#define PALMAS_USB_ID_CTRL_SET_ID_GND_DRV			0x20
#define PALMAS_USB_ID_CTRL_SET_ID_GND_DRV_SHIFT			5
#define PALMAS_USB_ID_CTRL_SET_ID_SRC_16U			0x10
#define PALMAS_USB_ID_CTRL_SET_ID_SRC_16U_SHIFT			4
#define PALMAS_USB_ID_CTRL_SET_ID_SRC_5U			0x08
#define PALMAS_USB_ID_CTRL_SET_ID_SRC_5U_SHIFT			3
#define PALMAS_USB_ID_CTRL_SET_ID_ACT_COMP			0x04
#define PALMAS_USB_ID_CTRL_SET_ID_ACT_COMP_SHIFT		2

/* Bit definitions for USB_ID_CTRL_CLEAR */
#define PALMAS_USB_ID_CTRL_CLEAR_ID_PU_220K			0x80
#define PALMAS_USB_ID_CTRL_CLEAR_ID_PU_220K_SHIFT		7
#define PALMAS_USB_ID_CTRL_CLEAR_ID_PU_100K			0x40
#define PALMAS_USB_ID_CTRL_CLEAR_ID_PU_100K_SHIFT		6
#define PALMAS_USB_ID_CTRL_CLEAR_ID_GND_DRV			0x20
#define PALMAS_USB_ID_CTRL_CLEAR_ID_GND_DRV_SHIFT		5
#define PALMAS_USB_ID_CTRL_CLEAR_ID_SRC_16U			0x10
#define PALMAS_USB_ID_CTRL_CLEAR_ID_SRC_16U_SHIFT		4
#define PALMAS_USB_ID_CTRL_CLEAR_ID_SRC_5U			0x08
#define PALMAS_USB_ID_CTRL_CLEAR_ID_SRC_5U_SHIFT		3
#define PALMAS_USB_ID_CTRL_CLEAR_ID_ACT_COMP			0x04
#define PALMAS_USB_ID_CTRL_CLEAR_ID_ACT_COMP_SHIFT		2

/* Bit definitions for USB_VBUS_INT_SRC */
#define PALMAS_USB_VBUS_INT_SRC_VOTG_SESS_VLD			0x80
#define PALMAS_USB_VBUS_INT_SRC_VOTG_SESS_VLD_SHIFT		7
#define PALMAS_USB_VBUS_INT_SRC_VADP_PRB			0x40
#define PALMAS_USB_VBUS_INT_SRC_VADP_PRB_SHIFT			6
#define PALMAS_USB_VBUS_INT_SRC_VADP_SNS			0x20
#define PALMAS_USB_VBUS_INT_SRC_VADP_SNS_SHIFT			5
#define PALMAS_USB_VBUS_INT_SRC_VA_VBUS_VLD			0x08
#define PALMAS_USB_VBUS_INT_SRC_VA_VBUS_VLD_SHIFT		3
#define PALMAS_USB_VBUS_INT_SRC_VA_SESS_VLD			0x04
#define PALMAS_USB_VBUS_INT_SRC_VA_SESS_VLD_SHIFT		2
#define PALMAS_USB_VBUS_INT_SRC_VB_SESS_VLD			0x02
#define PALMAS_USB_VBUS_INT_SRC_VB_SESS_VLD_SHIFT		1
#define PALMAS_USB_VBUS_INT_SRC_VB_SESS_END			0x01
#define PALMAS_USB_VBUS_INT_SRC_VB_SESS_END_SHIFT		0

/* Bit definitions for USB_VBUS_INT_LATCH_SET */
#define PALMAS_USB_VBUS_INT_LATCH_SET_VOTG_SESS_VLD		0x80
#define PALMAS_USB_VBUS_INT_LATCH_SET_VOTG_SESS_VLD_SHIFT	7
#define PALMAS_USB_VBUS_INT_LATCH_SET_VADP_PRB			0x40
#define PALMAS_USB_VBUS_INT_LATCH_SET_VADP_PRB_SHIFT		6
#define PALMAS_USB_VBUS_INT_LATCH_SET_VADP_SNS			0x20
#define PALMAS_USB_VBUS_INT_LATCH_SET_VADP_SNS_SHIFT		5
#define PALMAS_USB_VBUS_INT_LATCH_SET_ADP			0x10
#define PALMAS_USB_VBUS_INT_LATCH_SET_ADP_SHIFT			4
#define PALMAS_USB_VBUS_INT_LATCH_SET_VA_VBUS_VLD		0x08
#define PALMAS_USB_VBUS_INT_LATCH_SET_VA_VBUS_VLD_SHIFT		3
#define PALMAS_USB_VBUS_INT_LATCH_SET_VA_SESS_VLD		0x04
#define PALMAS_USB_VBUS_INT_LATCH_SET_VA_SESS_VLD_SHIFT		2
#define PALMAS_USB_VBUS_INT_LATCH_SET_VB_SESS_VLD		0x02
#define PALMAS_USB_VBUS_INT_LATCH_SET_VB_SESS_VLD_SHIFT		1
#define PALMAS_USB_VBUS_INT_LATCH_SET_VB_SESS_END		0x01
#define PALMAS_USB_VBUS_INT_LATCH_SET_VB_SESS_END_SHIFT		0

/* Bit definitions for USB_VBUS_INT_LATCH_CLR */
#define PALMAS_USB_VBUS_INT_LATCH_CLR_VOTG_SESS_VLD		0x80
#define PALMAS_USB_VBUS_INT_LATCH_CLR_VOTG_SESS_VLD_SHIFT	7
#define PALMAS_USB_VBUS_INT_LATCH_CLR_VADP_PRB			0x40
#define PALMAS_USB_VBUS_INT_LATCH_CLR_VADP_PRB_SHIFT		6
#define PALMAS_USB_VBUS_INT_LATCH_CLR_VADP_SNS			0x20
#define PALMAS_USB_VBUS_INT_LATCH_CLR_VADP_SNS_SHIFT		5
#define PALMAS_USB_VBUS_INT_LATCH_CLR_ADP			0x10
#define PALMAS_USB_VBUS_INT_LATCH_CLR_ADP_SHIFT			4
#define PALMAS_USB_VBUS_INT_LATCH_CLR_VA_VBUS_VLD		0x08
#define PALMAS_USB_VBUS_INT_LATCH_CLR_VA_VBUS_VLD_SHIFT		3
#define PALMAS_USB_VBUS_INT_LATCH_CLR_VA_SESS_VLD		0x04
#define PALMAS_USB_VBUS_INT_LATCH_CLR_VA_SESS_VLD_SHIFT		2
#define PALMAS_USB_VBUS_INT_LATCH_CLR_VB_SESS_VLD		0x02
#define PALMAS_USB_VBUS_INT_LATCH_CLR_VB_SESS_VLD_SHIFT		1
#define PALMAS_USB_VBUS_INT_LATCH_CLR_VB_SESS_END		0x01
#define PALMAS_USB_VBUS_INT_LATCH_CLR_VB_SESS_END_SHIFT		0

/* Bit definitions for USB_VBUS_INT_EN_LO_SET */
#define PALMAS_USB_VBUS_INT_EN_LO_SET_VOTG_SESS_VLD		0x80
#define PALMAS_USB_VBUS_INT_EN_LO_SET_VOTG_SESS_VLD_SHIFT	7
#define PALMAS_USB_VBUS_INT_EN_LO_SET_VADP_PRB			0x40
#define PALMAS_USB_VBUS_INT_EN_LO_SET_VADP_PRB_SHIFT		6
#define PALMAS_USB_VBUS_INT_EN_LO_SET_VADP_SNS			0x20
#define PALMAS_USB_VBUS_INT_EN_LO_SET_VADP_SNS_SHIFT		5
#define PALMAS_USB_VBUS_INT_EN_LO_SET_VA_VBUS_VLD		0x08
#define PALMAS_USB_VBUS_INT_EN_LO_SET_VA_VBUS_VLD_SHIFT		3
#define PALMAS_USB_VBUS_INT_EN_LO_SET_VA_SESS_VLD		0x04
#define PALMAS_USB_VBUS_INT_EN_LO_SET_VA_SESS_VLD_SHIFT		2
#define PALMAS_USB_VBUS_INT_EN_LO_SET_VB_SESS_VLD		0x02
#define PALMAS_USB_VBUS_INT_EN_LO_SET_VB_SESS_VLD_SHIFT		1
#define PALMAS_USB_VBUS_INT_EN_LO_SET_VB_SESS_END		0x01
#define PALMAS_USB_VBUS_INT_EN_LO_SET_VB_SESS_END_SHIFT		0

/* Bit definitions for USB_VBUS_INT_EN_LO_CLR */
#define PALMAS_USB_VBUS_INT_EN_LO_CLR_VOTG_SESS_VLD		0x80
#define PALMAS_USB_VBUS_INT_EN_LO_CLR_VOTG_SESS_VLD_SHIFT	7
#define PALMAS_USB_VBUS_INT_EN_LO_CLR_VADP_PRB			0x40
#define PALMAS_USB_VBUS_INT_EN_LO_CLR_VADP_PRB_SHIFT		6
#define PALMAS_USB_VBUS_INT_EN_LO_CLR_VADP_SNS			0x20
#define PALMAS_USB_VBUS_INT_EN_LO_CLR_VADP_SNS_SHIFT		5
#define PALMAS_USB_VBUS_INT_EN_LO_CLR_VA_VBUS_VLD		0x08
#define PALMAS_USB_VBUS_INT_EN_LO_CLR_VA_VBUS_VLD_SHIFT		3
#define PALMAS_USB_VBUS_INT_EN_LO_CLR_VA_SESS_VLD		0x04
#define PALMAS_USB_VBUS_INT_EN_LO_CLR_VA_SESS_VLD_SHIFT		2
#define PALMAS_USB_VBUS_INT_EN_LO_CLR_VB_SESS_VLD		0x02
#define PALMAS_USB_VBUS_INT_EN_LO_CLR_VB_SESS_VLD_SHIFT		1
#define PALMAS_USB_VBUS_INT_EN_LO_CLR_VB_SESS_END		0x01
#define PALMAS_USB_VBUS_INT_EN_LO_CLR_VB_SESS_END_SHIFT		0

/* Bit definitions for USB_VBUS_INT_EN_HI_SET */
#define PALMAS_USB_VBUS_INT_EN_HI_SET_VOTG_SESS_VLD		0x80
#define PALMAS_USB_VBUS_INT_EN_HI_SET_VOTG_SESS_VLD_SHIFT	7
#define PALMAS_USB_VBUS_INT_EN_HI_SET_VADP_PRB			0x40
#define PALMAS_USB_VBUS_INT_EN_HI_SET_VADP_PRB_SHIFT		6
#define PALMAS_USB_VBUS_INT_EN_HI_SET_VADP_SNS			0x20
#define PALMAS_USB_VBUS_INT_EN_HI_SET_VADP_SNS_SHIFT		5
#define PALMAS_USB_VBUS_INT_EN_HI_SET_ADP			0x10
#define PALMAS_USB_VBUS_INT_EN_HI_SET_ADP_SHIFT			4
#define PALMAS_USB_VBUS_INT_EN_HI_SET_VA_VBUS_VLD		0x08
#define PALMAS_USB_VBUS_INT_EN_HI_SET_VA_VBUS_VLD_SHIFT		3
#define PALMAS_USB_VBUS_INT_EN_HI_SET_VA_SESS_VLD		0x04
#define PALMAS_USB_VBUS_INT_EN_HI_SET_VA_SESS_VLD_SHIFT		2
#define PALMAS_USB_VBUS_INT_EN_HI_SET_VB_SESS_VLD		0x02
#define PALMAS_USB_VBUS_INT_EN_HI_SET_VB_SESS_VLD_SHIFT		1
#define PALMAS_USB_VBUS_INT_EN_HI_SET_VB_SESS_END		0x01
#define PALMAS_USB_VBUS_INT_EN_HI_SET_VB_SESS_END_SHIFT		0

/* Bit definitions for USB_VBUS_INT_EN_HI_CLR */
#define PALMAS_USB_VBUS_INT_EN_HI_CLR_VOTG_SESS_VLD		0x80
#define PALMAS_USB_VBUS_INT_EN_HI_CLR_VOTG_SESS_VLD_SHIFT	7
#define PALMAS_USB_VBUS_INT_EN_HI_CLR_VADP_PRB			0x40
#define PALMAS_USB_VBUS_INT_EN_HI_CLR_VADP_PRB_SHIFT		6
#define PALMAS_USB_VBUS_INT_EN_HI_CLR_VADP_SNS			0x20
#define PALMAS_USB_VBUS_INT_EN_HI_CLR_VADP_SNS_SHIFT		5
#define PALMAS_USB_VBUS_INT_EN_HI_CLR_ADP			0x10
#define PALMAS_USB_VBUS_INT_EN_HI_CLR_ADP_SHIFT			4
#define PALMAS_USB_VBUS_INT_EN_HI_CLR_VA_VBUS_VLD		0x08
#define PALMAS_USB_VBUS_INT_EN_HI_CLR_VA_VBUS_VLD_SHIFT		3
#define PALMAS_USB_VBUS_INT_EN_HI_CLR_VA_SESS_VLD		0x04
#define PALMAS_USB_VBUS_INT_EN_HI_CLR_VA_SESS_VLD_SHIFT		2
#define PALMAS_USB_VBUS_INT_EN_HI_CLR_VB_SESS_VLD		0x02
#define PALMAS_USB_VBUS_INT_EN_HI_CLR_VB_SESS_VLD_SHIFT		1
#define PALMAS_USB_VBUS_INT_EN_HI_CLR_VB_SESS_END		0x01
#define PALMAS_USB_VBUS_INT_EN_HI_CLR_VB_SESS_END_SHIFT		0

/* Bit definitions for USB_ID_INT_SRC */
#define PALMAS_USB_ID_INT_SRC_ID_FLOAT				0x10
#define PALMAS_USB_ID_INT_SRC_ID_FLOAT_SHIFT			4
#define PALMAS_USB_ID_INT_SRC_ID_A				0x08
#define PALMAS_USB_ID_INT_SRC_ID_A_SHIFT			3
#define PALMAS_USB_ID_INT_SRC_ID_B				0x04
#define PALMAS_USB_ID_INT_SRC_ID_B_SHIFT			2
#define PALMAS_USB_ID_INT_SRC_ID_C				0x02
#define PALMAS_USB_ID_INT_SRC_ID_C_SHIFT			1
#define PALMAS_USB_ID_INT_SRC_ID_GND				0x01
#define PALMAS_USB_ID_INT_SRC_ID_GND_SHIFT			0

/* Bit definitions for USB_ID_INT_LATCH_SET */
#define PALMAS_USB_ID_INT_LATCH_SET_ID_FLOAT			0x10
#define PALMAS_USB_ID_INT_LATCH_SET_ID_FLOAT_SHIFT		4
#define PALMAS_USB_ID_INT_LATCH_SET_ID_A			0x08
#define PALMAS_USB_ID_INT_LATCH_SET_ID_A_SHIFT			3
#define PALMAS_USB_ID_INT_LATCH_SET_ID_B			0x04
#define PALMAS_USB_ID_INT_LATCH_SET_ID_B_SHIFT			2
#define PALMAS_USB_ID_INT_LATCH_SET_ID_C			0x02
#define PALMAS_USB_ID_INT_LATCH_SET_ID_C_SHIFT			1
#define PALMAS_USB_ID_INT_LATCH_SET_ID_GND			0x01
#define PALMAS_USB_ID_INT_LATCH_SET_ID_GND_SHIFT		0

/* Bit definitions for USB_ID_INT_LATCH_CLR */
#define PALMAS_USB_ID_INT_LATCH_CLR_ID_FLOAT			0x10
#define PALMAS_USB_ID_INT_LATCH_CLR_ID_FLOAT_SHIFT		4
#define PALMAS_USB_ID_INT_LATCH_CLR_ID_A			0x08
#define PALMAS_USB_ID_INT_LATCH_CLR_ID_A_SHIFT			3
#define PALMAS_USB_ID_INT_LATCH_CLR_ID_B			0x04
#define PALMAS_USB_ID_INT_LATCH_CLR_ID_B_SHIFT			2
#define PALMAS_USB_ID_INT_LATCH_CLR_ID_C			0x02
#define PALMAS_USB_ID_INT_LATCH_CLR_ID_C_SHIFT			1
#define PALMAS_USB_ID_INT_LATCH_CLR_ID_GND			0x01
#define PALMAS_USB_ID_INT_LATCH_CLR_ID_GND_SHIFT		0

/* Bit definitions for USB_ID_INT_EN_LO_SET */
#define PALMAS_USB_ID_INT_EN_LO_SET_ID_FLOAT			0x10
#define PALMAS_USB_ID_INT_EN_LO_SET_ID_FLOAT_SHIFT		4
#define PALMAS_USB_ID_INT_EN_LO_SET_ID_A			0x08
#define PALMAS_USB_ID_INT_EN_LO_SET_ID_A_SHIFT			3
#define PALMAS_USB_ID_INT_EN_LO_SET_ID_B			0x04
#define PALMAS_USB_ID_INT_EN_LO_SET_ID_B_SHIFT			2
#define PALMAS_USB_ID_INT_EN_LO_SET_ID_C			0x02
#define PALMAS_USB_ID_INT_EN_LO_SET_ID_C_SHIFT			1
#define PALMAS_USB_ID_INT_EN_LO_SET_ID_GND			0x01
#define PALMAS_USB_ID_INT_EN_LO_SET_ID_GND_SHIFT		0

/* Bit definitions for USB_ID_INT_EN_LO_CLR */
#define PALMAS_USB_ID_INT_EN_LO_CLR_ID_FLOAT			0x10
#define PALMAS_USB_ID_INT_EN_LO_CLR_ID_FLOAT_SHIFT		4
#define PALMAS_USB_ID_INT_EN_LO_CLR_ID_A			0x08
#define PALMAS_USB_ID_INT_EN_LO_CLR_ID_A_SHIFT			3
#define PALMAS_USB_ID_INT_EN_LO_CLR_ID_B			0x04
#define PALMAS_USB_ID_INT_EN_LO_CLR_ID_B_SHIFT			2
#define PALMAS_USB_ID_INT_EN_LO_CLR_ID_C			0x02
#define PALMAS_USB_ID_INT_EN_LO_CLR_ID_C_SHIFT			1
#define PALMAS_USB_ID_INT_EN_LO_CLR_ID_GND			0x01
#define PALMAS_USB_ID_INT_EN_LO_CLR_ID_GND_SHIFT		0

/* Bit definitions for USB_ID_INT_EN_HI_SET */
#define PALMAS_USB_ID_INT_EN_HI_SET_ID_FLOAT			0x10
#define PALMAS_USB_ID_INT_EN_HI_SET_ID_FLOAT_SHIFT		4
#define PALMAS_USB_ID_INT_EN_HI_SET_ID_A			0x08
#define PALMAS_USB_ID_INT_EN_HI_SET_ID_A_SHIFT			3
#define PALMAS_USB_ID_INT_EN_HI_SET_ID_B			0x04
#define PALMAS_USB_ID_INT_EN_HI_SET_ID_B_SHIFT			2
#define PALMAS_USB_ID_INT_EN_HI_SET_ID_C			0x02
#define PALMAS_USB_ID_INT_EN_HI_SET_ID_C_SHIFT			1
#define PALMAS_USB_ID_INT_EN_HI_SET_ID_GND			0x01
#define PALMAS_USB_ID_INT_EN_HI_SET_ID_GND_SHIFT		0

/* Bit definitions for USB_ID_INT_EN_HI_CLR */
#define PALMAS_USB_ID_INT_EN_HI_CLR_ID_FLOAT			0x10
#define PALMAS_USB_ID_INT_EN_HI_CLR_ID_FLOAT_SHIFT		4
#define PALMAS_USB_ID_INT_EN_HI_CLR_ID_A			0x08
#define PALMAS_USB_ID_INT_EN_HI_CLR_ID_A_SHIFT			3
#define PALMAS_USB_ID_INT_EN_HI_CLR_ID_B			0x04
#define PALMAS_USB_ID_INT_EN_HI_CLR_ID_B_SHIFT			2
#define PALMAS_USB_ID_INT_EN_HI_CLR_ID_C			0x02
#define PALMAS_USB_ID_INT_EN_HI_CLR_ID_C_SHIFT			1
#define PALMAS_USB_ID_INT_EN_HI_CLR_ID_GND			0x01
#define PALMAS_USB_ID_INT_EN_HI_CLR_ID_GND_SHIFT		0

/* Bit definitions for USB_OTG_ADP_CTRL */
#define PALMAS_USB_OTG_ADP_CTRL_ADP_EN				0x04
#define PALMAS_USB_OTG_ADP_CTRL_ADP_EN_SHIFT			2
#define PALMAS_USB_OTG_ADP_CTRL_ADP_MODE_MASK			0x03
#define PALMAS_USB_OTG_ADP_CTRL_ADP_MODE_SHIFT			0

/* Bit definitions for USB_OTG_ADP_HIGH */
#define PALMAS_USB_OTG_ADP_HIGH_T_ADP_HIGH_MASK			0xff
#define PALMAS_USB_OTG_ADP_HIGH_T_ADP_HIGH_SHIFT		0

/* Bit definitions for USB_OTG_ADP_LOW */
#define PALMAS_USB_OTG_ADP_LOW_T_ADP_LOW_MASK			0xff
#define PALMAS_USB_OTG_ADP_LOW_T_ADP_LOW_SHIFT			0

/* Bit definitions for USB_OTG_ADP_RISE */
#define PALMAS_USB_OTG_ADP_RISE_T_ADP_RISE_MASK			0xff
#define PALMAS_USB_OTG_ADP_RISE_T_ADP_RISE_SHIFT		0

/* Bit definitions for USB_OTG_REVISION */
#define PALMAS_USB_OTG_REVISION_OTG_REV				0x01
#define PALMAS_USB_OTG_REVISION_OTG_REV_SHIFT			0

/* Registers for function VIBRATOR */
#define PALMAS_VIBRA_CTRL					0x0

/* Bit definitions for VIBRA_CTRL */
#define PALMAS_VIBRA_CTRL_PWM_DUTY_SEL_MASK			0x06
#define PALMAS_VIBRA_CTRL_PWM_DUTY_SEL_SHIFT			1
#define PALMAS_VIBRA_CTRL_PWM_FREQ_SEL				0x01
#define PALMAS_VIBRA_CTRL_PWM_FREQ_SEL_SHIFT			0

/* Registers for function GPIO */
#define PALMAS_GPIO_DATA_IN					0x0
#define PALMAS_GPIO_DATA_DIR					0x1
#define PALMAS_GPIO_DATA_OUT					0x2
#define PALMAS_GPIO_DEBOUNCE_EN					0x3
#define PALMAS_GPIO_CLEAR_DATA_OUT				0x4
#define PALMAS_GPIO_SET_DATA_OUT				0x5
#define PALMAS_PU_PD_GPIO_CTRL1					0x6
#define PALMAS_PU_PD_GPIO_CTRL2					0x7
#define PALMAS_OD_OUTPUT_GPIO_CTRL				0x8
#define PALMAS_GPIO_DATA_IN2					0x9
#define PALMAS_GPIO_DATA_DIR2					0x0A
#define PALMAS_GPIO_DATA_OUT2					0x0B
#define PALMAS_GPIO_DEBOUNCE_EN2				0x0C
#define PALMAS_GPIO_CLEAR_DATA_OUT2				0x0D
#define PALMAS_GPIO_SET_DATA_OUT2				0x0E
#define PALMAS_PU_PD_GPIO_CTRL3					0x0F
#define PALMAS_PU_PD_GPIO_CTRL4					0x10
#define PALMAS_OD_OUTPUT_GPIO_CTRL2				0x11

/* Bit definitions for GPIO_DATA_IN */
#define PALMAS_GPIO_DATA_IN_GPIO_7_IN				0x80
#define PALMAS_GPIO_DATA_IN_GPIO_7_IN_SHIFT			7
#define PALMAS_GPIO_DATA_IN_GPIO_6_IN				0x40
#define PALMAS_GPIO_DATA_IN_GPIO_6_IN_SHIFT			6
#define PALMAS_GPIO_DATA_IN_GPIO_5_IN				0x20
#define PALMAS_GPIO_DATA_IN_GPIO_5_IN_SHIFT			5
#define PALMAS_GPIO_DATA_IN_GPIO_4_IN				0x10
#define PALMAS_GPIO_DATA_IN_GPIO_4_IN_SHIFT			4
#define PALMAS_GPIO_DATA_IN_GPIO_3_IN				0x08
#define PALMAS_GPIO_DATA_IN_GPIO_3_IN_SHIFT			3
#define PALMAS_GPIO_DATA_IN_GPIO_2_IN				0x04
#define PALMAS_GPIO_DATA_IN_GPIO_2_IN_SHIFT			2
#define PALMAS_GPIO_DATA_IN_GPIO_1_IN				0x02
#define PALMAS_GPIO_DATA_IN_GPIO_1_IN_SHIFT			1
#define PALMAS_GPIO_DATA_IN_GPIO_0_IN				0x01
#define PALMAS_GPIO_DATA_IN_GPIO_0_IN_SHIFT			0

/* Bit definitions for GPIO_DATA_DIR */
#define PALMAS_GPIO_DATA_DIR_GPIO_7_DIR				0x80
#define PALMAS_GPIO_DATA_DIR_GPIO_7_DIR_SHIFT			7
#define PALMAS_GPIO_DATA_DIR_GPIO_6_DIR				0x40
#define PALMAS_GPIO_DATA_DIR_GPIO_6_DIR_SHIFT			6
#define PALMAS_GPIO_DATA_DIR_GPIO_5_DIR				0x20
#define PALMAS_GPIO_DATA_DIR_GPIO_5_DIR_SHIFT			5
#define PALMAS_GPIO_DATA_DIR_GPIO_4_DIR				0x10
#define PALMAS_GPIO_DATA_DIR_GPIO_4_DIR_SHIFT			4
#define PALMAS_GPIO_DATA_DIR_GPIO_3_DIR				0x08
#define PALMAS_GPIO_DATA_DIR_GPIO_3_DIR_SHIFT			3
#define PALMAS_GPIO_DATA_DIR_GPIO_2_DIR				0x04
#define PALMAS_GPIO_DATA_DIR_GPIO_2_DIR_SHIFT			2
#define PALMAS_GPIO_DATA_DIR_GPIO_1_DIR				0x02
#define PALMAS_GPIO_DATA_DIR_GPIO_1_DIR_SHIFT			1
#define PALMAS_GPIO_DATA_DIR_GPIO_0_DIR				0x01
#define PALMAS_GPIO_DATA_DIR_GPIO_0_DIR_SHIFT			0

/* Bit definitions for GPIO_DATA_OUT */
#define PALMAS_GPIO_DATA_OUT_GPIO_7_OUT				0x80
#define PALMAS_GPIO_DATA_OUT_GPIO_7_OUT_SHIFT			7
#define PALMAS_GPIO_DATA_OUT_GPIO_6_OUT				0x40
#define PALMAS_GPIO_DATA_OUT_GPIO_6_OUT_SHIFT			6
#define PALMAS_GPIO_DATA_OUT_GPIO_5_OUT				0x20
#define PALMAS_GPIO_DATA_OUT_GPIO_5_OUT_SHIFT			5
#define PALMAS_GPIO_DATA_OUT_GPIO_4_OUT				0x10
#define PALMAS_GPIO_DATA_OUT_GPIO_4_OUT_SHIFT			4
#define PALMAS_GPIO_DATA_OUT_GPIO_3_OUT				0x08
#define PALMAS_GPIO_DATA_OUT_GPIO_3_OUT_SHIFT			3
#define PALMAS_GPIO_DATA_OUT_GPIO_2_OUT				0x04
#define PALMAS_GPIO_DATA_OUT_GPIO_2_OUT_SHIFT			2
#define PALMAS_GPIO_DATA_OUT_GPIO_1_OUT				0x02
#define PALMAS_GPIO_DATA_OUT_GPIO_1_OUT_SHIFT			1
#define PALMAS_GPIO_DATA_OUT_GPIO_0_OUT				0x01
#define PALMAS_GPIO_DATA_OUT_GPIO_0_OUT_SHIFT			0

/* Bit definitions for GPIO_DEBOUNCE_EN */
#define PALMAS_GPIO_DEBOUNCE_EN_GPIO_7_DEBOUNCE_EN		0x80
#define PALMAS_GPIO_DEBOUNCE_EN_GPIO_7_DEBOUNCE_EN_SHIFT	7
#define PALMAS_GPIO_DEBOUNCE_EN_GPIO_6_DEBOUNCE_EN		0x40
#define PALMAS_GPIO_DEBOUNCE_EN_GPIO_6_DEBOUNCE_EN_SHIFT	6
#define PALMAS_GPIO_DEBOUNCE_EN_GPIO_5_DEBOUNCE_EN		0x20
#define PALMAS_GPIO_DEBOUNCE_EN_GPIO_5_DEBOUNCE_EN_SHIFT	5
#define PALMAS_GPIO_DEBOUNCE_EN_GPIO_4_DEBOUNCE_EN		0x10
#define PALMAS_GPIO_DEBOUNCE_EN_GPIO_4_DEBOUNCE_EN_SHIFT	4
#define PALMAS_GPIO_DEBOUNCE_EN_GPIO_3_DEBOUNCE_EN		0x08
#define PALMAS_GPIO_DEBOUNCE_EN_GPIO_3_DEBOUNCE_EN_SHIFT	3
#define PALMAS_GPIO_DEBOUNCE_EN_GPIO_2_DEBOUNCE_EN		0x04
#define PALMAS_GPIO_DEBOUNCE_EN_GPIO_2_DEBOUNCE_EN_SHIFT	2
#define PALMAS_GPIO_DEBOUNCE_EN_GPIO_1_DEBOUNCE_EN		0x02
#define PALMAS_GPIO_DEBOUNCE_EN_GPIO_1_DEBOUNCE_EN_SHIFT	1
#define PALMAS_GPIO_DEBOUNCE_EN_GPIO_0_DEBOUNCE_EN		0x01
#define PALMAS_GPIO_DEBOUNCE_EN_GPIO_0_DEBOUNCE_EN_SHIFT	0

/* Bit definitions for GPIO_CLEAR_DATA_OUT */
#define PALMAS_GPIO_CLEAR_DATA_OUT_GPIO_7_CLEAR_DATA_OUT	0x80
#define PALMAS_GPIO_CLEAR_DATA_OUT_GPIO_7_CLEAR_DATA_OUT_SHIFT	7
#define PALMAS_GPIO_CLEAR_DATA_OUT_GPIO_6_CLEAR_DATA_OUT	0x40
#define PALMAS_GPIO_CLEAR_DATA_OUT_GPIO_6_CLEAR_DATA_OUT_SHIFT	6
#define PALMAS_GPIO_CLEAR_DATA_OUT_GPIO_5_CLEAR_DATA_OUT	0x20
#define PALMAS_GPIO_CLEAR_DATA_OUT_GPIO_5_CLEAR_DATA_OUT_SHIFT	5
#define PALMAS_GPIO_CLEAR_DATA_OUT_GPIO_4_CLEAR_DATA_OUT	0x10
#define PALMAS_GPIO_CLEAR_DATA_OUT_GPIO_4_CLEAR_DATA_OUT_SHIFT	4
#define PALMAS_GPIO_CLEAR_DATA_OUT_GPIO_3_CLEAR_DATA_OUT	0x08
#define PALMAS_GPIO_CLEAR_DATA_OUT_GPIO_3_CLEAR_DATA_OUT_SHIFT	3
#define PALMAS_GPIO_CLEAR_DATA_OUT_GPIO_2_CLEAR_DATA_OUT	0x04
#define PALMAS_GPIO_CLEAR_DATA_OUT_GPIO_2_CLEAR_DATA_OUT_SHIFT	2
#define PALMAS_GPIO_CLEAR_DATA_OUT_GPIO_1_CLEAR_DATA_OUT	0x02
#define PALMAS_GPIO_CLEAR_DATA_OUT_GPIO_1_CLEAR_DATA_OUT_SHIFT	1
#define PALMAS_GPIO_CLEAR_DATA_OUT_GPIO_0_CLEAR_DATA_OUT	0x01
#define PALMAS_GPIO_CLEAR_DATA_OUT_GPIO_0_CLEAR_DATA_OUT_SHIFT	0

/* Bit definitions for GPIO_SET_DATA_OUT */
#define PALMAS_GPIO_SET_DATA_OUT_GPIO_7_SET_DATA_OUT		0x80
#define PALMAS_GPIO_SET_DATA_OUT_GPIO_7_SET_DATA_OUT_SHIFT	7
#define PALMAS_GPIO_SET_DATA_OUT_GPIO_6_SET_DATA_OUT		0x40
#define PALMAS_GPIO_SET_DATA_OUT_GPIO_6_SET_DATA_OUT_SHIFT	6
#define PALMAS_GPIO_SET_DATA_OUT_GPIO_5_SET_DATA_OUT		0x20
#define PALMAS_GPIO_SET_DATA_OUT_GPIO_5_SET_DATA_OUT_SHIFT	5
#define PALMAS_GPIO_SET_DATA_OUT_GPIO_4_SET_DATA_OUT		0x10
#define PALMAS_GPIO_SET_DATA_OUT_GPIO_4_SET_DATA_OUT_SHIFT	4
#define PALMAS_GPIO_SET_DATA_OUT_GPIO_3_SET_DATA_OUT		0x08
#define PALMAS_GPIO_SET_DATA_OUT_GPIO_3_SET_DATA_OUT_SHIFT	3
#define PALMAS_GPIO_SET_DATA_OUT_GPIO_2_SET_DATA_OUT		0x04
#define PALMAS_GPIO_SET_DATA_OUT_GPIO_2_SET_DATA_OUT_SHIFT	2
#define PALMAS_GPIO_SET_DATA_OUT_GPIO_1_SET_DATA_OUT		0x02
#define PALMAS_GPIO_SET_DATA_OUT_GPIO_1_SET_DATA_OUT_SHIFT	1
#define PALMAS_GPIO_SET_DATA_OUT_GPIO_0_SET_DATA_OUT		0x01
#define PALMAS_GPIO_SET_DATA_OUT_GPIO_0_SET_DATA_OUT_SHIFT	0

/* Bit definitions for PU_PD_GPIO_CTRL1 */
#define PALMAS_PU_PD_GPIO_CTRL1_GPIO_3_PD			0x40
#define PALMAS_PU_PD_GPIO_CTRL1_GPIO_3_PD_SHIFT			6
#define PALMAS_PU_PD_GPIO_CTRL1_GPIO_2_PU			0x20
#define PALMAS_PU_PD_GPIO_CTRL1_GPIO_2_PU_SHIFT			5
#define PALMAS_PU_PD_GPIO_CTRL1_GPIO_2_PD			0x10
#define PALMAS_PU_PD_GPIO_CTRL1_GPIO_2_PD_SHIFT			4
#define PALMAS_PU_PD_GPIO_CTRL1_GPIO_1_PU			0x08
#define PALMAS_PU_PD_GPIO_CTRL1_GPIO_1_PU_SHIFT			3
#define PALMAS_PU_PD_GPIO_CTRL1_GPIO_1_PD			0x04
#define PALMAS_PU_PD_GPIO_CTRL1_GPIO_1_PD_SHIFT			2
#define PALMAS_PU_PD_GPIO_CTRL1_GPIO_0_PD			0x01
#define PALMAS_PU_PD_GPIO_CTRL1_GPIO_0_PD_SHIFT			0

/* Bit definitions for PU_PD_GPIO_CTRL2 */
#define PALMAS_PU_PD_GPIO_CTRL2_GPIO_7_PD			0x40
#define PALMAS_PU_PD_GPIO_CTRL2_GPIO_7_PD_SHIFT			6
#define PALMAS_PU_PD_GPIO_CTRL2_GPIO_6_PU			0x20
#define PALMAS_PU_PD_GPIO_CTRL2_GPIO_6_PU_SHIFT			5
#define PALMAS_PU_PD_GPIO_CTRL2_GPIO_6_PD			0x10
#define PALMAS_PU_PD_GPIO_CTRL2_GPIO_6_PD_SHIFT			4
#define PALMAS_PU_PD_GPIO_CTRL2_GPIO_5_PU			0x08
#define PALMAS_PU_PD_GPIO_CTRL2_GPIO_5_PU_SHIFT			3
#define PALMAS_PU_PD_GPIO_CTRL2_GPIO_5_PD			0x04
#define PALMAS_PU_PD_GPIO_CTRL2_GPIO_5_PD_SHIFT			2
#define PALMAS_PU_PD_GPIO_CTRL2_GPIO_4_PU			0x02
#define PALMAS_PU_PD_GPIO_CTRL2_GPIO_4_PU_SHIFT			1
#define PALMAS_PU_PD_GPIO_CTRL2_GPIO_4_PD			0x01
#define PALMAS_PU_PD_GPIO_CTRL2_GPIO_4_PD_SHIFT			0

/* Bit definitions for OD_OUTPUT_GPIO_CTRL */
#define PALMAS_OD_OUTPUT_GPIO_CTRL_GPIO_5_OD			0x20
#define PALMAS_OD_OUTPUT_GPIO_CTRL_GPIO_5_OD_SHIFT		5
#define PALMAS_OD_OUTPUT_GPIO_CTRL_GPIO_2_OD			0x04
#define PALMAS_OD_OUTPUT_GPIO_CTRL_GPIO_2_OD_SHIFT		2
#define PALMAS_OD_OUTPUT_GPIO_CTRL_GPIO_1_OD			0x02
#define PALMAS_OD_OUTPUT_GPIO_CTRL_GPIO_1_OD_SHIFT		1

/* Bit definitions for GPIO_DATA_IN2 */
#define PALMAS_GPIO_DATA_IN_GPIO_15_IN				0x80
#define PALMAS_GPIO_DATA_IN_GPIO_15_IN_SHIFT			7
#define PALMAS_GPIO_DATA_IN_GPIO_14_IN				0x40
#define PALMAS_GPIO_DATA_IN_GPIO_14_IN_SHIFT			6
#define PALMAS_GPIO_DATA_IN_GPIO_13_IN				0x20
#define PALMAS_GPIO_DATA_IN_GPIO_13_IN_SHIFT			5
#define PALMAS_GPIO_DATA_IN_GPIO_12_IN				0x10
#define PALMAS_GPIO_DATA_IN_GPIO_12_IN_SHIFT			4
#define PALMAS_GPIO_DATA_IN_GPIO_11_IN				0x08
#define PALMAS_GPIO_DATA_IN_GPIO_11_IN_SHIFT			3
#define PALMAS_GPIO_DATA_IN_GPIO_10_IN				0x04
#define PALMAS_GPIO_DATA_IN_GPIO_10_IN_SHIFT			2
#define PALMAS_GPIO_DATA_IN_GPIO_9_IN				0x02
#define PALMAS_GPIO_DATA_IN_GPIO_9_IN_SHIFT			1
#define PALMAS_GPIO_DATA_IN_GPIO_8_IN				0x01
#define PALMAS_GPIO_DATA_IN_GPIO_8_IN_SHIFT			0

/* Bit definitions for GPIO_DATA_DIR2 */
#define PALMAS_GPIO_DATA_DIR_GPIO_15_DIR			0x80
#define PALMAS_GPIO_DATA_DIR_GPIO_15_DIR_SHIFT			7
#define PALMAS_GPIO_DATA_DIR_GPIO_14_DIR			0x40
#define PALMAS_GPIO_DATA_DIR_GPIO_14_DIR_SHIFT			6
#define PALMAS_GPIO_DATA_DIR_GPIO_13_DIR			0x20
#define PALMAS_GPIO_DATA_DIR_GPIO_13_DIR_SHIFT			5
#define PALMAS_GPIO_DATA_DIR_GPIO_12_DIR			0x10
#define PALMAS_GPIO_DATA_DIR_GPIO_12_DIR_SHIFT			4
#define PALMAS_GPIO_DATA_DIR_GPIO_11_DIR			0x08
#define PALMAS_GPIO_DATA_DIR_GPIO_11_DIR_SHIFT			3
#define PALMAS_GPIO_DATA_DIR_GPIO_10_DIR			0x04
#define PALMAS_GPIO_DATA_DIR_GPIO_10_DIR_SHIFT			2
#define PALMAS_GPIO_DATA_DIR_GPIO_9_DIR				0x02
#define PALMAS_GPIO_DATA_DIR_GPIO_9_DIR_SHIFT			1
#define PALMAS_GPIO_DATA_DIR_GPIO_8_DIR				0x01
#define PALMAS_GPIO_DATA_DIR_GPIO_8_DIR_SHIFT			0

/* Bit definitions for GPIO_DATA_OUT2 */
#define PALMAS_GPIO_DATA_OUT_GPIO_15_OUT			0x80
#define PALMAS_GPIO_DATA_OUT_GPIO_15_OUT_SHIFT			7
#define PALMAS_GPIO_DATA_OUT_GPIO_14_OUT			0x40
#define PALMAS_GPIO_DATA_OUT_GPIO_14_OUT_SHIFT			6
#define PALMAS_GPIO_DATA_OUT_GPIO_13_OUT			0x20
#define PALMAS_GPIO_DATA_OUT_GPIO_13_OUT_SHIFT			5
#define PALMAS_GPIO_DATA_OUT_GPIO_12_OUT			0x10
#define PALMAS_GPIO_DATA_OUT_GPIO_12_OUT_SHIFT			4
#define PALMAS_GPIO_DATA_OUT_GPIO_11_OUT			0x08
#define PALMAS_GPIO_DATA_OUT_GPIO_11_OUT_SHIFT			3
#define PALMAS_GPIO_DATA_OUT_GPIO_10_OUT			0x04
#define PALMAS_GPIO_DATA_OUT_GPIO_10_OUT_SHIFT			2
#define PALMAS_GPIO_DATA_OUT_GPIO_9_OUT				0x02
#define PALMAS_GPIO_DATA_OUT_GPIO_9_OUT_SHIFT			1
#define PALMAS_GPIO_DATA_OUT_GPIO_8_OUT				0x01
#define PALMAS_GPIO_DATA_OUT_GPIO_8_OUT_SHIFT			0

/* Bit definitions for GPIO_DEBOUNCE_EN2 */
#define PALMAS_GPIO_DEBOUNCE_EN_GPIO_15_DEBOUNCE_EN		0x80
#define PALMAS_GPIO_DEBOUNCE_EN_GPIO_15_DEBOUNCE_EN_SHIFT	7
#define PALMAS_GPIO_DEBOUNCE_EN_GPIO_14_DEBOUNCE_EN		0x40
#define PALMAS_GPIO_DEBOUNCE_EN_GPIO_14_DEBOUNCE_EN_SHIFT	6
#define PALMAS_GPIO_DEBOUNCE_EN_GPIO_13_DEBOUNCE_EN		0x20
#define PALMAS_GPIO_DEBOUNCE_EN_GPIO_13_DEBOUNCE_EN_SHIFT	5
#define PALMAS_GPIO_DEBOUNCE_EN_GPIO_12_DEBOUNCE_EN		0x10
#define PALMAS_GPIO_DEBOUNCE_EN_GPIO_12_DEBOUNCE_EN_SHIFT	4
#define PALMAS_GPIO_DEBOUNCE_EN_GPIO_11_DEBOUNCE_EN		0x08
#define PALMAS_GPIO_DEBOUNCE_EN_GPIO_11_DEBOUNCE_EN_SHIFT	3
#define PALMAS_GPIO_DEBOUNCE_EN_GPIO_10_DEBOUNCE_EN		0x04
#define PALMAS_GPIO_DEBOUNCE_EN_GPIO_10_DEBOUNCE_EN_SHIFT	2
#define PALMAS_GPIO_DEBOUNCE_EN_GPIO_9_DEBOUNCE_EN		0x02
#define PALMAS_GPIO_DEBOUNCE_EN_GPIO_9_DEBOUNCE_EN_SHIFT	1
#define PALMAS_GPIO_DEBOUNCE_EN_GPIO_8_DEBOUNCE_EN		0x01
#define PALMAS_GPIO_DEBOUNCE_EN_GPIO_8_DEBOUNCE_EN_SHIFT	0

/* Bit definitions for GPIO_CLEAR_DATA_OUT2 */
#define PALMAS_GPIO_CLEAR_DATA_OUT_GPIO_15_CLEAR_DATA_OUT	0x80
#define PALMAS_GPIO_CLEAR_DATA_OUT_GPIO_15_CLEAR_DATA_OUT_SHIFT	7
#define PALMAS_GPIO_CLEAR_DATA_OUT_GPIO_14_CLEAR_DATA_OUT	0x40
#define PALMAS_GPIO_CLEAR_DATA_OUT_GPIO_14_CLEAR_DATA_OUT_SHIFT	6
#define PALMAS_GPIO_CLEAR_DATA_OUT_GPIO_13_CLEAR_DATA_OUT	0x20
#define PALMAS_GPIO_CLEAR_DATA_OUT_GPIO_13_CLEAR_DATA_OUT_SHIFT	5
#define PALMAS_GPIO_CLEAR_DATA_OUT_GPIO_12_CLEAR_DATA_OUT	0x10
#define PALMAS_GPIO_CLEAR_DATA_OUT_GPIO_12_CLEAR_DATA_OUT_SHIFT	4
#define PALMAS_GPIO_CLEAR_DATA_OUT_GPIO_11_CLEAR_DATA_OUT	0x08
#define PALMAS_GPIO_CLEAR_DATA_OUT_GPIO_11_CLEAR_DATA_OUT_SHIFT	3
#define PALMAS_GPIO_CLEAR_DATA_OUT_GPIO_10_CLEAR_DATA_OUT	0x04
#define PALMAS_GPIO_CLEAR_DATA_OUT_GPIO_10_CLEAR_DATA_OUT_SHIFT	2
#define PALMAS_GPIO_CLEAR_DATA_OUT_GPIO_9_CLEAR_DATA_OUT	0x02
#define PALMAS_GPIO_CLEAR_DATA_OUT_GPIO_9_CLEAR_DATA_OUT_SHIFT	1
#define PALMAS_GPIO_CLEAR_DATA_OUT_GPIO_8_CLEAR_DATA_OUT	0x01
#define PALMAS_GPIO_CLEAR_DATA_OUT_GPIO_8_CLEAR_DATA_OUT_SHIFT	0

/* Bit definitions for GPIO_SET_DATA_OUT2 */
#define PALMAS_GPIO_SET_DATA_OUT_GPIO_15_SET_DATA_OUT		0x80
#define PALMAS_GPIO_SET_DATA_OUT_GPIO_15_SET_DATA_OUT_SHIFT	7
#define PALMAS_GPIO_SET_DATA_OUT_GPIO_14_SET_DATA_OUT		0x40
#define PALMAS_GPIO_SET_DATA_OUT_GPIO_14_SET_DATA_OUT_SHIFT	6
#define PALMAS_GPIO_SET_DATA_OUT_GPIO_13_SET_DATA_OUT		0x20
#define PALMAS_GPIO_SET_DATA_OUT_GPIO_13_SET_DATA_OUT_SHIFT	5
#define PALMAS_GPIO_SET_DATA_OUT_GPIO_12_SET_DATA_OUT		0x10
#define PALMAS_GPIO_SET_DATA_OUT_GPIO_12_SET_DATA_OUT_SHIFT	4
#define PALMAS_GPIO_SET_DATA_OUT_GPIO_11_SET_DATA_OUT		0x08
#define PALMAS_GPIO_SET_DATA_OUT_GPIO_11_SET_DATA_OUT_SHIFT	3
#define PALMAS_GPIO_SET_DATA_OUT_GPIO_10_SET_DATA_OUT		0x04
#define PALMAS_GPIO_SET_DATA_OUT_GPIO_10_SET_DATA_OUT_SHIFT	2
#define PALMAS_GPIO_SET_DATA_OUT_GPIO_9_SET_DATA_OUT		0x02
#define PALMAS_GPIO_SET_DATA_OUT_GPIO_9_SET_DATA_OUT_SHIFT	1
#define PALMAS_GPIO_SET_DATA_OUT_GPIO_8_SET_DATA_OUT		0x01
#define PALMAS_GPIO_SET_DATA_OUT_GPIO_8_SET_DATA_OUT_SHIFT	0

/* Bit definitions for PU_PD_GPIO_CTRL3 */
#define PALMAS_PU_PD_GPIO_CTRL3_GPIO_11_PD			0x40
#define PALMAS_PU_PD_GPIO_CTRL3_GPIO_11_PD_SHIFT		6
#define PALMAS_PU_PD_GPIO_CTRL3_GPIO_10_PU			0x20
#define PALMAS_PU_PD_GPIO_CTRL3_GPIO_10_PU_SHIFT		5
#define PALMAS_PU_PD_GPIO_CTRL3_GPIO_10_PD			0x10
#define PALMAS_PU_PD_GPIO_CTRL3_GPIO_10_PD_SHIFT		4
#define PALMAS_PU_PD_GPIO_CTRL3_GPIO_9_PU			0x08
#define PALMAS_PU_PD_GPIO_CTRL3_GPIO_9_PU_SHIFT			3
#define PALMAS_PU_PD_GPIO_CTRL3_GPIO_9_PD			0x04
#define PALMAS_PU_PD_GPIO_CTRL3_GPIO_9_PD_SHIFT			2

/* Bit definitions for PU_PD_GPIO_CTRL4 */
#define PALMAS_PU_PD_GPIO_CTRL4_GPIO_14_PU			0x20
#define PALMAS_PU_PD_GPIO_CTRL4_GPIO_14_PU_SHIFT		5
#define PALMAS_PU_PD_GPIO_CTRL4_GPIO_14_PD			0x10
#define PALMAS_PU_PD_GPIO_CTRL4_GPIO_14_PD_SHIFT		4

/* Bit definitions for OD_OUTPUT_GPIO_CTRL2 */
#define PALMAS_OD_OUTPUT_GPIO_CTRL_GPIO_10_OD			0x04
#define PALMAS_OD_OUTPUT_GPIO_CTRL_GPIO_10_OD_SHIFT		2

/* Registers for function GPADC */
#define PALMAS_GPADC_CTRL1					0x0
#define PALMAS_GPADC_CTRL2					0x1
#define PALMAS_GPADC_RT_CTRL					0x2
#define PALMAS_GPADC_AUTO_CTRL					0x3
#define PALMAS_GPADC_STATUS					0x4
#define PALMAS_GPADC_RT_SELECT					0x5
#define PALMAS_GPADC_RT_CONV0_LSB				0x6
#define PALMAS_GPADC_RT_CONV0_MSB				0x7
#define PALMAS_GPADC_AUTO_SELECT				0x8
#define PALMAS_GPADC_AUTO_CONV0_LSB				0x9
#define PALMAS_GPADC_AUTO_CONV0_MSB				0xA
#define PALMAS_GPADC_AUTO_CONV1_LSB				0xB
#define PALMAS_GPADC_AUTO_CONV1_MSB				0xC
#define PALMAS_GPADC_SW_SELECT					0xD
#define PALMAS_GPADC_SW_CONV0_LSB				0xE
#define PALMAS_GPADC_SW_CONV0_MSB				0xF
#define PALMAS_GPADC_THRES_CONV0_LSB				0x10
#define PALMAS_GPADC_THRES_CONV0_MSB				0x11
#define PALMAS_GPADC_THRES_CONV1_LSB				0x12
#define PALMAS_GPADC_THRES_CONV1_MSB				0x13
#define PALMAS_GPADC_SMPS_ILMONITOR_EN				0x14
#define PALMAS_GPADC_SMPS_VSEL_MONITORING			0x15

/* Bit definitions for GPADC_CTRL1 */
#define PALMAS_GPADC_CTRL1_RESERVED_MASK			0xc0
#define PALMAS_GPADC_CTRL1_RESERVED_SHIFT			6
#define PALMAS_GPADC_CTRL1_CURRENT_SRC_CH3_MASK			0x30
#define PALMAS_GPADC_CTRL1_CURRENT_SRC_CH3_SHIFT		4
#define PALMAS_GPADC_CTRL1_CURRENT_SRC_CH0_MASK			0x0c
#define PALMAS_GPADC_CTRL1_CURRENT_SRC_CH0_SHIFT		2
#define PALMAS_GPADC_CTRL1_BAT_REMOVAL_DET			0x02
#define PALMAS_GPADC_CTRL1_BAT_REMOVAL_DET_SHIFT		1
#define PALMAS_GPADC_CTRL1_GPADC_FORCE				0x01
#define PALMAS_GPADC_CTRL1_GPADC_FORCE_SHIFT			0

/* Bit definitions for GPADC_CTRL2 */
#define PALMAS_GPADC_CTRL2_RESERVED_MASK			0x06
#define PALMAS_GPADC_CTRL2_RESERVED_SHIFT			1

/* Bit definitions for GPADC_RT_CTRL */
#define PALMAS_GPADC_RT_CTRL_EXTEND_DELAY			0x02
#define PALMAS_GPADC_RT_CTRL_EXTEND_DELAY_SHIFT			1
#define PALMAS_GPADC_RT_CTRL_START_POLARITY			0x01
#define PALMAS_GPADC_RT_CTRL_START_POLARITY_SHIFT		0

/* Bit definitions for GPADC_AUTO_CTRL */
#define PALMAS_GPADC_AUTO_CTRL_SHUTDOWN_CONV1			0x80
#define PALMAS_GPADC_AUTO_CTRL_SHUTDOWN_CONV1_SHIFT		7
#define PALMAS_GPADC_AUTO_CTRL_SHUTDOWN_CONV0			0x40
#define PALMAS_GPADC_AUTO_CTRL_SHUTDOWN_CONV0_SHIFT		6
#define PALMAS_GPADC_AUTO_CTRL_AUTO_CONV1_EN			0x20
#define PALMAS_GPADC_AUTO_CTRL_AUTO_CONV1_EN_SHIFT		5
#define PALMAS_GPADC_AUTO_CTRL_AUTO_CONV0_EN			0x10
#define PALMAS_GPADC_AUTO_CTRL_AUTO_CONV0_EN_SHIFT		4
#define PALMAS_GPADC_AUTO_CTRL_COUNTER_CONV_MASK		0x0f
#define PALMAS_GPADC_AUTO_CTRL_COUNTER_CONV_SHIFT		0

/* Bit definitions for GPADC_STATUS */
#define PALMAS_GPADC_STATUS_GPADC_AVAILABLE			0x10
#define PALMAS_GPADC_STATUS_GPADC_AVAILABLE_SHIFT		4

/* Bit definitions for GPADC_RT_SELECT */
#define PALMAS_GPADC_RT_SELECT_RT_CONV_EN			0x80
#define PALMAS_GPADC_RT_SELECT_RT_CONV_EN_SHIFT			7
#define PALMAS_GPADC_RT_SELECT_RT_CONV0_SEL_MASK		0x0f
#define PALMAS_GPADC_RT_SELECT_RT_CONV0_SEL_SHIFT		0

/* Bit definitions for GPADC_RT_CONV0_LSB */
#define PALMAS_GPADC_RT_CONV0_LSB_RT_CONV0_LSB_MASK		0xff
#define PALMAS_GPADC_RT_CONV0_LSB_RT_CONV0_LSB_SHIFT		0

/* Bit definitions for GPADC_RT_CONV0_MSB */
#define PALMAS_GPADC_RT_CONV0_MSB_RT_CONV0_MSB_MASK		0x0f
#define PALMAS_GPADC_RT_CONV0_MSB_RT_CONV0_MSB_SHIFT		0

/* Bit definitions for GPADC_AUTO_SELECT */
#define PALMAS_GPADC_AUTO_SELECT_AUTO_CONV1_SEL_MASK		0xf0
#define PALMAS_GPADC_AUTO_SELECT_AUTO_CONV1_SEL_SHIFT		4
#define PALMAS_GPADC_AUTO_SELECT_AUTO_CONV0_SEL_MASK		0x0f
#define PALMAS_GPADC_AUTO_SELECT_AUTO_CONV0_SEL_SHIFT		0

/* Bit definitions for GPADC_AUTO_CONV0_LSB */
#define PALMAS_GPADC_AUTO_CONV0_LSB_AUTO_CONV0_LSB_MASK		0xff
#define PALMAS_GPADC_AUTO_CONV0_LSB_AUTO_CONV0_LSB_SHIFT	0

/* Bit definitions for GPADC_AUTO_CONV0_MSB */
#define PALMAS_GPADC_AUTO_CONV0_MSB_AUTO_CONV0_MSB_MASK		0x0f
#define PALMAS_GPADC_AUTO_CONV0_MSB_AUTO_CONV0_MSB_SHIFT	0

/* Bit definitions for GPADC_AUTO_CONV1_LSB */
#define PALMAS_GPADC_AUTO_CONV1_LSB_AUTO_CONV1_LSB_MASK		0xff
#define PALMAS_GPADC_AUTO_CONV1_LSB_AUTO_CONV1_LSB_SHIFT	0

/* Bit definitions for GPADC_AUTO_CONV1_MSB */
#define PALMAS_GPADC_AUTO_CONV1_MSB_AUTO_CONV1_MSB_MASK		0x0f
#define PALMAS_GPADC_AUTO_CONV1_MSB_AUTO_CONV1_MSB_SHIFT	0

/* Bit definitions for GPADC_SW_SELECT */
#define PALMAS_GPADC_SW_SELECT_SW_CONV_EN			0x80
#define PALMAS_GPADC_SW_SELECT_SW_CONV_EN_SHIFT			7
#define PALMAS_GPADC_SW_SELECT_SW_START_CONV0			0x10
#define PALMAS_GPADC_SW_SELECT_SW_START_CONV0_SHIFT		4
#define PALMAS_GPADC_SW_SELECT_SW_CONV0_SEL_MASK		0x0f
#define PALMAS_GPADC_SW_SELECT_SW_CONV0_SEL_SHIFT		0

/* Bit definitions for GPADC_SW_CONV0_LSB */
#define PALMAS_GPADC_SW_CONV0_LSB_SW_CONV0_LSB_MASK		0xff
#define PALMAS_GPADC_SW_CONV0_LSB_SW_CONV0_LSB_SHIFT		0

/* Bit definitions for GPADC_SW_CONV0_MSB */
#define PALMAS_GPADC_SW_CONV0_MSB_SW_CONV0_MSB_MASK		0x0f
#define PALMAS_GPADC_SW_CONV0_MSB_SW_CONV0_MSB_SHIFT		0

/* Bit definitions for GPADC_THRES_CONV0_LSB */
#define PALMAS_GPADC_THRES_CONV0_LSB_THRES_CONV0_LSB_MASK	0xff
#define PALMAS_GPADC_THRES_CONV0_LSB_THRES_CONV0_LSB_SHIFT	0

/* Bit definitions for GPADC_THRES_CONV0_MSB */
#define PALMAS_GPADC_THRES_CONV0_MSB_THRES_CONV0_POL		0x80
#define PALMAS_GPADC_THRES_CONV0_MSB_THRES_CONV0_POL_SHIFT	7
#define PALMAS_GPADC_THRES_CONV0_MSB_THRES_CONV0_MSB_MASK	0x0f
#define PALMAS_GPADC_THRES_CONV0_MSB_THRES_CONV0_MSB_SHIFT	0

/* Bit definitions for GPADC_THRES_CONV1_LSB */
#define PALMAS_GPADC_THRES_CONV1_LSB_THRES_CONV1_LSB_MASK	0xff
#define PALMAS_GPADC_THRES_CONV1_LSB_THRES_CONV1_LSB_SHIFT	0

/* Bit definitions for GPADC_THRES_CONV1_MSB */
#define PALMAS_GPADC_THRES_CONV1_MSB_THRES_CONV1_POL		0x80
#define PALMAS_GPADC_THRES_CONV1_MSB_THRES_CONV1_POL_SHIFT	7
#define PALMAS_GPADC_THRES_CONV1_MSB_THRES_CONV1_MSB_MASK	0x0f
#define PALMAS_GPADC_THRES_CONV1_MSB_THRES_CONV1_MSB_SHIFT	0

/* Bit definitions for GPADC_SMPS_ILMONITOR_EN */
#define PALMAS_GPADC_SMPS_ILMONITOR_EN_SMPS_ILMON_EN		0x20
#define PALMAS_GPADC_SMPS_ILMONITOR_EN_SMPS_ILMON_EN_SHIFT	5
#define PALMAS_GPADC_SMPS_ILMONITOR_EN_SMPS_ILMON_REXT		0x10
#define PALMAS_GPADC_SMPS_ILMONITOR_EN_SMPS_ILMON_REXT_SHIFT	4
#define PALMAS_GPADC_SMPS_ILMONITOR_EN_SMPS_ILMON_SEL_MASK	0x0f
#define PALMAS_GPADC_SMPS_ILMONITOR_EN_SMPS_ILMON_SEL_SHIFT	0

/* Bit definitions for GPADC_SMPS_VSEL_MONITORING */
#define PALMAS_GPADC_SMPS_VSEL_MONITORING_ACTIVE_PHASE		0x80
#define PALMAS_GPADC_SMPS_VSEL_MONITORING_ACTIVE_PHASE_SHIFT	7
#define PALMAS_GPADC_SMPS_VSEL_MONITORING_SMPS_VSEL_MONITORING_MASK	0x7f
#define PALMAS_GPADC_SMPS_VSEL_MONITORING_SMPS_VSEL_MONITORING_SHIFT	0

#define PALMAS_INTERNAL_DESIGNREV				0x57
#define PALMAS_INTERNAL_DESIGNREV_DESIGNREV(val)		((val) & 0xF)

/* Registers for function GPADC */
#define PALMAS_GPADC_TRIM1					0x0
#define PALMAS_GPADC_TRIM2					0x1
#define PALMAS_GPADC_TRIM3					0x2
#define PALMAS_GPADC_TRIM4					0x3
#define PALMAS_GPADC_TRIM5					0x4
#define PALMAS_GPADC_TRIM6					0x5
#define PALMAS_GPADC_TRIM7					0x6
#define PALMAS_GPADC_TRIM8					0x7
#define PALMAS_GPADC_TRIM9					0x8
#define PALMAS_GPADC_TRIM10					0x9
#define PALMAS_GPADC_TRIM11					0xA
#define PALMAS_GPADC_TRIM12					0xB
#define PALMAS_GPADC_TRIM13					0xC
#define PALMAS_GPADC_TRIM14					0xD
#define PALMAS_GPADC_TRIM15					0xE
#define PALMAS_GPADC_TRIM16					0xF
#define PALMAS_GPADC_TRIMINVALID				-1

/* Registers for function BQ24192 */
#define PALMAS_CHARGER_REG00					0x00
#define PALMAS_CHARGER_REG01					0x01
#define PALMAS_CHARGER_REG02					0x02
#define PALMAS_CHARGER_REG03					0x03
#define PALMAS_CHARGER_REG04					0x04
#define PALMAS_CHARGER_REG05					0x05
#define PALMAS_CHARGER_REG06					0x06
#define PALMAS_CHARGER_REG07					0x07
#define PALMAS_CHARGER_REG08					0x08
#define PALMAS_CHARGER_REG09					0x09
#define PALMAS_CHARGER_REG10					0x0a

#define BQ24190_IC_VER                  0x40
#define BQ24192_IC_VER                  0x28
#define BQ24192i_IC_VER                 0x18

#define PALMAS_ENABLE_CHARGE_MASK      0x30
#define PALMAS_DISABLE_CHARGE          0x00
#define PALMAS_ENABLE_CHARGE           0x10
#define PALMAS_ENABLE_VBUS             0x20
#define PALMAS_DISABLE_CHARGE		0x00

#define PALMAS_REG0                    0x0
#define PALMAS_EN_HIZ                  BIT(7)

#define PALMAS_CHRG_CTRL_REG_3A        0xC0
#define PALMAS_OTP_CURRENT_500MA       0x32

#define PALMAS_WD                      0x5
#define PALMAS_WD_MASK                 0x30
#define PALMAS_WD_DISABLE              0x00
#define PALMAS_WD_40ms                 0x10
#define PALMAS_WD_80ms                 0x20
#define PALMAS_WD_160ms                0x30

#define PALMAS_VBUS_STAT               0xc0
#define PALMAS_VBUS_UNKNOWN            0x00
#define PALMAS_VBUS_USB                0x40
#define PALMAS_VBUS_AC                 0x80

#define PALMAS_CHRG_STATE_MASK                 0x30
#define PALMAS_CHRG_STATE_NOTCHARGING          0x00
#define PALMAS_CHRG_STATE_PRE_CHARGE           0x10
#define PALMAS_CHRG_STATE_POST_CHARGE          0x20
#define PALMAS_CHRG_STATE_CHARGE_DONE          0x30

#define PALMAS_FAULT_WATCHDOG_FAULT            BIT(7)
#define PALMAS_FAULT_BOOST_FAULT               BIT(6)
#define PALMAS_FAULT_CHRG_FAULT_MASK           0x30
#define PALMAS_FAULT_CHRG_NORMAL               0x00
#define PALMAS_FAULT_CHRG_INPUT                0x10
#define PALMAS_FAULT_CHRG_THERMAL              0x20
#define PALMAS_FAULT_CHRG_SAFTY                0x30

#define PALMAS_FAULT_NTC_FAULT                 0x07

#define PALMAS_CONFIG_MASK             0x7
#define PALMAS_INPUT_VOLTAGE_MASK      0x78
#define PALMAS_NVCHARGER_INPUT_VOL_SEL 0x40
#define PALMAS_DEFAULT_INPUT_VOL_SEL   0x30

#define PALMAS_CHARGE_VOLTAGE_MASK		0xFC
#define PALMAS_CHARGE_VOLTAGE_4112MV		0x98
#define PALMAS_CHARGE_VOLTAGE_4048MV		0x88

#define PALMAS_MAX_REGS                (PALMAS_REVISION_REG + 1)

/* Registers for function FUEL_GAUGE */
#define PALMAS_FG_REG_00                                      0x0
#define PALMAS_FG_REG_01                                      0x1
#define PALMAS_FG_REG_02                                      0x2
#define PALMAS_FG_REG_03                                      0x3
#define PALMAS_FG_REG_04                                      0x4
#define PALMAS_FG_REG_05                                      0x5
#define PALMAS_FG_REG_06                                      0x6
#define PALMAS_FG_REG_07                                      0x7
#define PALMAS_FG_REG_08                                      0x8
#define PALMAS_FG_REG_09                                      0x9
#define PALMAS_FG_REG_10                                      0xA
#define PALMAS_FG_REG_11                                      0xB
#define PALMAS_FG_REG_12                                      0xC
#define PALMAS_FG_REG_13                                      0xD
#define PALMAS_FG_REG_14                                      0xE
#define PALMAS_FG_REG_15                                      0xF
#define PALMAS_FG_REG_16                                      0x10
#define PALMAS_FG_REG_17                                      0x11
#define PALMAS_FG_REG_18                                      0x12
#define PALMAS_FG_REG_19                                      0x13
#define PALMAS_FG_REG_20                                      0x14
#define PALMAS_FG_REG_21                                      0x15
#define PALMAS_FG_REG_22                                      0x16

/* Bit definitions for FG_REG_00 */
#define PALMAS_FG_REG_00_CC_ACTIVE_MODE_MASK                  0xc0
#define PALMAS_FG_REG_00_CC_ACTIVE_MODE_SHIFT                 6
#define PALMAS_FG_REG_00_CC_BAT_STABLE_EN                     0x20
#define PALMAS_FG_REG_00_CC_BAT_STABLE_EN_SHIFT                       5
#define PALMAS_FG_REG_00_CC_DITH_EN                           0x10
#define PALMAS_FG_REG_00_CC_DITH_EN_SHIFT                     4
#define PALMAS_FG_REG_00_CC_FG_EN                             0x08
#define PALMAS_FG_REG_00_CC_FG_EN_SHIFT                               3
#define PALMAS_FG_REG_00_CC_AUTOCLEAR                         0x04
#define PALMAS_FG_REG_00_CC_AUTOCLEAR_SHIFT                   2
#define PALMAS_FG_REG_00_CC_CAL_EN                            0x02
#define PALMAS_FG_REG_00_CC_CAL_EN_SHIFT                      1
#define PALMAS_FG_REG_00_CC_PAUSE                             0x01
#define PALMAS_FG_REG_00_CC_PAUSE_SHIFT                               0

/* Bit definitions for FG_REG_01 */
#define PALMAS_FG_REG_01_CC_SAMPLE_CNTR_MASK                  0xff
#define PALMAS_FG_REG_01_CC_SAMPLE_CNTR_SHIFT                 0

/* Bit definitions for FG_REG_02 */
#define PALMAS_FG_REG_02_CC_SAMPLE_CNTR_MASK                  0xff
#define PALMAS_FG_REG_02_CC_SAMPLE_CNTR_SHIFT                 0

/* Bit definitions for FG_REG_03 */
#define PALMAS_FG_REG_03_CC_SAMPLE_CNTR_MASK                  0xff
#define PALMAS_FG_REG_03_CC_SAMPLE_CNTR_SHIFT                 0

/* Bit definitions for FG_REG_04 */
#define PALMAS_FG_REG_04_CC_ACCUM_MASK                                0xff
#define PALMAS_FG_REG_04_CC_ACCUM_SHIFT                               0

/* Bit definitions for FG_REG_05 */
#define PALMAS_FG_REG_05_CC_ACCUM_MASK                                0xff
#define PALMAS_FG_REG_05_CC_ACCUM_SHIFT                               0

/* Bit definitions for FG_REG_06 */
#define PALMAS_FG_REG_06_CC_ACCUM_MASK                                0xff
#define PALMAS_FG_REG_06_CC_ACCUM_SHIFT                               0

/* Bit definitions for FG_REG_07 */
#define PALMAS_FG_REG_07_CC_ACCUM_MASK                                0xff
#define PALMAS_FG_REG_07_CC_ACCUM_SHIFT                               0

/* Bit definitions for FG_REG_08 */
#define PALMAS_FG_REG_08_CC_OFFSET_MASK                               0xff
#define PALMAS_FG_REG_08_CC_OFFSET_SHIFT                      0

/* Bit definitions for FG_REG_09 */
#define PALMAS_FG_REG_09_CC_OFFSET_MASK                               0x03
#define PALMAS_FG_REG_09_CC_OFFSET_SHIFT                      0

/* Bit definitions for FG_REG_10 */
#define PALMAS_FG_REG_10_CC_INTEG_MASK                                0xff
#define PALMAS_FG_REG_10_CC_INTEG_SHIFT                               0

/* Bit definitions for FG_REG_11 */
#define PALMAS_FG_REG_11_CC_INTEG_MASK                                0x3f
#define PALMAS_FG_REG_11_CC_INTEG_SHIFT                               0

/* Bit definitions for FG_REG_12 */
#define PALMAS_FG_REG_12_CC_VBAT_SYNC_MASK                    0xfc
#define PALMAS_FG_REG_12_CC_VBAT_SYNC_SHIFT                   2
#define PALMAS_FG_REG_12_CC_SYNC_EN                           0x02
#define PALMAS_FG_REG_12_CC_SYNC_EN_SHIFT                     1
#define PALMAS_FG_REG_12_CC_SYNC_RDY                          0x01
#define PALMAS_FG_REG_12_CC_SYNC_RDY_SHIFT                    0

/* Bit definitions for FG_REG_13 */
#define PALMAS_FG_REG_13_CC_VBAT_SYNC_MASK                    0x3f
#define PALMAS_FG_REG_13_CC_VBAT_SYNC_SHIFT                   0

/* Bit definitions for FG_REG_14 */
#define PALMAS_FG_REG_14_CC_VBAT_CNTR_MASK                    0xff
#define PALMAS_FG_REG_14_CC_VBAT_CNTR_SHIFT                   0

/* Bit definitions for FG_REG_15 */
#define PALMAS_FG_REG_15_CC_VBAT_CNTR_MASK                    0x03
#define PALMAS_FG_REG_15_CC_VBAT_CNTR_SHIFT                   0

/* Bit definitions for FG_REG_16 */
#define PALMAS_FG_REG_16_CC_VBAT_ACCUM_MASK                   0xff
#define PALMAS_FG_REG_16_CC_VBAT_ACCUM_SHIFT                  0

/* Bit definitions for FG_REG_17 */
#define PALMAS_FG_REG_17_CC_VBAT_ACCUM_MASK                   0xff
#define PALMAS_FG_REG_17_CC_VBAT_ACCUM_SHIFT                  0

/* Bit definitions for FG_REG_18 */
#define PALMAS_FG_REG_18_CC_VBAT_ACCUM_MASK                   0x3f
#define PALMAS_FG_REG_18_CC_VBAT_ACCUM_SHIFT                  0

/* Bit definitions for FG_REG_19 */
#define PALMAS_FG_REG_19_CC_CUR_LVL_MASK                      0x3f
#define PALMAS_FG_REG_19_CC_CUR_LVL_SHIFT                     0

/* Bit definitions for FG_REG_20 */
#define PALMAS_FG_REG_20_BAT_SLEEP_STATUS                     0x40
#define PALMAS_FG_REG_20_BAT_SLEEP_STATUS_SHIFT                       6
#define PALMAS_FG_REG_20_CC_BAT_SLEEP_PERIOD_MASK             0x30
#define PALMAS_FG_REG_20_CC_BAT_SLEEP_PERIOD_SHIFT            4
#define PALMAS_FG_REG_20_CC_BAT_SLEEP_EXIT_MASK                       0x0c
#define PALMAS_FG_REG_20_CC_BAT_SLEEP_EXIT_SHIFT              2
#define PALMAS_FG_REG_20_CC_BAT_SLEEP_ENTER_MASK              0x03
#define PALMAS_FG_REG_20_CC_BAT_SLEEP_ENTER_SHIFT             0

/* Bit definitions for FG_REG_21 */
#define PALMAS_FG_REG_21_CC_OVERCUR_THRES_MASK                        0x7f
#define PALMAS_FG_REG_21_CC_OVERCUR_THRES_SHIFT                       0

/* Bit definitions for FG_REG_22 */
#define PALMAS_FG_REG_22_CC_CHOPPER_DIS                               0x80
#define PALMAS_FG_REG_22_CC_CHOPPER_DIS_SHIFT                 7
#define PALMAS_FG_REG_22_CC_NSLEEP_GATE                               0x08
#define PALMAS_FG_REG_22_CC_NSLEEP_GATE_SHIFT                 3
#define PALMAS_FG_REG_22_CC_OVC_EN                            0x04
#define PALMAS_FG_REG_22_CC_OVC_EN_SHIFT                      2
#define PALMAS_FG_REG_22_CC_OVC_PER_MASK                      0x03
#define PALMAS_FG_REG_22_CC_OVC_PER_SHIFT                     0

enum {
	PALMAS_EXT_CONTROL_ENABLE1	= 0x1,
	PALMAS_EXT_CONTROL_ENABLE2	= 0x2,
	PALMAS_EXT_CONTROL_NSLEEP	= 0x4,
};

/**
 * Palmas regulator configs
 * PALMAS_REGULATOR_CONFIG_SUSPEND_FORCE_OFF: Force off on suspend
 * PALMAS_REGULATOR_CONFIG_TRACKING_ENABLE: Enable tracking of regualtor.
 * PALMAS_REGULATOR_CONFIG_SUSPEND_TRACKING_DISABLE: Disable tracking in
		suspend.
 */
enum {
	PALMAS_REGULATOR_CONFIG_SUSPEND_FORCE_OFF		= 0x1,
	PALMAS_REGULATOR_CONFIG_TRACKING_ENABLE			= 0x2,
	PALMAS_REGULATOR_CONFIG_SUSPEND_TRACKING_DISABLE	= 0x4,
<<<<<<< HEAD
=======
	PALMAS_REGULATOR_CONFIG_VSEL_VOLATILE			= 0x8,
>>>>>>> b6bb0aa3
};

/*
 *PALMAS GPIOs
 */
enum {
	PALMAS_GPIO0,
	PALMAS_GPIO1,
	PALMAS_GPIO2,
	PALMAS_GPIO3,
	PALMAS_GPIO4,
	PALMAS_GPIO5,
	PALMAS_GPIO6,
	PALMAS_GPIO7,
	PALMAS_GPIO8,
	PALMAS_GPIO9,
	PALMAS_GPIO10,
	PALMAS_GPIO11,
	PALMAS_GPIO12,
	PALMAS_GPIO13,
	PALMAS_GPIO14,
	PALMAS_GPIO15,

	PALMAS_GPIO_NR,
};

/* Palma GPADC Channels */
enum {
	PALMAS_ADC_CH_IN0,
	PALMAS_ADC_CH_IN1,
	PALMAS_ADC_CH_IN2,
	PALMAS_ADC_CH_IN3,
	PALMAS_ADC_CH_IN4,
	PALMAS_ADC_CH_IN5,
	PALMAS_ADC_CH_IN6,
	PALMAS_ADC_CH_IN7,
	PALMAS_ADC_CH_IN8,
	PALMAS_ADC_CH_IN9,
	PALMAS_ADC_CH_IN10,
	PALMAS_ADC_CH_IN11,
	PALMAS_ADC_CH_IN12,
	PALMAS_ADC_CH_IN13,
	PALMAS_ADC_CH_IN14,
	PALMAS_ADC_CH_IN15,

	PALMAS_ADC_CH_MAX,
};

/* Palma GPADC Channel0 Current Source */
enum {
	PALMAS_ADC_CH0_CURRENT_SRC_0,
	PALMAS_ADC_CH0_CURRENT_SRC_5,
	PALMAS_ADC_CH0_CURRENT_SRC_15,
	PALMAS_ADC_CH0_CURRENT_SRC_20,
};

/* Palma GPADC Channel3 Current Source */
enum {
	PALMAS_ADC_CH3_CURRENT_SRC_0,
	PALMAS_ADC_CH3_CURRENT_SRC_10,
	PALMAS_ADC_CH3_CURRENT_SRC_400,
	PALMAS_ADC_CH3_CURRENT_SRC_800,
};

/* Palma Sleep requestor IDs IDs */
enum {
	PALMAS_EXTERNAL_REQSTR_ID_REGEN1,
	PALMAS_EXTERNAL_REQSTR_ID_REGEN2,
	PALMAS_EXTERNAL_REQSTR_ID_SYSEN1,
	PALMAS_EXTERNAL_REQSTR_ID_SYSEN2,
	PALMAS_EXTERNAL_REQSTR_ID_CLK32KG,
	PALMAS_EXTERNAL_REQSTR_ID_CLK32KGAUDIO,
	PALMAS_EXTERNAL_REQSTR_ID_REGEN3,
	PALMAS_EXTERNAL_REQSTR_ID_SMPS12,
	PALMAS_EXTERNAL_REQSTR_ID_SMPS3,
	PALMAS_EXTERNAL_REQSTR_ID_SMPS45,
	PALMAS_EXTERNAL_REQSTR_ID_SMPS6,
	PALMAS_EXTERNAL_REQSTR_ID_SMPS7,
	PALMAS_EXTERNAL_REQSTR_ID_SMPS8,
	PALMAS_EXTERNAL_REQSTR_ID_SMPS9,
	PALMAS_EXTERNAL_REQSTR_ID_SMPS10,
	PALMAS_EXTERNAL_REQSTR_ID_LDO1,
	PALMAS_EXTERNAL_REQSTR_ID_LDO2,
	PALMAS_EXTERNAL_REQSTR_ID_LDO3,
	PALMAS_EXTERNAL_REQSTR_ID_LDO4,
	PALMAS_EXTERNAL_REQSTR_ID_LDO5,
	PALMAS_EXTERNAL_REQSTR_ID_LDO6,
	PALMAS_EXTERNAL_REQSTR_ID_LDO7,
	PALMAS_EXTERNAL_REQSTR_ID_LDO8,
	PALMAS_EXTERNAL_REQSTR_ID_LDO9,
	PALMAS_EXTERNAL_REQSTR_ID_LDOLN,
	PALMAS_EXTERNAL_REQSTR_ID_LDOUSB,
	PALMAS_EXTERNAL_REQSTR_ID_LDO10,
	PALMAS_EXTERNAL_REQSTR_ID_LDO11,
	PALMAS_EXTERNAL_REQSTR_ID_LDO12,
	PALMAS_EXTERNAL_REQSTR_ID_LDO13,
	PALMAS_EXTERNAL_REQSTR_ID_LDO14,
	PALMAS_EXTERNAL_REQSTR_ID_REGEN4,
	PALMAS_EXTERNAL_REQSTR_ID_REGEN5,
	PALMAS_EXTERNAL_REQSTR_ID_REGEN7,

	/* Last entry */
	PALMAS_EXTERNAL_REQSTR_ID_MAX,
};

extern int palmas_ext_power_req_config(struct palmas *palmas,
		int id,  int ext_pwr_ctrl, bool enable);

static inline int palmas_read(struct palmas *palmas, unsigned int base,
		unsigned int reg, unsigned int *val)
{
	unsigned int addr =  PALMAS_BASE_TO_REG(base, reg);
	int slave_id = PALMAS_BASE_TO_SLAVE(base);

	return regmap_read(palmas->regmap[slave_id], addr, val);
}

static inline int palmas_write(struct palmas *palmas, unsigned int base,
		unsigned int reg, unsigned int value)
{
	unsigned int addr = PALMAS_BASE_TO_REG(base, reg);
	int slave_id = PALMAS_BASE_TO_SLAVE(base);

	return regmap_write(palmas->regmap[slave_id], addr, value);
}

static inline int palmas_bulk_write(struct palmas *palmas, unsigned int base,
	unsigned int reg, const void *val, size_t val_count)
{
	unsigned int addr = PALMAS_BASE_TO_REG(base, reg);
	int slave_id = PALMAS_BASE_TO_SLAVE(base);

	return regmap_bulk_write(palmas->regmap[slave_id], addr,
			val, val_count);
}

static inline int palmas_bulk_read(struct palmas *palmas, unsigned int base,
		unsigned int reg, void *val, size_t val_count)
{
	unsigned int addr = PALMAS_BASE_TO_REG(base, reg);
	int slave_id = PALMAS_BASE_TO_SLAVE(base);

	return regmap_bulk_read(palmas->regmap[slave_id], addr,
		val, val_count);
}

static inline int palmas_update_bits(struct palmas *palmas, unsigned int base,
	unsigned int reg, unsigned int mask, unsigned int val)
{
	unsigned int addr = PALMAS_BASE_TO_REG(base, reg);
	int slave_id = PALMAS_BASE_TO_SLAVE(base);

	return regmap_update_bits(palmas->regmap[slave_id], addr, mask, val);
}

<<<<<<< HEAD
extern int palmas_irq_get_virq(struct palmas *palmas, int irq);

static inline int palmas_is_es_version_or_less(struct palmas *palmas,
	int major, int minor)
{
=======
static inline void palmas_allow_atomic_xfer(struct palmas *palmas)
{
	i2c_shutdown_clear_adapter(palmas->i2c_clients[0]->adapter);
}

extern int palmas_irq_get_virq(struct palmas *palmas, int irq);

static inline int palmas_is_es_version_or_less(struct palmas *palmas,
	int major, int minor)
{
>>>>>>> b6bb0aa3
	if (palmas->es_major_version < major)
		return true;

	if ((palmas->es_major_version == major) &&
		(palmas->es_minor_version <= minor))
		return true;

	return false;
}

#define PALMAS_DATASHEET_NAME(_name)	"palmas-gpadc-chan-"#_name

#define PALMAS_GPADC_IIO_MAP(chan, _consumer, _comsumer_channel_name)	\
{									\
	.adc_channel_label = PALMAS_DATASHEET_NAME(chan),		\
	.consumer_dev_name = _consumer,					\
	.consumer_channel = _comsumer_channel_name,			\
}

#endif /*  __LINUX_MFD_PALMAS_H */<|MERGE_RESOLUTION|>--- conflicted
+++ resolved
@@ -224,10 +224,7 @@
 struct palmas_battery_info;
 
 #define palmas_rails(_name) "palmas_"#_name
-<<<<<<< HEAD
-=======
 #define PALMAS_MAX_FN_REGISTERS		64
->>>>>>> b6bb0aa3
 
 struct palmas {
 	struct device *dev;
@@ -264,11 +261,8 @@
 	int sw_otp_version;
 	int es_minor_version;
 	int es_major_version;
-<<<<<<< HEAD
-=======
 	struct mutex mutex_config0;
 	bool shutdown;
->>>>>>> b6bb0aa3
 };
 
 /*
@@ -627,7 +621,6 @@
 	struct palmas_pinctrl_platform_data *pinctrl_pdata;
 	struct palmas_extcon_platform_data *extcon_pdata;
 	struct palmas_charger_platform_data *charger_pdata;
-<<<<<<< HEAD
 
 	int watchdog_timer_initial_period;
 
@@ -635,15 +628,6 @@
 	unsigned long hd_threshold_temp;
 	char *tz_name;
 
-=======
-
-	int watchdog_timer_initial_period;
-
-	/* Hotdie Threshold temperature */
-	unsigned long hd_threshold_temp;
-	char *tz_name;
-
->>>>>>> b6bb0aa3
 	/* Long press delay for hard shutdown */
 	int long_press_delay;
 };
@@ -754,21 +738,12 @@
 	struct device *dev;
 
 	struct extcon_dev edev;
-<<<<<<< HEAD
 
 	int id_otg_irq;
 	int id_irq;
 	int vbus_otg_irq;
 	int vbus_irq;
 
-=======
-
-	int id_otg_irq;
-	int id_irq;
-	int vbus_otg_irq;
-	int vbus_irq;
-
->>>>>>> b6bb0aa3
 	enum palmas_usb_state id_linkstat;
 	enum palmas_usb_state vbus_linkstat;
 	int wakeup;
@@ -842,10 +817,7 @@
 /* helper macro to get correct slave number */
 #define PALMAS_BASE_TO_SLAVE(x)		((x >> 8) - 1)
 #define PALMAS_BASE_TO_REG(x, y)	((x & 0xff) + y)
-<<<<<<< HEAD
-=======
 #define PALMAS_REG_TO_FN_ADDR(x, y)	((y) - ((x) & 0xff))
->>>>>>> b6bb0aa3
 #define RTC_SLAVE			0
 
 /* Base addresses of IP blocks in Palmas */
@@ -4086,10 +4058,7 @@
 	PALMAS_REGULATOR_CONFIG_SUSPEND_FORCE_OFF		= 0x1,
 	PALMAS_REGULATOR_CONFIG_TRACKING_ENABLE			= 0x2,
 	PALMAS_REGULATOR_CONFIG_SUSPEND_TRACKING_DISABLE	= 0x4,
-<<<<<<< HEAD
-=======
 	PALMAS_REGULATOR_CONFIG_VSEL_VOLATILE			= 0x8,
->>>>>>> b6bb0aa3
 };
 
 /*
@@ -4245,13 +4214,6 @@
 	return regmap_update_bits(palmas->regmap[slave_id], addr, mask, val);
 }
 
-<<<<<<< HEAD
-extern int palmas_irq_get_virq(struct palmas *palmas, int irq);
-
-static inline int palmas_is_es_version_or_less(struct palmas *palmas,
-	int major, int minor)
-{
-=======
 static inline void palmas_allow_atomic_xfer(struct palmas *palmas)
 {
 	i2c_shutdown_clear_adapter(palmas->i2c_clients[0]->adapter);
@@ -4262,7 +4224,6 @@
 static inline int palmas_is_es_version_or_less(struct palmas *palmas,
 	int major, int minor)
 {
->>>>>>> b6bb0aa3
 	if (palmas->es_major_version < major)
 		return true;
 
