--- conflicted
+++ resolved
@@ -48,28 +48,6 @@
 	  This will enable USB3.0 functionality on the USB3.0 ports.
 	  If unsure, say N.
 
-<<<<<<< HEAD
-config TEGRA_XUSB_USB_BOOTLOADER_FIRMWARE
-	bool "Use bootloader firmware"
-	default y
-	depends on TEGRA_XUSB_PLATFORM
-	---help---
-          Determine if use firmware passed from bootloader.
-          Say 'Y' to use bootloader firmware. Otherwise, load firmware from
-          file specified by TEGRA_XUSB_FIRMWARE_FILE.
-
-          If unsure, say Y.
-
-config TEGRA_XUSB_FIRMWARE_FILE
-	string "Default firmware file"
-	default "xusb_sil_rel_fw"
-	depends on TEGRA_XUSB_PLATFORM
-	---help---
-          This is used to specify firmware file of Tegra XHCI host controller.
-          This takes effect only if "use_bootloader_firmware" is "N".
-
-=======
->>>>>>> b6bb0aa3
 endif # USB_XHCI_HCD
 
 config USB_EHCI_HCD
