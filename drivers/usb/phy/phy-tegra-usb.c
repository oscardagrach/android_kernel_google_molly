--- conflicted
+++ resolved
@@ -1,10 +1,6 @@
 /*
  * Copyright (C) 2010 Google, Inc.
-<<<<<<< HEAD
- * Copyright (c) 2010-2013, NVIDIA CORPORATION.  All rights reserved.
-=======
  * Copyright (c) 2010-2014, NVIDIA CORPORATION.  All rights reserved.
->>>>>>> b6bb0aa3
  *
  * Author:
  *	Erik Gilling <konkers@google.com>
@@ -35,7 +31,6 @@
 #include <linux/platform_data/tegra_usb.h>
 #include <linux/usb/otg.h>
 #include <linux/tegra-soc.h>
-<<<<<<< HEAD
 
 /* HACK -- need to pass this through DT */
 #include "../../../arch/arm/mach-tegra/iomap.h"
@@ -238,78 +233,8 @@
 			goto fail_pll;
 		}
 		tegra_clk_prepare_enable(phy->pllu_clk);
-=======
-
-/* HACK -- need to pass this through DT */
-#include "../../../arch/arm/mach-tegra/iomap.h"
-
-#include "../../../arch/arm/mach-tegra/clock.h"
-#include "tegra_usb_phy.h"
-#include "../../../arch/arm/mach-tegra/common.h"
-
-/* HACK! This needs to come from DT */
-#include "../../../arch/arm/mach-tegra/iomap.h"
-
-#define ERR(stuff...)		pr_err("usb_phy: " stuff)
-#define WARNING(stuff...)	pr_warning("usb_phy: " stuff)
-#define INFO(stuff...)		pr_info("usb_phy: " stuff)
-
-#define AHB_MEM_PREFETCH_CFG3		0xe0
-#define AHB_MEM_PREFETCH_CFG4		0xe4
-#define AHB_MEM_PREFETCH_CFG1		0xec
-#define AHB_MEM_PREFETCH_CFG2		0xf0
-#define PREFETCH_ENB			(1 << 31)
-
-#ifdef CONFIG_ARCH_TEGRA_12x_SOC
-#define USB_PLL_REG "avdd_pll_utmip"
-#else
-#define USB_PLL_REG "avdd_usb_pll"
-#endif
-
-#ifdef DEBUG
-#define DBG(stuff...)		pr_info("usb_phy: " stuff)
-#else
-#define DBG(stuff...)		do {} while (0)
-#endif
-
-static void print_usb_plat_data_info(struct tegra_usb_phy *phy)
-{
-	struct tegra_usb_platform_data *pdata = phy->pdata;
-	char op_mode[][50] = {
-		"TEGRA_USB_OPMODE_DEVICE",
-		"TEGRA_USB_OPMODE_HOST"
-	};
-	char phy_intf[][50] = {
-		"USB_PHY_INTF_UTMI",
-		"USB_PHY_INTF_ULPI_LINK",
-		"USB_PHY_INTF_ULPI_NULL",
-		"USB_PHY_INTF_HSIC",
-		"USB_PHY_INTF_ICUSB"
-	};
-
-	pr_info("tegra USB phy - inst[%d] platform info:\n", phy->inst);
-	pr_info("port_otg: %s\n", pdata->port_otg ? "yes" : "no");
-	pr_info("has_hostpc: %s\n", pdata->has_hostpc ? "yes" : "no");
-	pr_info("phy_interface: %s\n", phy_intf[pdata->phy_intf]);
-	pr_info("op_mode: %s\n", op_mode[pdata->op_mode]);
-	if (pdata->op_mode == TEGRA_USB_OPMODE_DEVICE) {
-		pr_info("vbus_pmu_irq: %d\n", pdata->u_data.dev.vbus_pmu_irq);
-		pr_info("vbus_gpio: %d\n", pdata->u_data.dev.vbus_gpio);
-		pr_info("charging: %s\n", pdata->u_data.dev.charging_supported ?
-				"enabled" : "disabled");
-		pr_info("remote_wakeup: %s\n", pdata->u_data.dev.remote_wakeup_supported
-				? "enabled" : "disabled");
-	} else {
-		pr_info("vbus_gpio: %d\n", pdata->u_data.host.vbus_gpio);
-		pr_info("hot_plug: %s\n", pdata->u_data.host.hot_plug ?
-				"enabled" : "disabled");
-		pr_info("remote_wakeup: %s\n", pdata->u_data.host.remote_wakeup_supported
-				? "enabled" : "disabled");
->>>>>>> b6bb0aa3
-	}
-}
-
-<<<<<<< HEAD
+	}
+
 	phy->ctrlr_clk = clk_get(&phy->pdev->dev, NULL);
 	if (IS_ERR(phy->ctrlr_clk)) {
 		dev_err(&phy->pdev->dev, "Can't get controller clock\n");
@@ -338,7 +263,7 @@
 	}
 
 	if(phy->pdata->has_hostpc)
-		clk_set_rate(phy->emc_clk, 100000000);
+		clk_set_rate(phy->emc_clk, 12750000);
 	else
 		clk_set_rate(phy->emc_clk, 300000000);
 
@@ -425,7 +350,6 @@
 {
 	int status = 0;
 	struct tegra_usb_phy *phy = get_tegra_phy(x);
-
 	DBG("%s(%d) inst:[%d]\n", __func__, __LINE__, phy->inst);
 
 	if (phy->pdata->ops && phy->pdata->ops->init)
@@ -577,321 +501,9 @@
 	if (!err && phy->pdata->u_data.host.power_off_on_suspend)
 		tegra_usb_phy_power_off(phy);
 
-=======
-struct tegra_usb_phy *get_tegra_phy(struct usb_phy *x)
-{
-	return (struct tegra_usb_phy *)x;
-}
-
-static void usb_host_vbus_enable(struct tegra_usb_phy *phy, bool enable)
-{
-	int ret;
-
-	/* OTG driver will take care for OTG port */
-	if (phy->pdata->port_otg)
-		return;
-
-	if (phy->vbus_reg) {
-		if (enable) {
-			ret = regulator_enable(phy->vbus_reg);
-			if (ret)
-				ERR("can't enable regulator vbus_reg, err %d\n",
-						ret);
-		}
-		else
-			regulator_disable(phy->vbus_reg);
-	} else {
-		int gpio = phy->pdata->u_data.host.vbus_gpio;
-		if (gpio == -1)
-			return;
-		gpio_set_value_cansleep(gpio, enable ? 1 : 0);
-	}
-}
-
-void tegra_usb_enable_vbus(struct tegra_usb_phy *phy, bool enable)
-{
-	usb_host_vbus_enable(phy, enable);
-}
-EXPORT_SYMBOL_GPL(tegra_usb_enable_vbus);
-
-int usb_phy_reg_status_wait(void __iomem *reg, u32 mask,
-					u32 result, u32 timeout)
-{
-	do {
-		if ((readl(reg) & mask) == result)
-			return 0;
-		udelay(1);
-		timeout--;
-	} while (timeout);
-
-	return -1;
-}
-
-static int tegra_usb_phy_init_ops(struct tegra_usb_phy *phy)
-{
-	int err = 0;
-
-	DBG("%s(%d) inst:[%d]\n", __func__, __LINE__, phy->inst);
-
-	if (phy->pdata->has_hostpc)
-#if defined(CONFIG_ARCH_TEGRA_3x_SOC)
-		err = tegra3_usb_phy_init_ops(phy);
-#else
-		err = tegra11x_usb_phy_init_ops(phy);
-#endif
-#if defined (CONFIG_ARCH_TEGRA_2x_SOC)
-	else
-		err = tegra2_usb_phy_init_ops(phy);
-#endif
 	return err;
 }
 
-static irqreturn_t usb_phy_dev_vbus_pmu_irq_thr(int irq, void *pdata)
-{
-	struct tegra_usb_phy *phy = pdata;
-	int ret;
-
-	if (phy->vdd_reg && !phy->vdd_reg_on) {
-		ret = regulator_enable(phy->vdd_reg);
-		if (ret)
-			ERR("can't enable regulator vdd_reg, error %d\n", ret);
-		phy->vdd_reg_on = true;
-		/*
-		 * Optimal time to get the regulator turned on
-		 * before detecting vbus interrupt.
-		 */
-		mdelay(15);
-	}
-
-	/* clk is disabled during phy power off and not here*/
-	if (!phy->ctrl_clk_on) {
-		tegra_clk_prepare_enable(phy->ctrlr_clk);
-		phy->ctrl_clk_on = true;
-	}
-
-	return IRQ_HANDLED;
-}
-
-static void tegra_usb_phy_release_clocks(struct tegra_usb_phy *phy)
-{
-	clk_put(phy->emc_clk);
-	clk_put(phy->sys_clk);
-	if (phy->pdata->op_mode == TEGRA_USB_OPMODE_HOST)
-		if (phy->pdata->u_data.host.hot_plug ||
-			phy->pdata->u_data.host.remote_wakeup_supported)
-			tegra_clk_disable_unprepare(phy->ctrlr_clk);
-	clk_put(phy->ctrlr_clk);
-	if (tegra_platform_is_silicon()) {
-		tegra_clk_disable_unprepare(phy->pllu_clk);
-		clk_put(phy->pllu_clk);
-	}
-}
-
-static int tegra_usb_phy_get_clocks(struct tegra_usb_phy *phy)
-{
-	int err = 0, ret;
-
-	if (tegra_platform_is_silicon()) {
-		phy->pllu_reg = regulator_get(&phy->pdev->dev, USB_PLL_REG);
-		if (IS_ERR_OR_NULL(phy->pllu_reg)) {
-			ERR("Couldn't get regulator %s: %ld\n", USB_PLL_REG,
-				PTR_ERR(phy->pllu_reg));
-			err = PTR_ERR(phy->pllu_reg);
-			phy->pllu_reg = NULL;
-			return err;
-		}
-		ret = regulator_enable(phy->pllu_reg);
-		if (ret)
-			ERR("can't enable regulator pllu_reg, error %d\n", ret);
-
-		phy->pllu_clk = clk_get_sys(NULL, "pll_u");
-		if (IS_ERR(phy->pllu_clk)) {
-			ERR("inst:[%d] Can't get pllu_clk clock\n", phy->inst);
-			err = PTR_ERR(phy->pllu_clk);
-			goto fail_pll;
-		}
-		tegra_clk_prepare_enable(phy->pllu_clk);
-	}
-
-	phy->ctrlr_clk = clk_get(&phy->pdev->dev, NULL);
-	if (IS_ERR(phy->ctrlr_clk)) {
-		dev_err(&phy->pdev->dev, "Can't get controller clock\n");
-		err = PTR_ERR(phy->ctrlr_clk);
-		goto fail_ctrlr_clk;
-	}
-
-	if (phy->pdata->op_mode == TEGRA_USB_OPMODE_HOST)
-		if (phy->pdata->u_data.host.hot_plug ||
-			phy->pdata->u_data.host.remote_wakeup_supported)
-			tegra_clk_prepare_enable(phy->ctrlr_clk);
-
-	phy->sys_clk = clk_get(&phy->pdev->dev, "sclk");
-	if (IS_ERR(phy->sys_clk)) {
-		dev_err(&phy->pdev->dev, "Can't get sclk clock\n");
-		err = PTR_ERR(phy->sys_clk);
-		goto fail_sclk;
-	}
-	clk_set_rate(phy->sys_clk, 80000000);
-
-	phy->emc_clk = clk_get(&phy->pdev->dev, "emc");
-	if (IS_ERR(phy->emc_clk)) {
-		dev_err(&phy->pdev->dev, "Can't get emc clock\n");
-		err = PTR_ERR(phy->emc_clk);
-		goto fail_emc;
-	}
-
-	if(phy->pdata->has_hostpc)
-		clk_set_rate(phy->emc_clk, 12750000);
-	else
-		clk_set_rate(phy->emc_clk, 300000000);
-
-	return err;
-
-fail_emc:
-	clk_put(phy->sys_clk);
-
-fail_sclk:
-	clk_put(phy->ctrlr_clk);
-
-fail_ctrlr_clk:
-	if (tegra_platform_is_silicon()) {
-		tegra_clk_disable_unprepare(phy->pllu_clk);
-		clk_put(phy->pllu_clk);
-	}
-fail_pll:
-	if (tegra_platform_is_silicon()) {
-		regulator_disable(phy->pllu_reg);
-		regulator_put(phy->pllu_reg);
-	}
-
-	return err;
-}
-
-void tegra_usb_phy_close(struct usb_phy *x)
-{
-	struct tegra_usb_phy *phy = get_tegra_phy(x);
-
-	DBG("%s(%d) inst:[%d]\n", __func__, __LINE__, phy->inst);
-
-	if (phy->ops && phy->ops->close)
-		phy->ops->close(phy);
-
-	if (phy->pdata->ops && phy->pdata->ops->close)
-		phy->pdata->ops->close();
-
-	if (phy->pdata->op_mode == TEGRA_USB_OPMODE_DEVICE) {
-		if (phy->pdata->u_data.dev.vbus_pmu_irq)
-			free_irq(phy->pdata->u_data.dev.vbus_pmu_irq, phy);
-		else
-			tegra_clk_disable_unprepare(phy->ctrlr_clk);
-	} else {
-		usb_host_vbus_enable(phy, false);
-
-		if (phy->vbus_reg)
-			regulator_put(phy->vbus_reg);
-		else {
-			int gpio = phy->pdata->u_data.host.vbus_gpio;
-			if (gpio != -1) {
-				gpio_set_value_cansleep(gpio, 0);
-				gpio_free(gpio);
-			}
-		}
-	}
-
-	if (phy->vdd_reg) {
-		if (phy->vdd_reg_on)
-			regulator_disable(phy->vdd_reg);
-		regulator_put(phy->vdd_reg);
-	}
-
-
-	tegra_usb_phy_release_clocks(phy);
-
-	if (tegra_platform_is_silicon() && phy->pllu_reg) {
-		regulator_disable(phy->pllu_reg);
-		regulator_put(phy->pllu_reg);
-	}
-}
-
-irqreturn_t tegra_usb_phy_irq(struct tegra_usb_phy *phy)
-{
-	irqreturn_t status = IRQ_HANDLED;
-
-	if (phy->ops && phy->ops->irq)
-		status = phy->ops->irq(phy);
-
-	return status;
-}
-EXPORT_SYMBOL_GPL(tegra_usb_phy_irq);
-
-int tegra_usb_phy_init(struct usb_phy *x)
-{
-	int status = 0;
-	struct tegra_usb_phy *phy = get_tegra_phy(x);
-	DBG("%s(%d) inst:[%d]\n", __func__, __LINE__, phy->inst);
-
-	if (phy->pdata->ops && phy->pdata->ops->init)
-		phy->pdata->ops->init();
-
-	if (phy->ops && phy->ops->init)
-		status = phy->ops->init(phy);
-
-	return status;
-}
-
-int tegra_usb_phy_power_off(struct tegra_usb_phy *phy)
-{
-	int err = 0;
-
-	DBG("%s(%d) inst:[%d]\n", __func__, __LINE__, phy->inst);
-
-	if (!phy->phy_power_on)
-		return err;
-
-	if (phy->ops && phy->ops->power_off) {
-		if (phy->pdata->ops && phy->pdata->ops->pre_phy_off)
-			phy->pdata->ops->pre_phy_off();
-		err = phy->ops->power_off(phy);
-		if (phy->pdata->ops && phy->pdata->ops->post_phy_off)
-			phy->pdata->ops->post_phy_off();
-	}
-
-	tegra_clk_disable_unprepare(phy->emc_clk);
-	tegra_clk_disable_unprepare(phy->sys_clk);
-	if (phy->pdata->op_mode == TEGRA_USB_OPMODE_HOST) {
-		if (!phy->pdata->u_data.host.hot_plug &&
-			!phy->pdata->u_data.host.remote_wakeup_supported) {
-			tegra_clk_disable_unprepare(phy->ctrlr_clk);
-			phy->ctrl_clk_on = false;
-			if (phy->vdd_reg && phy->vdd_reg_on) {
-				regulator_disable(phy->vdd_reg);
-				phy->vdd_reg_on = false;
-			}
-		}
-	} else {
-		/* In device mode clock regulator/clocks will be turned off
-		 * only if pmu interrupt is present on the board and host mode
-		 * support through OTG is supported on the board.
-		 */
-		if (phy->pdata->u_data.dev.vbus_pmu_irq &&
-			phy->pdata->id_det_type == TEGRA_USB_VIRTUAL_ID) {
-			tegra_clk_disable_unprepare(phy->ctrlr_clk);
-			phy->ctrl_clk_on = false;
-			if (phy->vdd_reg && phy->vdd_reg_on) {
-				regulator_disable(phy->vdd_reg);
-				phy->vdd_reg_on = false;
-			}
-		}
-	}
-
-	phy->phy_power_on = false;
-
->>>>>>> b6bb0aa3
-	return err;
-}
-EXPORT_SYMBOL_GPL(tegra_usb_phy_power_off);
-
-<<<<<<< HEAD
 int tegra_usb_phy_post_suspend(struct tegra_usb_phy *phy)
 {
 	int status = 0;
@@ -909,63 +521,10 @@
 EXPORT_SYMBOL_GPL(tegra_usb_phy_post_suspend);
 
 int tegra_usb_phy_pre_resume(struct tegra_usb_phy *phy, bool remote_wakeup)
-=======
-int tegra_usb_phy_power_on(struct tegra_usb_phy *phy)
-{
-	int status = 0, ret;
-
-	DBG("%s(%d) inst:[%d]\n", __func__, __LINE__, phy->inst);
-
-	if (phy->phy_power_on)
-		return status;
-
-#ifndef CONFIG_ARCH_TEGRA_2x_SOC
-	if (phy->vdd_reg && !phy->vdd_reg_on) {
-		ret = regulator_enable(phy->vdd_reg);
-		if (ret)
-			ERR("can't enable regulator vdd_reg, error %d\n", ret);
-		phy->vdd_reg_on = true;
-	}
-#endif
-
-	/* In device mode clock is turned on by pmu irq handler
-	 * if pmu irq is not available clocks will not be turned off/on
-	 */
-	if (phy->pdata->op_mode == TEGRA_USB_OPMODE_HOST) {
-		if (!phy->pdata->u_data.host.hot_plug &&
-			!phy->pdata->u_data.host.remote_wakeup_supported)
-			tegra_clk_prepare_enable(phy->ctrlr_clk);
-	} else {
-		if (phy->pdata->u_data.dev.vbus_pmu_irq &&
-			!phy->ctrl_clk_on) {
-			tegra_clk_prepare_enable(phy->ctrlr_clk);
-			phy->ctrl_clk_on = true;
-		}
-	}
-	tegra_clk_prepare_enable(phy->sys_clk);
-	tegra_clk_prepare_enable(phy->emc_clk);
-
-	if (phy->ops && phy->ops->power_on) {
-		if (phy->pdata->ops && phy->pdata->ops->pre_phy_on)
-			phy->pdata->ops->pre_phy_on();
-		status = phy->ops->power_on(phy);
-		if (phy->pdata->ops && phy->pdata->ops->post_phy_on)
-			phy->pdata->ops->post_phy_on();
-	}
-
-	phy->phy_power_on = true;
-
-	return status;
-}
-EXPORT_SYMBOL_GPL(tegra_usb_phy_power_on);
-
-int tegra_usb_phy_reset(struct tegra_usb_phy *phy)
->>>>>>> b6bb0aa3
 {
 	int status = 0;
 
 	DBG("%s(%d) inst:[%d]\n", __func__, __LINE__, phy->inst);
-<<<<<<< HEAD
 
 	if (phy->pdata->ops && phy->pdata->ops->pre_resume)
 		phy->pdata->ops->pre_resume();
@@ -992,32 +551,8 @@
 
 	return err;
 
-=======
-	if (phy->ops && phy->ops->reset)
-		status = phy->ops->reset(phy);
-
-	return status;
-}
-EXPORT_SYMBOL_GPL(tegra_usb_phy_reset);
-
-int tegra_usb_phy_pre_suspend(struct tegra_usb_phy *phy)
-{
-	int status = 0;
-
-	DBG("%s(%d) inst:[%d]\n", __func__, __LINE__, phy->inst);
-
-	if (phy->pdata->ops && phy->pdata->ops->pre_suspend)
-		phy->pdata->ops->pre_suspend();
-
-	if (phy->ops && phy->ops->pre_suspend)
-		status = phy->ops->pre_suspend(phy);
-
-	return status;
->>>>>>> b6bb0aa3
-}
-EXPORT_SYMBOL_GPL(tegra_usb_phy_pre_suspend);
-
-<<<<<<< HEAD
+}
+
 int tegra_usb_phy_post_resume(struct tegra_usb_phy *phy)
 {
 	int status = 0;
@@ -1031,25 +566,9 @@
 		phy->pdata->ops->post_resume();
 
 	return status;
-=======
-int tegra_usb_phy_suspend(struct tegra_usb_phy *phy)
-{
-	int err = 0;
-
-	DBG("%s(%d) inst:[%d]\n", __func__, __LINE__, phy->inst);
-
-	if (phy->ops && phy->ops->suspend)
-		err = phy->ops->suspend(phy);
-
-	if (!err && phy->pdata->u_data.host.power_off_on_suspend)
-		tegra_usb_phy_power_off(phy);
-
-	return err;
->>>>>>> b6bb0aa3
 }
 EXPORT_SYMBOL_GPL(tegra_usb_phy_post_resume);
 
-<<<<<<< HEAD
 int tegra_usb_phy_port_power(struct tegra_usb_phy *phy)
 {
 	int status = 0;
@@ -1064,31 +583,11 @@
 EXPORT_SYMBOL_GPL(tegra_usb_phy_port_power);
 
 int tegra_usb_phy_bus_reset(struct tegra_usb_phy *phy)
-=======
-int tegra_usb_phy_post_suspend(struct tegra_usb_phy *phy)
 {
 	int status = 0;
 
 	DBG("%s(%d) inst:[%d]\n", __func__, __LINE__, phy->inst);
 
-	if (phy->ops && phy->ops->post_suspend)
-		status = phy->ops->post_suspend(phy);
-
-	if (phy->pdata->ops && phy->pdata->ops->post_suspend)
-		phy->pdata->ops->post_suspend();
-
-	return status;
-}
-EXPORT_SYMBOL_GPL(tegra_usb_phy_post_suspend);
-
-int tegra_usb_phy_pre_resume(struct tegra_usb_phy *phy, bool remote_wakeup)
->>>>>>> b6bb0aa3
-{
-	int status = 0;
-
-	DBG("%s(%d) inst:[%d]\n", __func__, __LINE__, phy->inst);
-
-<<<<<<< HEAD
 	if (phy->ops && phy->ops->bus_reset)
 		status = phy->ops->bus_reset(phy);
 
@@ -1125,52 +624,9 @@
 	if (phy->ops && phy->ops->apple_charger_1000ma_detect)
 		status = phy->ops->apple_charger_1000ma_detect(phy);
 
-=======
-	if (phy->pdata->ops && phy->pdata->ops->pre_resume)
-		phy->pdata->ops->pre_resume();
-
-	if (phy->ops && phy->ops->pre_resume)
-		status = phy->ops->pre_resume(phy, remote_wakeup);
-
-	return status;
-}
-EXPORT_SYMBOL_GPL(tegra_usb_phy_pre_resume);
-
-int tegra_usb_phy_resume(struct tegra_usb_phy *phy)
-{
-	int err = 0;
-
-	DBG("%s(%d) inst:[%d]\n", __func__, __LINE__, phy->inst);
-
-	if (phy->pdata->u_data.host.power_off_on_suspend) {
-		err = tegra_usb_phy_power_on(phy);
-	}
-
-	if (!err && phy->ops && phy->ops->resume)
-		err = phy->ops->resume(phy);
-
-	return err;
-
-}
-
-int tegra_usb_phy_post_resume(struct tegra_usb_phy *phy)
-{
-	int status = 0;
-
-	DBG("%s(%d) inst:[%d]\n", __func__, __LINE__, phy->inst);
-
-	if (phy->ops && phy->ops->post_resume)
-		status = phy->ops->post_resume(phy);
-
-	if (phy->pdata->ops && phy->pdata->ops->post_resume)
-		phy->pdata->ops->post_resume();
-
->>>>>>> b6bb0aa3
-	return status;
-}
-EXPORT_SYMBOL_GPL(tegra_usb_phy_post_resume);
-
-<<<<<<< HEAD
+	return status;
+}
+
 bool tegra_usb_phy_apple_2000ma_charger_detected(struct tegra_usb_phy *phy)
 {
 	bool status = 0;
@@ -1178,22 +634,9 @@
 	if (phy->ops && phy->ops->apple_charger_2000ma_detect)
 		status = phy->ops->apple_charger_2000ma_detect(phy);
 
-=======
-int tegra_usb_phy_port_power(struct tegra_usb_phy *phy)
-{
-	int status = 0;
-
-	DBG("%s(%d) inst:[%d]\n", __func__, __LINE__, phy->inst);
-
-	if (phy->ops && phy->ops->port_power)
-		status = phy->ops->port_power(phy);
-
->>>>>>> b6bb0aa3
-	return status;
-}
-EXPORT_SYMBOL_GPL(tegra_usb_phy_port_power);
-
-<<<<<<< HEAD
+	return status;
+}
+
 bool tegra_usb_phy_apple_500ma_charger_detected(struct tegra_usb_phy *phy)
 {
 	bool status = 0;
@@ -1201,22 +644,9 @@
 	if (phy->ops && phy->ops->apple_charger_500ma_detect)
 		status = phy->ops->apple_charger_500ma_detect(phy);
 
-=======
-int tegra_usb_phy_bus_reset(struct tegra_usb_phy *phy)
-{
-	int status = 0;
-
-	DBG("%s(%d) inst:[%d]\n", __func__, __LINE__, phy->inst);
-
-	if (phy->ops && phy->ops->bus_reset)
-		status = phy->ops->bus_reset(phy);
-
->>>>>>> b6bb0aa3
-	return status;
-}
-EXPORT_SYMBOL_GPL(tegra_usb_phy_bus_reset);
-
-<<<<<<< HEAD
+	return status;
+}
+
 bool tegra_usb_phy_hw_accessible(struct tegra_usb_phy *phy)
 {
 	if (!phy->hw_accessible)
@@ -1224,21 +654,9 @@
 						__LINE__, phy->inst);
 
 	return phy->hw_accessible;
-=======
-bool tegra_usb_phy_charger_detected(struct tegra_usb_phy *phy)
-{
-	bool status = 0;
-
-	DBG("%s(%d) inst:[%d]\n", __func__, __LINE__, phy->inst);
-	if (phy->ops && phy->ops->charger_detect)
-		status = phy->ops->charger_detect(phy);
-
-	return status;
->>>>>>> b6bb0aa3
 }
 EXPORT_SYMBOL_GPL(tegra_usb_phy_hw_accessible);
 
-<<<<<<< HEAD
 bool tegra_usb_phy_pmc_wakeup(struct tegra_usb_phy *phy)
 {
 	return phy->pmc_remote_wakeup || phy->pmc_hotplug_wakeup;
@@ -1248,7 +666,7 @@
 void tegra_usb_phy_memory_prefetch_on(struct tegra_usb_phy *phy)
 {
 	void __iomem *ahb_gizmo = IO_ADDRESS(TEGRA_AHB_GIZMO_BASE);
-	unsigned long val;
+	u32 val;
 
 	if (phy->inst == 0 && phy->pdata->op_mode == TEGRA_USB_OPMODE_DEVICE) {
 		val = readl(ahb_gizmo + AHB_MEM_PREFETCH_CFG1);
@@ -1263,7 +681,7 @@
 void tegra_usb_phy_memory_prefetch_off(struct tegra_usb_phy *phy)
 {
 	void __iomem *ahb_gizmo = IO_ADDRESS(TEGRA_AHB_GIZMO_BASE);
-	unsigned long val;
+	u32 val;
 
 	if (phy->inst == 0 && phy->pdata->op_mode == TEGRA_USB_OPMODE_DEVICE) {
 		val = readl(ahb_gizmo + AHB_MEM_PREFETCH_CFG1);
@@ -1285,6 +703,50 @@
 		return tegra_usb_phy_resume(phy);
 }
 
+static int tegra_usb_phy_set_clk_freq(struct tegra_usb_phy *phy,
+		enum usb_device_speed speed)
+{
+	switch (speed) {
+	case USB_SPEED_HIGH:
+		if (phy->pdata->has_hostpc) {
+			DBG("%s(%d) USB_SPEED_HIGH\n",
+				__func__, __LINE__);
+			clk_set_rate(phy->emc_clk, 100000000);
+		}
+		break;
+	case USB_SPEED_LOW:
+	case USB_SPEED_FULL:
+	default:
+		if (phy->pdata->has_hostpc) {
+			DBG("%s(%d) USB_SPEED_LOW/USB_SPEED_FULL/default\n",
+				__func__, __LINE__);
+			clk_set_rate(phy->emc_clk, 12750000);
+		}
+	}
+
+	return 0;
+}
+
+static int tegra_usb_phy_notify_connect(struct usb_phy *x,
+		enum usb_device_speed speed)
+{
+	struct tegra_usb_phy *phy = get_tegra_phy(x);
+
+	tegra_usb_phy_set_clk_freq(phy, speed);
+
+	return 0;
+}
+
+static int tegra_usb_phy_notify_disconnect(struct usb_phy *x,
+		enum usb_device_speed speed)
+{
+	struct tegra_usb_phy *phy = get_tegra_phy(x);
+
+	tegra_usb_phy_set_clk_freq(phy, USB_SPEED_LOW);
+
+	return 0;
+}
+
 struct tegra_usb_phy *tegra_usb_phy_open(struct platform_device *pdev)
 {
 	struct tegra_usb_phy *phy;
@@ -1330,81 +792,8 @@
 		ERR("inst:[%d] failed to get I/O memory\n", phy->inst);
 		err = -ENXIO;
 		goto fail_io;
-=======
-bool tegra_usb_phy_nv_charger_detected(struct tegra_usb_phy *phy)
-{
-	bool status = 0;
-
-	DBG("%s(%d) inst:[%d]\n", __func__, __LINE__, phy->inst);
-	if (phy->ops && phy->ops->nv_charger_detect)
-		status = phy->ops->nv_charger_detect(phy);
-
-	return status;
-}
-
-bool tegra_usb_phy_apple_1000ma_charger_detected(struct tegra_usb_phy *phy)
-{
-	bool status = 0;
-	DBG("%s(%d) inst:[%d]\n", __func__, __LINE__, phy->inst);
-	if (phy->ops && phy->ops->apple_charger_1000ma_detect)
-		status = phy->ops->apple_charger_1000ma_detect(phy);
-
-	return status;
-}
-
-bool tegra_usb_phy_apple_2000ma_charger_detected(struct tegra_usb_phy *phy)
-{
-	bool status = 0;
-	DBG("%s(%d) inst:[%d]\n", __func__, __LINE__, phy->inst);
-	if (phy->ops && phy->ops->apple_charger_2000ma_detect)
-		status = phy->ops->apple_charger_2000ma_detect(phy);
-
-	return status;
-}
-
-bool tegra_usb_phy_apple_500ma_charger_detected(struct tegra_usb_phy *phy)
-{
-	bool status = 0;
-	DBG("%s(%d) inst:[%d]\n", __func__, __LINE__, phy->inst);
-	if (phy->ops && phy->ops->apple_charger_500ma_detect)
-		status = phy->ops->apple_charger_500ma_detect(phy);
-
-	return status;
-}
-
-bool tegra_usb_phy_hw_accessible(struct tegra_usb_phy *phy)
-{
-	if (!phy->hw_accessible)
-		DBG("%s(%d) inst:[%d] Not Accessible\n", __func__,
-						__LINE__, phy->inst);
-
-	return phy->hw_accessible;
-}
-EXPORT_SYMBOL_GPL(tegra_usb_phy_hw_accessible);
-
-bool tegra_usb_phy_pmc_wakeup(struct tegra_usb_phy *phy)
-{
-	return phy->pmc_remote_wakeup || phy->pmc_hotplug_wakeup;
-}
-EXPORT_SYMBOL_GPL(tegra_usb_phy_pmc_wakeup);
-
-void tegra_usb_phy_memory_prefetch_on(struct tegra_usb_phy *phy)
-{
-	void __iomem *ahb_gizmo = IO_ADDRESS(TEGRA_AHB_GIZMO_BASE);
-	u32 val;
-
-	if (phy->inst == 0 && phy->pdata->op_mode == TEGRA_USB_OPMODE_DEVICE) {
-		val = readl(ahb_gizmo + AHB_MEM_PREFETCH_CFG1);
-		val |= PREFETCH_ENB;
-		ahb_gizmo_writel(val, ahb_gizmo + AHB_MEM_PREFETCH_CFG1);
-		val = readl(ahb_gizmo + AHB_MEM_PREFETCH_CFG2);
-		val |= PREFETCH_ENB;
-		ahb_gizmo_writel(val, ahb_gizmo + AHB_MEM_PREFETCH_CFG2);
->>>>>>> b6bb0aa3
-	}
-}
-
-<<<<<<< HEAD
+	}
+
 	phy->regs = ioremap(res->start, resource_size(res));
 	if (!phy->regs) {
 		ERR("inst:[%d] Failed to remap I/O memory\n", phy->inst);
@@ -1488,6 +877,8 @@
 	phy->phy.init = tegra_usb_phy_init;
 	phy->phy.shutdown = tegra_usb_phy_close;
 	phy->phy.set_suspend = tegra_usb_phy_set_suspend;
+	phy->phy.notify_connect = tegra_usb_phy_notify_connect;
+	phy->phy.notify_disconnect = tegra_usb_phy_notify_disconnect;
 
 	return phy;
 
@@ -1524,245 +915,6 @@
 
 void tegra_usb_phy_pmc_disable(struct tegra_usb_phy *phy)
 {
-=======
-void tegra_usb_phy_memory_prefetch_off(struct tegra_usb_phy *phy)
-{
-	void __iomem *ahb_gizmo = IO_ADDRESS(TEGRA_AHB_GIZMO_BASE);
-	u32 val;
-
-	if (phy->inst == 0 && phy->pdata->op_mode == TEGRA_USB_OPMODE_DEVICE) {
-		val = readl(ahb_gizmo + AHB_MEM_PREFETCH_CFG1);
-		val &= ~(PREFETCH_ENB);
-		ahb_gizmo_writel(val, ahb_gizmo + AHB_MEM_PREFETCH_CFG1);
-		val = readl(ahb_gizmo + AHB_MEM_PREFETCH_CFG2);
-		val &= ~(PREFETCH_ENB);
-		ahb_gizmo_writel(val, ahb_gizmo + AHB_MEM_PREFETCH_CFG2);
-	}
-}
-
-int tegra_usb_phy_set_suspend(struct usb_phy *x, int suspend)
-{
-	struct tegra_usb_phy *phy = get_tegra_phy(x);
-
-	if (suspend)
-		return tegra_usb_phy_suspend(phy);
-	else
-		return tegra_usb_phy_resume(phy);
-}
-
-static int tegra_usb_phy_set_clk_freq(struct tegra_usb_phy *phy,
-		enum usb_device_speed speed)
-{
-	switch (speed) {
-	case USB_SPEED_HIGH:
-		if (phy->pdata->has_hostpc) {
-			DBG("%s(%d) USB_SPEED_HIGH\n",
-				__func__, __LINE__);
-			clk_set_rate(phy->emc_clk, 100000000);
-		}
-		break;
-	case USB_SPEED_LOW:
-	case USB_SPEED_FULL:
-	default:
-		if (phy->pdata->has_hostpc) {
-			DBG("%s(%d) USB_SPEED_LOW/USB_SPEED_FULL/default\n",
-				__func__, __LINE__);
-			clk_set_rate(phy->emc_clk, 12750000);
-		}
-	}
-
-	return 0;
-}
-
-static int tegra_usb_phy_notify_connect(struct usb_phy *x,
-		enum usb_device_speed speed)
-{
-	struct tegra_usb_phy *phy = get_tegra_phy(x);
-
-	tegra_usb_phy_set_clk_freq(phy, speed);
-
-	return 0;
-}
-
-static int tegra_usb_phy_notify_disconnect(struct usb_phy *x,
-		enum usb_device_speed speed)
-{
-	struct tegra_usb_phy *phy = get_tegra_phy(x);
-
-	tegra_usb_phy_set_clk_freq(phy, USB_SPEED_LOW);
-
-	return 0;
-}
-
-struct tegra_usb_phy *tegra_usb_phy_open(struct platform_device *pdev)
-{
-	struct tegra_usb_phy *phy;
-	struct tegra_usb_platform_data *pdata;
-	struct resource *res;
-	int err;
-	int plat_data_size = sizeof(struct tegra_usb_platform_data);
-
-	DBG("%s(%d) inst:[%d]\n", __func__, __LINE__, pdev->id);
-	pdata = dev_get_platdata(&pdev->dev);
-	if (!pdata) {
-		dev_err(&pdev->dev, "inst:[%d] Platform data missing\n",
-								pdev->id);
-		err = -EINVAL;
-		goto fail_inval;
-	}
-
-	phy = devm_kzalloc(&pdev->dev, sizeof(struct tegra_usb_phy), GFP_KERNEL);
-	if (!phy) {
-		ERR("inst:[%d] malloc usb phy failed\n", pdev->id);
-		err = -ENOMEM;
-		goto fail_nomem;
-	}
-
-	phy->pdata = devm_kzalloc(&pdev->dev, plat_data_size, GFP_KERNEL);
-	if (!phy->pdata) {
-		ERR("inst:[%d] malloc usb phy pdata failed\n", pdev->id);
-		err = -ENOMEM;
-		goto fail_nomem;
-	}
-
-	memcpy(phy->pdata, pdata, plat_data_size);
-	phy->pdev = pdev;
-	phy->inst = pdev->id;
-
-	if (phy->pdata->op_mode == TEGRA_USB_OPMODE_HOST)
-		phy->hot_plug = phy->pdata->u_data.host.hot_plug;
-
-	print_usb_plat_data_info(phy);
-
-	res = platform_get_resource(pdev, IORESOURCE_MEM, 0);
-	if (!res) {
-		ERR("inst:[%d] failed to get I/O memory\n", phy->inst);
-		err = -ENXIO;
-		goto fail_io;
-	}
-
-	phy->regs = ioremap(res->start, resource_size(res));
-	if (!phy->regs) {
-		ERR("inst:[%d] Failed to remap I/O memory\n", phy->inst);
-		err = -ENOMEM;
-		goto fail_io;
-	}
-
-	phy->vdd_reg = regulator_get(&pdev->dev, "avdd_usb");
-	if (IS_ERR_OR_NULL(phy->vdd_reg)) {
-		ERR("inst:[%d] couldn't get regulator avdd_usb: %ld\n",
-			phy->inst, PTR_ERR(phy->vdd_reg));
-		phy->vdd_reg = NULL;
-	}
-
-	err = tegra_usb_phy_get_clocks(phy);
-	if (err) {
-		ERR("inst:[%d] Failed to init clocks\n", phy->inst);
-		goto fail_clk;
-	}
-
-	if (phy->pdata->op_mode == TEGRA_USB_OPMODE_DEVICE) {
-		if (phy->pdata->u_data.dev.vbus_pmu_irq) {
-			err = request_threaded_irq(
-					phy->pdata->u_data.dev.vbus_pmu_irq,
-					NULL, usb_phy_dev_vbus_pmu_irq_thr,
-					IRQF_SHARED, "usb_pmu_vbus_irq", phy);
-			if (err) {
-				ERR("inst:[%d] Failed to register IRQ\n",
-								phy->inst);
-				goto fail_init;
-			}
-		} else {
-			tegra_clk_prepare_enable(phy->ctrlr_clk);
-		}
-	} else {
-		int gpio = phy->pdata->u_data.host.vbus_gpio;
-		if (gpio != -1) {
-			if (gpio_request(gpio, "usb_host_vbus") < 0) {
-				ERR("inst:[%d] host vbus gpio req failed\n",
-								phy->inst);
-				goto fail_init;
-			}
-			if (gpio_direction_output(gpio, 1) < 0) {
-				ERR("inst:[%d] host vbus gpio dir failed\n",
-								phy->inst);
-				goto fail_init;
-			}
-		} else {
-			phy->vbus_reg = regulator_get(&pdev->dev, "usb_vbus");
-			if (IS_ERR_OR_NULL(phy->vbus_reg)) {
-				ERR("failed to get regulator vdd_vbus_usb:" \
-				"%ld,instance : %d\n", PTR_ERR(phy->vbus_reg),
-				phy->inst);
-				phy->vbus_reg = NULL;
-			}
-		}
-		usb_host_vbus_enable(phy, true);
-		/* Fixme: Need delay to stablize the vbus on USB1
-		   this must be fixed properly */
-		if (phy->inst == 0)
-			msleep(1000);
-	}
-	err = tegra_usb_phy_init_ops(phy);
-	if (err) {
-		ERR("inst:[%d] Failed to init ops\n", phy->inst);
-		goto fail_init;
-	}
-
-	if (phy->pdata->ops && phy->pdata->ops->open)
-		phy->pdata->ops->open();
-
-	if (phy->ops && phy->ops->open) {
-		err = phy->ops->open(phy);
-		if (err) {
-			ERR("inst:[%d] Failed to open hw ops\n", phy->inst);
-			goto fail_init;
-		}
-	}
-
-	/* Set usb_phy func pointers */
-	phy->phy.init = tegra_usb_phy_init;
-	phy->phy.shutdown = tegra_usb_phy_close;
-	phy->phy.set_suspend = tegra_usb_phy_set_suspend;
-	phy->phy.notify_connect = tegra_usb_phy_notify_connect;
-	phy->phy.notify_disconnect = tegra_usb_phy_notify_disconnect;
-
-	return phy;
-
-fail_init:
-	tegra_usb_phy_release_clocks(phy);
-
-	if (phy->pdata->op_mode == TEGRA_USB_OPMODE_DEVICE) {
-		if (phy->pdata->u_data.dev.vbus_pmu_irq)
-			free_irq(phy->pdata->u_data.dev.vbus_pmu_irq, phy);
-	} else {
-		usb_host_vbus_enable(phy, false);
-
-		if (phy->vbus_reg)
-			regulator_put(phy->vbus_reg);
-		else {
-			int gpio = phy->pdata->u_data.host.vbus_gpio;
-			if (gpio != -1) {
-				gpio_set_value_cansleep(gpio, 0);
-				gpio_free(gpio);
-			}
-		}
-	}
-
-fail_clk:
-	regulator_put(phy->vdd_reg);
-	iounmap(phy->regs);
-
-fail_io:
-fail_nomem:
-fail_inval:
-	return ERR_PTR(err);
-}
-EXPORT_SYMBOL_GPL(tegra_usb_phy_open);
-
-void tegra_usb_phy_pmc_disable(struct tegra_usb_phy *phy)
-{
->>>>>>> b6bb0aa3
 	if (phy->ops && phy->ops->pmc_disable)
 		phy->ops->pmc_disable(phy);
 }
