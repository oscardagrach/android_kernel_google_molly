/* -----------------------------------------------------------------------------
 * Copyright (c) 2011 Ozmo Inc
 * Released under the GNU General Public License Version 2 (GPLv2).
 * -----------------------------------------------------------------------------
 */
#include <linux/init.h>
#include <linux/module.h>
#include <linux/timer.h>
#include <linux/sched.h>
#include <linux/netdevice.h>
#include <linux/errno.h>
#include "ozprotocol.h"
#include "ozeltbuf.h"
#include "ozpd.h"
#include "ozproto.h"
#include "oztrace.h"
#include "ozcdev.h"
#include "ozusbsvc.h"
#include <asm/unaligned.h>
#include <linux/uaccess.h>
#include <net/psnap.h>
/*------------------------------------------------------------------------------
 */
#define OZ_MAX_TX_POOL_SIZE	6
#define AC_VO	0x106
/*------------------------------------------------------------------------------
 */
static struct oz_tx_frame *oz_tx_frame_alloc(struct oz_pd *pd);
static void oz_tx_frame_free(struct oz_pd *pd, struct oz_tx_frame *f);
static void oz_tx_isoc_free(struct oz_pd *pd, struct oz_tx_frame *f);
static struct sk_buff *oz_build_frame(struct oz_pd *pd, struct oz_tx_frame *f);
static int oz_send_isoc_frame(struct oz_pd *pd);
static void oz_retire_frame(struct oz_pd *pd, struct oz_tx_frame *f);
static void oz_isoc_stream_free(struct oz_isoc_stream *st);
static int oz_send_next_queued_frame(struct oz_pd *pd, int more_data);
static void oz_isoc_destructor(struct sk_buff *skb);
static int oz_def_app_init(void);
static void oz_def_app_term(void);
static int oz_def_app_start(struct oz_pd *pd, int resume);
static void oz_def_app_stop(struct oz_pd *pd, int pause);
static void oz_def_app_rx(struct oz_pd *pd, struct oz_elt *elt);
/*------------------------------------------------------------------------------
 * Counts the uncompleted isoc frames submitted to netcard.
 */
static atomic_t g_submitted_isoc = ATOMIC_INIT(0);
/* Application handler functions.
 */
static const struct oz_app_if g_app_if[OZ_APPID_MAX] = {
	{oz_usb_init,
	oz_usb_term,
	oz_usb_start,
	oz_usb_stop,
	oz_usb_rx,
	oz_usb_heartbeat,
	oz_usb_farewell,
	OZ_APPID_USB},

	{oz_def_app_init,
	oz_def_app_term,
	oz_def_app_start,
	oz_def_app_stop,
	oz_def_app_rx,
	NULL,
	NULL,
	OZ_APPID_UNUSED1},

	{oz_def_app_init,
	oz_def_app_term,
	oz_def_app_start,
	oz_def_app_stop,
	oz_def_app_rx,
	NULL,
	NULL,
	OZ_APPID_UNUSED2},

	{oz_cdev_init,
	oz_cdev_term,
	oz_cdev_start,
	oz_cdev_stop,
	oz_cdev_rx,
	NULL,
	NULL,
	OZ_APPID_SERIAL},

	{oz_def_app_init,
	oz_def_app_term,
	oz_def_app_start,
	oz_def_app_stop,
	oz_def_app_rx,
	NULL,
	NULL,
	OZ_APPID_UNUSED3},

	{oz_def_app_init,
	oz_def_app_term,
	oz_def_app_start,
	oz_def_app_stop,
	oz_def_app_rx,
	NULL,
	NULL,
	OZ_APPID_UNUSED4},

	{NULL,
	NULL,
	NULL,
	NULL,
	oz_cdev_rx,
	NULL,
	NULL,
	OZ_APPID_TFTP},
};
/*------------------------------------------------------------------------------
 * Context: process
 */
static int oz_def_app_init(void)
{
	return 0;
}
/*------------------------------------------------------------------------------
 * Context: process
 */
static void oz_def_app_term(void)
{
}
/*------------------------------------------------------------------------------
 * Context: softirq
 */
static int oz_def_app_start(struct oz_pd *pd, int resume)
{
	return 0;
}
/*------------------------------------------------------------------------------
 * Context: softirq
 */
static void oz_def_app_stop(struct oz_pd *pd, int pause)
{
}
/*------------------------------------------------------------------------------
 * Context: softirq
 */
static void oz_def_app_rx(struct oz_pd *pd, struct oz_elt *elt)
{
}
/*------------------------------------------------------------------------------
 * Context: softirq or process
 */
void oz_pd_set_state(struct oz_pd *pd, unsigned state)
{
	pd->state = state;
}
/*------------------------------------------------------------------------------
 * Context: softirq or process
 */
void oz_pd_get(struct oz_pd *pd)
{
	atomic_inc(&pd->ref_count);
}
/*------------------------------------------------------------------------------
 * Context: softirq or process
 */
void oz_pd_put(struct oz_pd *pd)
{
	if (atomic_dec_and_test(&pd->ref_count))
		oz_pd_destroy(pd);
}
/*------------------------------------------------------------------------------
 * Context: softirq-serialized
 */
struct oz_pd *oz_pd_alloc(const u8 *mac_addr)
{
	struct oz_pd *pd = kzalloc(sizeof(struct oz_pd), GFP_ATOMIC);
	if (pd) {
		int i;

		atomic_set(&pd->ref_count, 2);
		for (i = 0; i < OZ_APPID_MAX; i++)
			spin_lock_init(&pd->app_lock[i]);
		pd->last_rx_pkt_num = 0xffffffff;
		oz_pd_set_state(pd, OZ_PD_S_IDLE);
		pd->max_tx_size = OZ_MAX_TX_SIZE;
		memcpy(pd->mac_addr, mac_addr, ETH_ALEN);
		if (0 != oz_elt_buf_init(&pd->elt_buff)) {
			kfree(pd);
			pd = NULL;
		}
		spin_lock_init(&pd->tx_frame_lock);
		INIT_LIST_HEAD(&pd->tx_queue);
		INIT_LIST_HEAD(&pd->farewell_list);
		pd->last_sent_frame = &pd->tx_queue;
		spin_lock_init(&pd->stream_lock);
		INIT_LIST_HEAD(&pd->stream_list);
		tasklet_init(&pd->heartbeat_tasklet, oz_pd_heartbeat_handler,
							(unsigned long)pd);
		tasklet_init(&pd->timeout_tasklet, oz_pd_timeout_handler,
							(unsigned long)pd);
		hrtimer_init(&pd->heartbeat, CLOCK_MONOTONIC, HRTIMER_MODE_REL);
		hrtimer_init(&pd->timeout, CLOCK_MONOTONIC, HRTIMER_MODE_REL);
		pd->heartbeat.function = oz_pd_heartbeat_event;
		pd->timeout.function = oz_pd_timeout_event;
	}
	return pd;
}
static void oz_pd_free(struct work_struct *work)
{
	struct oz_pd *pd;
	struct list_head *e;
	struct oz_tx_frame *f;
	struct oz_isoc_stream *st;
	struct oz_farewell *fwell;
	pd = container_of(work, struct oz_pd, workitem);
	oz_trace("Destroying PD\n");
	tasklet_kill(&pd->heartbeat_tasklet);
	tasklet_kill(&pd->timeout_tasklet);
	/* Delete any streams.
	 */
	e = pd->stream_list.next;
	while (e != &pd->stream_list) {
		st = container_of(e, struct oz_isoc_stream, link);
		e = e->next;
		oz_isoc_stream_free(st);
	}
	/* Free any queued tx frames.
	 */
	e = pd->tx_queue.next;
	while (e != &pd->tx_queue) {
		f = container_of(e, struct oz_tx_frame, link);
		e = e->next;
		if (f->skb != NULL)
			kfree_skb(f->skb);
		oz_retire_frame(pd, f);
	}
	oz_elt_buf_term(&pd->elt_buff);
	/* Free any farewells.
	 */
	e = pd->farewell_list.next;
	while (e != &pd->farewell_list) {
		fwell = container_of(e, struct oz_farewell, link);
		e = e->next;
		kfree(fwell);
	}
	/* Deallocate all frames in tx pool.
	 */
	while (pd->tx_pool) {
		e = pd->tx_pool;
		pd->tx_pool = e->next;
		kfree(container_of(e, struct oz_tx_frame, link));
	}
	if (pd->net_dev)
		dev_put(pd->net_dev);
	kfree(pd);
}


/*------------------------------------------------------------------------------
 * Context: softirq or Process
 */
void oz_pd_destroy(struct oz_pd *pd)
{
	int ret;

	if (hrtimer_active(&pd->timeout))
		hrtimer_cancel(&pd->timeout);
	if (hrtimer_active(&pd->heartbeat))
		hrtimer_cancel(&pd->heartbeat);

	memset(&pd->workitem, 0, sizeof(pd->workitem));
	INIT_WORK(&pd->workitem, oz_pd_free);
	ret = schedule_work(&pd->workitem);

	if (ret)
		oz_trace("failed to schedule workitem\n");
}

/*------------------------------------------------------------------------------
 * Context: softirq-serialized
 */
int oz_services_start(struct oz_pd *pd, u16 apps, int resume)
{
	const struct oz_app_if *ai;
	int rc = 0;
	oz_trace("oz_services_start(0x%x) resume(%d)\n", apps, resume);
	if (apps & (1<<OZ_APPID_TFTP))
		apps |= 1<<OZ_APPID_SERIAL;
	for (ai = g_app_if; ai < &g_app_if[OZ_APPID_MAX]; ai++) {
		if (apps & (1<<ai->app_id)) {
			if (ai->start && ai->start(pd, resume)) {
				rc = -1;
				break;
			}
			oz_polling_lock_bh();
			pd->total_apps |= (1<<ai->app_id);
			if (resume)
				pd->paused_apps &= ~(1<<ai->app_id);
			oz_polling_unlock_bh();
		}
	}
	return rc;
}
/*------------------------------------------------------------------------------
 * Context: softirq or process
 */
void oz_services_stop(struct oz_pd *pd, u16 apps, int pause)
{
	const struct oz_app_if *ai;
	oz_trace("oz_stop_services(0x%x) pause(%d)\n", apps, pause);
	if (apps & (1<<OZ_APPID_TFTP))
		apps |= 1<<OZ_APPID_SERIAL;
	for (ai = g_app_if; ai < &g_app_if[OZ_APPID_MAX]; ai++) {
		if (apps & (1<<ai->app_id)) {
			oz_polling_lock_bh();
			if (pause) {
				pd->paused_apps |= (1<<ai->app_id);
			} else {
				pd->total_apps &= ~(1<<ai->app_id);
				pd->paused_apps &= ~(1<<ai->app_id);
			}
			oz_polling_unlock_bh();
			if (ai->stop)
				ai->stop(pd, pause);
		}
	}
}
/*------------------------------------------------------------------------------
 * Context: softirq
 */
void oz_pd_heartbeat(struct oz_pd *pd, u16 apps)
{
	const struct oz_app_if *ai;
	int more = 0;
	for (ai = g_app_if; ai < &g_app_if[OZ_APPID_MAX]; ai++) {
		if (ai->heartbeat && (apps & (1<<ai->app_id))) {
			if (ai->heartbeat(pd))
				more = 1;
		}
	}
	if ((!more) && (hrtimer_active(&pd->heartbeat)))
		hrtimer_cancel(&pd->heartbeat);
	if (pd->mode & OZ_F_ISOC_ANYTIME) {
		int count = 8;
		while (count-- && (oz_send_isoc_frame(pd) >= 0))
			;
	}
}
/*------------------------------------------------------------------------------
 * Context: softirq or process
 */
void oz_pd_stop(struct oz_pd *pd)
{
	u16 stop_apps = 0;
	oz_trace("%s: State = 0x%x\n", __func__, pd->state);
	oz_polling_lock_bh();
	oz_pd_indicate_farewells(pd);
	stop_apps = pd->total_apps;
	pd->total_apps = 0;
	pd->paused_apps = 0;
	oz_polling_unlock_bh();
	oz_services_stop(pd, stop_apps, 0);
	oz_polling_lock_bh();
	oz_pd_set_state(pd, OZ_PD_S_STOPPED);
	/* Remove from PD list.*/
	list_del(&pd->link);


	oz_polling_unlock_bh();
	oz_pd_put(pd);
}
/*------------------------------------------------------------------------------
 * Context: softirq
 */
int oz_pd_sleep(struct oz_pd *pd)
{
	int do_stop = 0;
	u16 stop_apps = 0;
	char mac_buf[20];
	char *envp[2];

	snprintf(mac_buf, sizeof(mac_buf), "ID_MAC=%pm", pd->mac_addr);
	envp[0] = mac_buf;
	envp[1] = NULL;
	oz_polling_lock_bh();
	if (pd->state & (OZ_PD_S_SLEEP | OZ_PD_S_STOPPED)) {
		oz_polling_unlock_bh();
		return 0;
	}
	if (pd->keep_alive && pd->session_id) {
		if (pd->keep_alive >= OZ_KALIVE_INFINITE)
			oz_pd_indicate_farewells(pd);
		oz_pd_set_state(pd, OZ_PD_S_SLEEP);
<<<<<<< HEAD
=======
		kobject_uevent_env(&g_oz_wpan_dev->kobj, KOBJ_CHANGE, envp);
>>>>>>> b6bb0aa3
	} else {
		do_stop = 1;
	}
	stop_apps = pd->total_apps;
	oz_polling_unlock_bh();
	if (do_stop) {
		oz_pd_stop(pd);
	} else {
		oz_services_stop(pd, stop_apps, 1);
		oz_timer_add(pd, OZ_TIMER_STOP, pd->keep_alive);
	}
	return do_stop;
}
/*------------------------------------------------------------------------------
 * Context: softirq
 */
static struct oz_tx_frame *oz_tx_frame_alloc(struct oz_pd *pd)
{
	struct oz_tx_frame *f = NULL;
	spin_lock_bh(&pd->tx_frame_lock);
	if (pd->tx_pool) {
		f = container_of(pd->tx_pool, struct oz_tx_frame, link);
		pd->tx_pool = pd->tx_pool->next;
		pd->tx_pool_count--;
	}
	spin_unlock_bh(&pd->tx_frame_lock);
	if (f == NULL)
		f = kmalloc(sizeof(struct oz_tx_frame), GFP_ATOMIC);
	if (f) {
		f->total_size = sizeof(struct oz_hdr);
		INIT_LIST_HEAD(&f->link);
		INIT_LIST_HEAD(&f->elt_list);
	}
	return f;
}
/*------------------------------------------------------------------------------
 * Context: softirq or process
 */
static void oz_tx_isoc_free(struct oz_pd *pd, struct oz_tx_frame *f)
{
	pd->nb_queued_isoc_frames--;
	list_del_init(&f->link);
	if (pd->tx_pool_count < OZ_MAX_TX_POOL_SIZE) {
		f->link.next = pd->tx_pool;
		pd->tx_pool = &f->link;
		pd->tx_pool_count++;
	} else {
		kfree(f);
	}
}
/*------------------------------------------------------------------------------
 * Context: softirq or process
 */
static void oz_tx_frame_free(struct oz_pd *pd, struct oz_tx_frame *f)
{
	spin_lock_bh(&pd->tx_frame_lock);
	if (pd->tx_pool_count < OZ_MAX_TX_POOL_SIZE) {
		f->link.next = pd->tx_pool;
		pd->tx_pool = &f->link;
		pd->tx_pool_count++;
		f = NULL;
	}
	spin_unlock_bh(&pd->tx_frame_lock);
	if (f)
		kfree(f);
}
/*------------------------------------------------------------------------------
 * Context: softirq-serialized
 */
void oz_set_more_bit(struct sk_buff *skb)
{
	struct oz_hdr *oz_hdr = (struct oz_hdr *)skb_network_header(skb);
	oz_hdr->control |= OZ_F_MORE_DATA;
}
/*------------------------------------------------------------------------------
 * Context: softirq-serialized
 */
void oz_set_last_pkt_nb(struct oz_pd *pd, struct sk_buff *skb)
{
	struct oz_hdr *oz_hdr = (struct oz_hdr *)skb_network_header(skb);
	oz_hdr->last_pkt_num = pd->trigger_pkt_num & OZ_LAST_PN_MASK;
}
/*------------------------------------------------------------------------------
 * Context: softirq
 */
int oz_prepare_frame(struct oz_pd *pd, int empty)
{
	struct oz_tx_frame *f;
	if ((pd->mode & OZ_MODE_MASK) != OZ_MODE_TRIGGERED)
		return -1;
	if (pd->nb_queued_frames >= OZ_MAX_QUEUED_FRAMES)
		return -1;
	if (!empty && !oz_are_elts_available(&pd->elt_buff))
		return -1;
	f = oz_tx_frame_alloc(pd);
	if (f == NULL)
		return -1;
	f->skb = NULL;
	f->hdr.control =
		(OZ_PROTOCOL_VERSION<<OZ_VERSION_SHIFT) | OZ_F_ACK_REQUESTED;
	++pd->last_tx_pkt_num;
	put_unaligned(cpu_to_le32(pd->last_tx_pkt_num), &f->hdr.pkt_num);
	if (empty == 0) {
		oz_select_elts_for_tx(&pd->elt_buff, 0, &f->total_size,
			pd->max_tx_size, &f->elt_list);
	}
	spin_lock(&pd->tx_frame_lock);
	list_add_tail(&f->link, &pd->tx_queue);
	pd->nb_queued_frames++;
	spin_unlock(&pd->tx_frame_lock);
	return 0;
}
/*------------------------------------------------------------------------------
 * Context: softirq-serialized
 */
static struct sk_buff *oz_build_frame(struct oz_pd *pd, struct oz_tx_frame *f)
{
	struct sk_buff *skb;
	struct net_device *dev = pd->net_dev;
	struct oz_hdr *oz_hdr;
	struct oz_elt *elt;
	struct list_head *e;
	/* Allocate skb with enough space for the lower layers as well
	 * as the space we need.
	 */
	skb = alloc_skb(f->total_size + OZ_ALLOCATED_SPACE(dev), GFP_ATOMIC);
	if (skb == NULL)
		return NULL;
	/* Reserve the head room for lower layers.
	 */
	skb_reserve(skb, LL_RESERVED_SPACE(dev));
	skb_reset_network_header(skb);
	skb->dev = dev;
	skb->protocol = htons(OZ_ETHERTYPE);
	skb->priority = AC_VO;
	if (dev_hard_header(skb, dev, OZ_ETHERTYPE, pd->mac_addr,
		dev->dev_addr, skb->len) < 0)
		goto fail;
	/* Push the tail to the end of the area we are going to copy to.
	 */
	oz_hdr = (struct oz_hdr *)skb_put(skb, f->total_size);
	f->hdr.last_pkt_num = pd->trigger_pkt_num & OZ_LAST_PN_MASK;
	memcpy(oz_hdr, &f->hdr, sizeof(struct oz_hdr));
	/* Copy the elements into the frame body.
	 */
	elt = (struct oz_elt *)(oz_hdr+1);
	for (e = f->elt_list.next; e != &f->elt_list; e = e->next) {
		struct oz_elt_info *ei;
		ei = container_of(e, struct oz_elt_info, link);
		memcpy(elt, ei->data, ei->length);
		elt = oz_next_elt(elt);
	}
	return skb;
fail:
	kfree_skb(skb);
	return NULL;
}
/*------------------------------------------------------------------------------
 * Context: softirq or process
 */
static void oz_retire_frame(struct oz_pd *pd, struct oz_tx_frame *f)
{
	struct list_head *e;
	struct oz_elt_info *ei;
	e = f->elt_list.next;
	while (e != &f->elt_list) {
		ei = container_of(e, struct oz_elt_info, link);
		e = e->next;
		list_del_init(&ei->link);
		if (ei->callback)
			ei->callback(pd, ei->context);
		spin_lock_bh(&pd->elt_buff.lock);
		oz_elt_info_free(&pd->elt_buff, ei);
		spin_unlock_bh(&pd->elt_buff.lock);
	}
	oz_tx_frame_free(pd, f);
	if (pd->elt_buff.free_elts > pd->elt_buff.max_free_elts)
		oz_trim_elt_pool(&pd->elt_buff);
}
/*------------------------------------------------------------------------------
 * Context: softirq-serialized
 */
static int oz_send_next_queued_frame(struct oz_pd *pd, int more_data)
{
	struct sk_buff *skb;
	struct oz_tx_frame *f;
	struct list_head *e;
	spin_lock(&pd->tx_frame_lock);
	e = pd->last_sent_frame->next;
	if (e == &pd->tx_queue) {
		spin_unlock(&pd->tx_frame_lock);
		return -1;
	}
	f = container_of(e, struct oz_tx_frame, link);

	if (f->skb != NULL) {
		skb = f->skb;
		oz_tx_isoc_free(pd, f);
		spin_unlock(&pd->tx_frame_lock);
		if (more_data)
			oz_set_more_bit(skb);
		oz_set_last_pkt_nb(pd, skb);
		if ((int)atomic_read(&g_submitted_isoc) <
							OZ_MAX_SUBMITTED_ISOC) {
			oz_trace_skb(skb, 'T');
			if (dev_queue_xmit(skb) < 0) {
				return -1;
			}
			atomic_inc(&g_submitted_isoc);
			return 0;
		} else {
			kfree_skb(skb);
			return -1;
		}
	}

	pd->last_sent_frame = e;
	skb = oz_build_frame(pd, f);
	spin_unlock(&pd->tx_frame_lock);
	if (skb == 0)
		return -1;

	if (more_data)
		oz_set_more_bit(skb);
	oz_trace_skb(skb, 'T');
	if (dev_queue_xmit(skb) < 0)
		return -1;
	return 0;
}
/*------------------------------------------------------------------------------
 * Context: softirq-serialized
 */
void oz_send_queued_frames(struct oz_pd *pd, int backlog)
{
	while (oz_prepare_frame(pd, 0) >= 0)
		backlog++;

	switch (pd->mode & (OZ_F_ISOC_NO_ELTS | OZ_F_ISOC_ANYTIME)) {

		case OZ_F_ISOC_NO_ELTS: {
			backlog += pd->nb_queued_isoc_frames;
			if (backlog <= 0)
				goto out;
			if (backlog > OZ_MAX_SUBMITTED_ISOC)
				backlog = OZ_MAX_SUBMITTED_ISOC;
			break;
		}
		case OZ_NO_ELTS_ANYTIME: {
			if ((backlog <= 0) && (pd->isoc_sent == 0))
				goto out;
			break;
		}
		default: {
			if (backlog <= 0)
				goto out;
			break;
		}
	}
	while (backlog--) {
		if (oz_send_next_queued_frame(pd, backlog) < 0)
			break;
	}
	return;

out:	oz_prepare_frame(pd, 1);
	oz_send_next_queued_frame(pd, 0);
}
/*------------------------------------------------------------------------------
 * Context: softirq
 */
static int oz_send_isoc_frame(struct oz_pd *pd)
{
	struct sk_buff *skb;
	struct net_device *dev = pd->net_dev;
	struct oz_hdr *oz_hdr;
	struct oz_elt *elt;
	struct list_head *e;
	struct list_head list;
	int total_size = sizeof(struct oz_hdr);
	INIT_LIST_HEAD(&list);

	oz_select_elts_for_tx(&pd->elt_buff, 1, &total_size,
		pd->max_tx_size, &list);
	if (list.next == &list)
		return 0;
	skb = alloc_skb(total_size + OZ_ALLOCATED_SPACE(dev), GFP_ATOMIC);
	if (skb == NULL) {
		oz_elt_info_free_chain(&pd->elt_buff, &list);
		return -1;
	}
	skb_reserve(skb, LL_RESERVED_SPACE(dev));
	skb_reset_network_header(skb);
	skb->dev = dev;
	skb->protocol = htons(OZ_ETHERTYPE);
	if (dev_hard_header(skb, dev, OZ_ETHERTYPE, pd->mac_addr,
		dev->dev_addr, skb->len) < 0) {
		kfree_skb(skb);
		return -1;
	}
	oz_hdr = (struct oz_hdr *)skb_put(skb, total_size);
	oz_hdr->control = (OZ_PROTOCOL_VERSION<<OZ_VERSION_SHIFT) | OZ_F_ISOC;
	oz_hdr->last_pkt_num = pd->trigger_pkt_num & OZ_LAST_PN_MASK;
	elt = (struct oz_elt *)(oz_hdr+1);

	for (e = list.next; e != &list; e = e->next) {
		struct oz_elt_info *ei;
		ei = container_of(e, struct oz_elt_info, link);
		memcpy(elt, ei->data, ei->length);
		elt = oz_next_elt(elt);
	}
	oz_trace_skb(skb, 'T');
	dev_queue_xmit(skb);
	oz_elt_info_free_chain(&pd->elt_buff, &list);
	return 0;
}
/*------------------------------------------------------------------------------
 * Context: softirq-serialized
 */
void oz_retire_tx_frames(struct oz_pd *pd, u8 lpn)
{
	struct list_head *e;
	struct oz_tx_frame *f;
	struct list_head *first = NULL;
	struct list_head *last = NULL;
	u8 diff;
	u32 pkt_num;

	spin_lock(&pd->tx_frame_lock);
	e = pd->tx_queue.next;
	while (e != &pd->tx_queue) {
		f = container_of(e, struct oz_tx_frame, link);
		pkt_num = le32_to_cpu(get_unaligned(&f->hdr.pkt_num));
		diff = (lpn - (pkt_num & OZ_LAST_PN_MASK)) & OZ_LAST_PN_MASK;
		if ((diff > OZ_LAST_PN_HALF_CYCLE) || (pkt_num == 0))
			break;
		if (first == NULL)
			first = e;
		last = e;
		e = e->next;
		pd->nb_queued_frames--;
	}
	if (first) {
		last->next->prev = &pd->tx_queue;
		pd->tx_queue.next = last->next;
		last->next = NULL;
	}
	pd->last_sent_frame = &pd->tx_queue;
	spin_unlock(&pd->tx_frame_lock);
	while (first) {
		f = container_of(first, struct oz_tx_frame, link);
		first = first->next;
		oz_retire_frame(pd, f);
	}
}
/*------------------------------------------------------------------------------
 * Precondition: stream_lock must be held.
 * Context: softirq
 */
static struct oz_isoc_stream *pd_stream_find(struct oz_pd *pd, u8 ep_num)
{
	struct list_head *e;
	struct oz_isoc_stream *st;
	list_for_each(e, &pd->stream_list) {
		st = container_of(e, struct oz_isoc_stream, link);
		if (st->ep_num == ep_num)
			return st;
	}
	return NULL;
}
/*------------------------------------------------------------------------------
 * Context: softirq
 */
int oz_isoc_stream_create(struct oz_pd *pd, u8 ep_num)
{
	struct oz_isoc_stream *st =
		kzalloc(sizeof(struct oz_isoc_stream), GFP_ATOMIC);
	if (!st)
		return -ENOMEM;
	st->ep_num = ep_num;
	spin_lock_bh(&pd->stream_lock);
	if (!pd_stream_find(pd, ep_num)) {
		list_add(&st->link, &pd->stream_list);
		st = NULL;
	}
	spin_unlock_bh(&pd->stream_lock);
	if (st)
		kfree(st);
	return 0;
}
/*------------------------------------------------------------------------------
 * Context: softirq or process
 */
static void oz_isoc_stream_free(struct oz_isoc_stream *st)
{
	if (st->skb)
		kfree_skb(st->skb);
	kfree(st);
}
/*------------------------------------------------------------------------------
 * Context: softirq
 */
int oz_isoc_stream_delete(struct oz_pd *pd, u8 ep_num)
{
	struct oz_isoc_stream *st;
	spin_lock_bh(&pd->stream_lock);
	st = pd_stream_find(pd, ep_num);
	if (st)
		list_del(&st->link);
	spin_unlock_bh(&pd->stream_lock);
	if (st)
		oz_isoc_stream_free(st);
	return 0;
}
/*------------------------------------------------------------------------------
 * Context: any
 */
static void oz_isoc_destructor(struct sk_buff *skb)
{
	atomic_dec(&g_submitted_isoc);
}
/*------------------------------------------------------------------------------
 * Context: softirq
 */
int oz_send_isoc_unit(struct oz_pd *pd, u8 ep_num, const u8 *data, int len)
{
	struct net_device *dev = pd->net_dev;
	struct oz_isoc_stream *st;
	u8 nb_units = 0;
	struct sk_buff *skb = NULL;
	struct oz_hdr *oz_hdr = NULL;
	int size = 0;
	spin_lock_bh(&pd->stream_lock);
	st = pd_stream_find(pd, ep_num);
	if (st) {
		skb = st->skb;
		st->skb = NULL;
		nb_units = st->nb_units;
		st->nb_units = 0;
		oz_hdr = st->oz_hdr;
		size = st->size;
	}
	spin_unlock_bh(&pd->stream_lock);
	if (!st)
		return 0;
	if (!skb) {
		/* Allocate enough space for max size frame. */
		skb = alloc_skb(pd->max_tx_size + OZ_ALLOCATED_SPACE(dev),
				GFP_ATOMIC);
		if (skb == NULL)
			return 0;
		/* Reserve the head room for lower layers. */
		skb_reserve(skb, LL_RESERVED_SPACE(dev));
		skb_reset_network_header(skb);
		skb->dev = dev;
		skb->protocol = htons(OZ_ETHERTYPE);
		/* For audio packet set priority to AC_VO */
		skb->priority = AC_VO;
		size = sizeof(struct oz_hdr) + sizeof(struct oz_isoc_large);
		oz_hdr = (struct oz_hdr *)skb_put(skb, size);
	}
	memcpy(skb_put(skb, len), data, len);
	size += len;
	if ((++nb_units < pd->ms_per_isoc)
		&& ((pd->max_tx_size - size) > len)) {
		spin_lock_bh(&pd->stream_lock);
		st->skb = skb;
		st->nb_units = nb_units;
		st->oz_hdr = oz_hdr;
		st->size = size;
		spin_unlock_bh(&pd->stream_lock);
	} else {
		struct oz_hdr oz;
		struct oz_isoc_large iso;
		spin_lock_bh(&pd->stream_lock);
		iso.frame_number = st->frame_num;
		st->frame_num += nb_units;
		spin_unlock_bh(&pd->stream_lock);
		oz.control =
			(OZ_PROTOCOL_VERSION<<OZ_VERSION_SHIFT) | OZ_F_ISOC;
		oz.last_pkt_num = pd->trigger_pkt_num & OZ_LAST_PN_MASK;
		oz.pkt_num = 0;
		iso.endpoint = ep_num;
		iso.format = OZ_DATA_F_ISOC_LARGE;
		iso.ms_data = nb_units;
		memcpy(oz_hdr, &oz, sizeof(oz));
		memcpy(oz_hdr+1, &iso, sizeof(iso));
		if (dev_hard_header(skb, dev, OZ_ETHERTYPE, pd->mac_addr,
				dev->dev_addr, skb->len) < 0)
			goto out;

		skb->destructor = oz_isoc_destructor;
		/*Queue for Xmit if mode is not ANYTIME*/
		if (!(pd->mode & OZ_F_ISOC_ANYTIME)) {
			struct oz_tx_frame *isoc_unit = NULL;
			int nb = pd->nb_queued_isoc_frames;
			struct list_head *e;
			struct oz_tx_frame *f;
			if (nb >= pd->isoc_latency) {
				spin_lock(&pd->tx_frame_lock);
				list_for_each(e, &pd->tx_queue) {
					f = container_of(e, struct oz_tx_frame,
									link);
					if (f->skb != NULL) {
						oz_tx_isoc_free(pd, f);
						break;
					}
				}
				spin_unlock(&pd->tx_frame_lock);
			}
			isoc_unit = oz_tx_frame_alloc(pd);
			if (isoc_unit == NULL)
				goto out;
			isoc_unit->hdr = oz;
			isoc_unit->skb = skb;
			spin_lock_bh(&pd->tx_frame_lock);
			list_add_tail(&isoc_unit->link, &pd->tx_queue);
			pd->nb_queued_isoc_frames++;
			spin_unlock_bh(&pd->tx_frame_lock);
			return 0;
		}
		/*In ANYTIME mode Xmit unit immediately*/
		if (atomic_read(&g_submitted_isoc) < OZ_MAX_SUBMITTED_ISOC) {
			atomic_inc(&g_submitted_isoc);
			oz_trace_skb(skb, 'T');
			if (dev_queue_xmit(skb) < 0) {
				return -1;
			} else
				return 0;
		}

out:	kfree_skb(skb);
	return -1;

	}
	return 0;
}
/*------------------------------------------------------------------------------
 * Context: process
 */
void oz_apps_init(void)
{
	int i;
	for (i = 0; i < OZ_APPID_MAX; i++)
		if (g_app_if[i].init)
			g_app_if[i].init();
}
/*------------------------------------------------------------------------------
 * Context: process
 */
void oz_apps_term(void)
{
	int i;
	/* Terminate all the apps. */
	for (i = 0; i < OZ_APPID_MAX; i++)
		if (g_app_if[i].term)
			g_app_if[i].term();
}
/*------------------------------------------------------------------------------
 * Context: softirq-serialized
 */
void oz_handle_app_elt(struct oz_pd *pd, u8 app_id, struct oz_elt *elt)
{
	const struct oz_app_if *ai;
	if (app_id == 0 || app_id > OZ_APPID_MAX)
		return;
	ai = &g_app_if[app_id-1];
	ai->rx(pd, elt);
}
/*------------------------------------------------------------------------------
 * Context: softirq or process
 */
void oz_pd_indicate_farewells(struct oz_pd *pd)
{
	struct oz_farewell *f;
	const struct oz_app_if *ai = &g_app_if[OZ_APPID_USB-1];
	list_for_each_entry(f, &pd->farewell_list, link) {
		if (ai->farewell)
			ai->farewell(pd, f->ep_num, f->report, f->len);
	}
}<|MERGE_RESOLUTION|>--- conflicted
+++ resolved
@@ -386,10 +386,7 @@
 		if (pd->keep_alive >= OZ_KALIVE_INFINITE)
 			oz_pd_indicate_farewells(pd);
 		oz_pd_set_state(pd, OZ_PD_S_SLEEP);
-<<<<<<< HEAD
-=======
 		kobject_uevent_env(&g_oz_wpan_dev->kobj, KOBJ_CHANGE, envp);
->>>>>>> b6bb0aa3
 	} else {
 		do_stop = 1;
 	}
