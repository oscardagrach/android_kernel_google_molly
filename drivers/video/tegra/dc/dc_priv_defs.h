/*
 * drivers/video/tegra/dc/dc_priv.h
 *
 * Copyright (C) 2010 Google, Inc.
 * Author: Erik Gilling <konkers@android.com>
 *
 * Copyright (c) 2010-2013, NVIDIA CORPORATION, All rights reserved.
 *
 * This software is licensed under the terms of the GNU General Public
 * License version 2, as published by the Free Software Foundation, and
 * may be copied, distributed, and modified under those terms.
 *
 * This program is distributed in the hope that it will be useful,
 * but WITHOUT ANY WARRANTY; without even the implied warranty of
 * MERCHANTABILITY or FITNESS FOR A PARTICULAR PURPOSE.  See the
 * GNU General Public License for more details.
 *
 */

#ifndef __DRIVERS_VIDEO_TEGRA_DC_DC_PRIV_DEFS_H
#define __DRIVERS_VIDEO_TEGRA_DC_DC_PRIV_DEFS_H
#include <linux/io.h>
#include <linux/mutex.h>
#include <linux/wait.h>
#include <linux/fb.h>
#include <linux/clk.h>
#include <linux/completion.h>
#include <linux/switch.h>
#include <linux/nvhost.h>
#include <linux/types.h>
#include <linux/clk/tegra.h>
#include <linux/tegra-soc.h>

#include <mach/dc.h>

#include <mach/tegra_dc_ext.h>
#include <mach/isomgr.h>

#include "dc_reg.h"


#define NEED_UPDATE_EMC_ON_EVERY_FRAME (windows_idle_detection_time == 0)

/* 29 bit offset for window clip number */
#define CURSOR_CLIP_SHIFT_BITS(win)	(win << 29)
#define CURSOR_CLIP_GET_WINDOW(reg)	((reg >> 29) & 3)

static inline u32 ALL_UF_INT(void)
{
	if (tegra_platform_is_fpga())
		return 0;
#if defined(CONFIG_ARCH_TEGRA_14x_SOC) || defined(CONFIG_ARCH_TEGRA_12x_SOC)
	return WIN_A_UF_INT | WIN_B_UF_INT | WIN_C_UF_INT | HC_UF_INT |
		WIN_D_UF_INT | WIN_T_UF_INT;
#else
	return WIN_A_UF_INT | WIN_B_UF_INT | WIN_C_UF_INT;
#endif
}

#if defined(CONFIG_TEGRA_EMC_TO_DDR_CLOCK)
#define EMC_BW_TO_FREQ(bw) (DDR_BW_TO_FREQ(bw) * CONFIG_TEGRA_EMC_TO_DDR_CLOCK)
#else
#define EMC_BW_TO_FREQ(bw) (DDR_BW_TO_FREQ(bw) * 2)
#endif

struct tegra_dc;

struct tegra_dc_blend {
	unsigned z[DC_N_WINDOWS];
	unsigned flags[DC_N_WINDOWS];
	u8 alpha[DC_N_WINDOWS];
};

struct tegra_dc_out_ops {
	/* initialize output.  dc clocks are not on at this point */
	int (*init)(struct tegra_dc *dc);
	/* destroy output.  dc clocks are not on at this point */
	void (*destroy)(struct tegra_dc *dc);
	/* detect connected display.  can sleep.*/
	bool (*detect)(struct tegra_dc *dc);
	/* enable output.  dc clocks are on at this point */
	void (*enable)(struct tegra_dc *dc);
	/* enable dc client.  Panel is enable at this point */
	void (*postpoweron)(struct tegra_dc *dc);
	/* disable output.  dc clocks are on at this point */
	void (*disable)(struct tegra_dc *dc);
	/* dc client is disabled.  dc clocks are on at this point */
	void (*postpoweroff) (struct tegra_dc *dc);
	/* hold output.  keeps dc clocks on. */
	void (*hold)(struct tegra_dc *dc);
	/* release output.  dc clocks may turn off after this. */
	void (*release)(struct tegra_dc *dc);
	/* idle routine of output.  dc clocks may turn off after this. */
	void (*idle)(struct tegra_dc *dc);
	/* suspend output.  dc clocks are on at this point */
	void (*suspend)(struct tegra_dc *dc);
	/* resume output.  dc clocks are on at this point */
	void (*resume)(struct tegra_dc *dc);
	/* mode filter. to provide a list of supported modes*/
	bool (*mode_filter)(const struct tegra_dc *dc,
			struct fb_videomode *mode);
	/* setup pixel clock and parent clock programming */
	long (*setup_clk)(struct tegra_dc *dc, struct clk *clk);
	/*
	 * return true if display client is suspended during OSidle.
	 * If true, dc will not wait on any display client event
	 * during OSidle.
	 */
	bool (*osidle)(struct tegra_dc *dc);
	/* callback after new mode is programmed.
	 * dc clocks are on at this point */
	void (*modeset_notifier)(struct tegra_dc *dc);
};

struct tegra_dc_shift_clk_div {
	unsigned long mul; /* numerator */
	unsigned long div; /* denominator */
};

struct tegra_dc {
	struct platform_device		*ndev;
	struct tegra_dc_platform_data	*pdata;

	struct resource			*base_res;
	void __iomem			*base;
	int				irq;

	struct clk			*clk;
#ifdef CONFIG_TEGRA_ISOMGR
	tegra_isomgr_handle		isomgr_handle;
#else
	struct clk			*emc_clk;
#endif
	long				bw_kbps; /* bandwidth in KBps */
	long				new_bw_kbps;
	struct tegra_dc_shift_clk_div	shift_clk_div;

	u32				powergate_id;

	bool				connected;
	bool				enabled;
	bool				suspended;

	struct tegra_dc_out		*out;
	struct tegra_dc_out_ops		*out_ops;
	void				*out_data;

	struct tegra_dc_mode		mode;
	s64				frametime_ns;

	struct tegra_dc_win		windows[DC_N_WINDOWS];
	struct tegra_dc_blend		blend;
	int				n_windows;
#ifdef CONFIG_TEGRA_DC_CMU
	struct tegra_dc_cmu		cmu;
#endif
	wait_queue_head_t		wq;
	wait_queue_head_t		timestamp_wq;

	struct mutex			lock;
	struct mutex			one_shot_lock;
	struct mutex			one_shot_lp_lock;

	struct resource			*fb_mem;
	struct tegra_fb_info		*fb;
	struct tegra_adf_info		*adf;

	struct {
		u32			id;
		u32			min;
		u32			max;
	} syncpt[DC_N_WINDOWS];
	u32				vblank_syncpt;
	u32				win_syncpt[DC_N_WINDOWS];

<<<<<<< HEAD
	unsigned long			valid_windows;
=======
	unsigned long int		valid_windows;
	unsigned long int		win_status;
>>>>>>> 1e3ab552

	unsigned long			underflow_mask;
	struct work_struct		reset_work;

#ifdef CONFIG_SWITCH
	struct switch_dev		modeset_switch;
#endif

	struct completion		frame_end_complete;
	struct completion		crc_complete;
	bool				crc_pending;

	struct work_struct		vblank_work;
	long				vblank_ref_count;
	struct work_struct		vpulse2_work;
	long				vpulse2_ref_count;

	struct {
		u64			underflows;
		u64			underflows_a;
		u64			underflows_b;
		u64			underflows_c;
#if defined(CONFIG_ARCH_TEGRA_14x_SOC) || defined(CONFIG_ARCH_TEGRA_12x_SOC)
		u64			underflows_d;
		u64			underflows_h;
		u64			underflows_t;
#endif
	} stats;

	struct tegra_dc_ext		*ext;

	struct tegra_dc_feature		*feature;
	int				gen1_blend_num;

#ifdef CONFIG_DEBUG_FS
	struct dentry			*debugdir;
#endif
	struct tegra_dc_lut		fb_lut;
	struct delayed_work		underflow_work;
	u32				one_shot_delay_ms;
	struct delayed_work		one_shot_work;
	s64				frame_end_timestamp;
	atomic_t			frame_end_ref;

	bool				mode_dirty;

	u32				reserved_bw;
	u32				available_bw;
	struct tegra_dc_win		tmp_wins[DC_N_WINDOWS];

	int				win_blank_saved_flag;
	struct tegra_dc_win		win_blank_saved;
};

#endif<|MERGE_RESOLUTION|>--- conflicted
+++ resolved
@@ -173,12 +173,8 @@
 	u32				vblank_syncpt;
 	u32				win_syncpt[DC_N_WINDOWS];
 
-<<<<<<< HEAD
-	unsigned long			valid_windows;
-=======
 	unsigned long int		valid_windows;
 	unsigned long int		win_status;
->>>>>>> 1e3ab552
 
 	unsigned long			underflow_mask;
 	struct work_struct		reset_work;
