/*
 * drivers/video/tegra/dc/bandwidth.c
 *
 * Copyright (c) 2010-2013, NVIDIA CORPORATION, All rights reserved.
 *
 * Author: Jon Mayo <jmayo@nvidia.com>
 *
 * This software is licensed under the terms of the GNU General Public
 * License version 2, as published by the Free Software Foundation, and
 * may be copied, distributed, and modified under those terms.
 *
 * This program is distributed in the hope that it will be useful,
 * but WITHOUT ANY WARRANTY; without even the implied warranty of
 * MERCHANTABILITY or FITNESS FOR A PARTICULAR PURPOSE.  See the
 * GNU General Public License for more details.
 *
 */

#include <linux/module.h>
#include <linux/kernel.h>
#include <linux/clk.h>
#include <linux/clk/tegra.h>

#include <mach/dc.h>
#include <mach/fb.h>
#include <mach/mc.h>
#include <linux/nvhost.h>
#include <mach/latency_allowance.h>
#include <trace/events/display.h>

#include "dc_reg.h"
#include "dc_config.h"
#include "dc_priv.h"
#include "tegra_adf.h"

static int use_dynamic_emc = 1;

module_param_named(use_dynamic_emc, use_dynamic_emc, int, S_IRUGO | S_IWUSR);

#ifdef CONFIG_ARCH_TEGRA_12x_SOC
static unsigned int tegra_dcs_total_bw[TEGRA_MAX_DC] = {0};
DEFINE_MUTEX(tegra_dcs_total_bw_lock);
#endif

/* windows A, B, C for first and second display */
static const enum tegra_la_id la_id_tab[2][DC_N_WINDOWS] = {
	/* first display */
	{
		TEGRA_LA_DISPLAY_0A,
		TEGRA_LA_DISPLAY_0B,
		TEGRA_LA_DISPLAY_0C,
#if defined(CONFIG_ARCH_TEGRA_14x_SOC) || defined(CONFIG_ARCH_TEGRA_12x_SOC)
		TEGRA_LA_DISPLAYD,
#endif
#if defined(CONFIG_ARCH_TEGRA_14x_SOC)
		TEGRA_LA_DISPLAY_HC,
#endif
#if defined(CONFIG_ARCH_TEGRA_12x_SOC)
		TEGRA_LA_DISPLAY_T,
#endif
	},
	/* second display */
	{
		TEGRA_LA_DISPLAY_0AB,
		TEGRA_LA_DISPLAY_0BB,
		TEGRA_LA_DISPLAY_0CB,
#if defined(CONFIG_ARCH_TEGRA_14x_SOC)
		0,
		TEGRA_LA_DISPLAY_HCB,
#endif
	},
};

#ifdef CONFIG_ARCH_TEGRA_12x_SOC
static bool is_internal_win(enum tegra_la_id id)
{
	return ((id == TEGRA_LA_DISPLAY_0A) || (id == TEGRA_LA_DISPLAY_0B) ||
		(id == TEGRA_LA_DISPLAY_0C) || (id == TEGRA_LA_DISPLAYD) ||
		(id == TEGRA_LA_DISPLAY_HC) || (id == TEGRA_LA_DISPLAY_T));
}

static unsigned int num_active_internal_wins(struct tegra_dc *dc)
{
	unsigned int num_active_internal_wins = 0;
	int i = 0;

	for (i = 0; i < DC_N_WINDOWS; i++) {
		struct tegra_dc_win *curr_win = &dc->windows[i];
		enum tegra_la_id curr_win_la_id =
				la_id_tab[dc->ndev->id][curr_win->idx];

		if (!is_internal_win(curr_win_la_id))
			continue;

		if (WIN_IS_ENABLED(curr_win))
			num_active_internal_wins++;
	}

	return num_active_internal_wins;
}

static unsigned int num_active_external_wins(struct tegra_dc *dc)
{
	unsigned int num_active_external_wins = 0;
	int i = 0;

	for (i = 0; i < DC_N_WINDOWS; i++) {
		struct tegra_dc_win *curr_win = &dc->windows[i];
		enum tegra_la_id curr_win_la_id =
				la_id_tab[dc->ndev->id][curr_win->idx];

		if (is_internal_win(curr_win_la_id))
			continue;

		if (WIN_IS_ENABLED(curr_win))
			num_active_external_wins++;
	}

	return num_active_external_wins;
}

/*
 * Note about fixed point arithmetic:
 * ----------------------------------
 * calc_disp_params(...) contains fixed point values and arithmetic due to the
 * need to use floating point values. All fixed point values have the "_fp" or
 * "_FP" suffix in their name. Functions/values used to convert between real and
 * fixed point values are listed below:
 *    - la_params.fp_factor
 *    - la_params.la_real_to_fp(real_val)
 *    - la_params.la_fp_to_real(fp_val)
 */

#define T12X_LA_BW_DISRUPTION_TIME_EMCCLKS_FP			1342000
#define T12X_LA_STATIC_LA_SNAP_ARB_TO_ROW_SRT_EMCCLKS_FP	54000
#define T12X_LA_CONS_MEM_EFFICIENCY_FP				500
#define T12X_LA_ROW_SRT_SZ_BYTES	(64 * (T12X_LA_MC_EMEM_NUM_SLOTS + 1))
#define T12X_LA_MC_EMEM_NUM_SLOTS				63
#define T12X_LA_MAX_DRAIN_TIME_USEC				10

/*
 * Function outputs:
 *    - disp_params->thresh_lwm_bytes
 *    - disp_params->spool_up_buffering_adj_bytes
 *    - disp_params->total_dc0_bw
 *    - disp_params->total_dc1_bw
 */
static void calc_disp_params(struct tegra_dc *dc,
				struct tegra_dc_win *w,
				enum tegra_la_id la_id,
				unsigned int bw_mbps,
				struct dc_to_la_params *disp_params) {
	const struct disp_client *disp_clients_info =
						tegra_la_disp_clients_info;
	struct la_to_dc_params la_params = tegra_get_la_to_dc_params();
	unsigned int bw_mbps_fp = la_params.la_real_to_fp(bw_mbps);
	bool active = WIN_IS_ENABLED(w);
	bool win_rotated = false;
	unsigned int window_width = dfixed_trunc(w->w);
	unsigned int surface_width = 0;
	bool vertical_scaling_enabled = false;
	bool pitch = !WIN_IS_BLOCKLINEAR(w) && !WIN_IS_TILED(w);
	bool planar = tegra_dc_is_yuv_planar(w->fmt);
	bool packed_yuv422 = ((w->fmt == TEGRA_WIN_FMT_YCbCr422) ||
				(w->fmt == TEGRA_WIN_FMT_YUV422));
	/* all of tegra's YUV formats(420 and 422) fetch 2 bytes per pixel,
	 * but the size reported by tegra_dc_fmt_bpp for the planar version
	 * is of the luma plane's size only. */
	unsigned int bytes_per_pixel = tegra_dc_is_yuv_planar(w->fmt) ?
				2 * tegra_dc_fmt_bpp(w->fmt) / 8 :
				tegra_dc_fmt_bpp(w->fmt) / 8;
	struct tegra_dc_mode mode = dc->mode;
	unsigned int total_h = mode.h_active +
				mode.h_front_porch +
				mode.h_back_porch +
				mode.h_sync_width;
	unsigned int total_v = mode.v_active +
				mode.v_front_porch +
				mode.v_back_porch +
				mode.v_sync_width;
	unsigned int total_screen_area = total_h * total_v;
	unsigned int total_active_area = mode.h_active * mode.v_active;
	unsigned int total_blank_area = total_screen_area - total_active_area;
	unsigned int reqd_buffering_thresh_disp_bytes_fp = 0;
	unsigned int latency_buffering_available_in_reqd_buffering_fp = 0;
	struct clk *emc_clk = clk_get(NULL, "emc");
	unsigned long emc_freq_mhz = clk_get_rate(emc_clk)/1000000;
	unsigned int bw_disruption_time_usec_fp =
					T12X_LA_BW_DISRUPTION_TIME_EMCCLKS_FP /
					emc_freq_mhz;
	unsigned int effective_row_srt_sz_bytes_fp =
		min(la_params.la_real_to_fp(min(
					T12X_LA_ROW_SRT_SZ_BYTES,
					16 * min(emc_freq_mhz + 50,
						400))),
			((T12X_LA_MAX_DRAIN_TIME_USEC *
			emc_freq_mhz -
			la_params.la_fp_to_real(
			T12X_LA_STATIC_LA_SNAP_ARB_TO_ROW_SRT_EMCCLKS_FP) *
			2 *
			la_params.dram_width_bits /
			8 *
			T12X_LA_CONS_MEM_EFFICIENCY_FP)));
	unsigned int drain_time_usec_fp =
			effective_row_srt_sz_bytes_fp *
			la_params.fp_factor /
			(emc_freq_mhz *
				la_params.dram_width_bits /
				4 *
				T12X_LA_CONS_MEM_EFFICIENCY_FP) +
			T12X_LA_STATIC_LA_SNAP_ARB_TO_ROW_SRT_EMCCLKS_FP /
			emc_freq_mhz;
	unsigned int total_latency_usec_fp =
		drain_time_usec_fp +
		la_params.static_la_minus_snap_arb_to_row_srt_emcclks_fp /
		emc_freq_mhz;
	unsigned int bw_disruption_buffering_bytes_fp =
					bw_mbps *
					max(bw_disruption_time_usec_fp,
						total_latency_usec_fp) +
					la_params.la_real_to_fp(1);
	unsigned int reqd_lines = 0;
	unsigned int lines_of_latency = 0;
	unsigned int thresh_lwm_bytes = 0;
	unsigned int total_buf_sz_bytes =
	disp_clients_info[DISP_CLIENT_LA_ID(la_id)].line_buf_sz_bytes +
	disp_clients_info[DISP_CLIENT_LA_ID(la_id)].mccif_size_bytes;
	unsigned int num_active_wins_to_use = is_internal_win(la_id) ?
						num_active_internal_wins(dc) :
						num_active_external_wins(dc);
	unsigned int total_active_space_bw = 0;
	unsigned int total_vblank_bw = 0;
	unsigned int bw_other_wins = 0;
	unsigned int bw_display_fp = 0;
	unsigned int bw_delta_fp = 0;
	unsigned int fill_rate_other_wins_fp = 0;
	unsigned int dvfs_time_nsec = tegra_get_dvfs_time_nsec(emc_freq_mhz);
	unsigned int data_shortfall_other_wins_fp = 0;
	unsigned int duration_usec_fp = 0;
	unsigned int spool_up_buffering_adj_bytes = 0;
	unsigned int curr_dc_head_bw = 0;

	if (w->flags & TEGRA_WIN_FLAG_SCAN_COLUMN) {
		win_rotated = true;
		surface_width = dfixed_trunc(w->h);
		vertical_scaling_enabled = (dfixed_trunc(w->w) == w->out_w) ?
					false : true;
	} else {
		win_rotated = false;
		surface_width = dfixed_trunc(w->w);
		vertical_scaling_enabled = (dfixed_trunc(w->h) == w->out_h) ?
					false : true;
	}

	if ((disp_clients_info[DISP_CLIENT_LA_ID(la_id)].line_buf_sz_bytes
									== 0) ||
		(pitch == true)) {
		reqd_lines = 0;
	} else if (win_rotated && planar) {
		if (vertical_scaling_enabled)
			reqd_lines = 17;
		else
			reqd_lines = 16;
	} else {
		if (win_rotated) {
			if (vertical_scaling_enabled)
				reqd_lines = 16 / bytes_per_pixel + 1;
			else
				reqd_lines = 16 / bytes_per_pixel;
		} else {
			if (vertical_scaling_enabled)
				reqd_lines = 3;
			else
				reqd_lines = 1;
		}
	}

	if (reqd_lines > 0 && !vertical_scaling_enabled && win_rotated)
		lines_of_latency = 1;
	else
		lines_of_latency = 0;


	if ((DISP_CLIENT_LA_ID(la_id) == TEGRA_LA_DISPLAY_0A) ||
		(DISP_CLIENT_LA_ID(la_id) == TEGRA_LA_DISPLAY_0B) ||
		(DISP_CLIENT_LA_ID(la_id) == TEGRA_LA_DISPLAY_0C)) {
		unsigned int c1 =
			((w->fmt == TEGRA_WIN_FMT_YUV420P &&
				win_rotated == false) ||
			(tegra_dc_is_yuv(w->fmt) && win_rotated == true)) ?
			3 : bytes_per_pixel;
		unsigned int c2 = (w->fmt == packed_yuv422 &&
					win_rotated == true) ? 2 : 1;

		reqd_buffering_thresh_disp_bytes_fp =
					la_params.la_real_to_fp(active *
							surface_width *
							reqd_lines *
							c1 *
							c2);
		latency_buffering_available_in_reqd_buffering_fp =
					la_params.la_real_to_fp(active *
							surface_width *
							lines_of_latency *
							c1 *
							c2);

		if ((w->fmt == TEGRA_WIN_FMT_YUV422R) &&
			(win_rotated == false)) {
			reqd_buffering_thresh_disp_bytes_fp =
				reqd_buffering_thresh_disp_bytes_fp * 5 / 2;
			latency_buffering_available_in_reqd_buffering_fp =
			latency_buffering_available_in_reqd_buffering_fp *
			5 /
			2;
		}
	} else if ((DISP_CLIENT_LA_ID(la_id) == TEGRA_LA_DISPLAYD) ||
			(DISP_CLIENT_LA_ID(la_id) == TEGRA_LA_DISPLAY_T) ||
			(DISP_CLIENT_LA_ID(la_id) == TEGRA_LA_DISPLAY_HC)) {
		reqd_buffering_thresh_disp_bytes_fp =
					la_params.la_real_to_fp(active *
							bytes_per_pixel *
							window_width *
							reqd_lines);
		latency_buffering_available_in_reqd_buffering_fp =
					la_params.la_real_to_fp(active *
							bytes_per_pixel *
							window_width *
							lines_of_latency);
	} else if ((DISP_CLIENT_LA_ID(la_id) == TEGRA_LA_DISPLAY_0AB) ||
			(DISP_CLIENT_LA_ID(la_id) == TEGRA_LA_DISPLAY_0BB) ||
			(DISP_CLIENT_LA_ID(la_id) == TEGRA_LA_DISPLAY_0CB)) {
		unsigned int c = (w->fmt == TEGRA_WIN_FMT_YUV420P) ?
					3 : bytes_per_pixel;
		reqd_buffering_thresh_disp_bytes_fp =
					la_params.la_real_to_fp(c *
							window_width *
							reqd_lines *
							active);
		latency_buffering_available_in_reqd_buffering_fp =
					la_params.la_real_to_fp(c *
							window_width *
							lines_of_latency *
							active);

		if (w->fmt == TEGRA_WIN_FMT_YUV422R) {
			reqd_buffering_thresh_disp_bytes_fp =
				reqd_buffering_thresh_disp_bytes_fp * 5 / 2;
			latency_buffering_available_in_reqd_buffering_fp =
			latency_buffering_available_in_reqd_buffering_fp *
			5 /
			2;
		}
	}


	thresh_lwm_bytes =
		la_params.la_fp_to_real(
			reqd_buffering_thresh_disp_bytes_fp +
			bw_disruption_buffering_bytes_fp -
			latency_buffering_available_in_reqd_buffering_fp);
	disp_params->thresh_lwm_bytes = thresh_lwm_bytes;


	if (is_internal_win(la_id)) {
		int i = 0;
		for (i = 0; i < DC_N_WINDOWS; i++) {
			struct tegra_dc_win *curr_win = &dc->windows[i];
			enum tegra_la_id curr_win_la_id =
					la_id_tab[dc->ndev->id][curr_win->idx];
			unsigned int curr_win_bw = 0;

			if (!is_internal_win(curr_win_la_id))
				continue;

			curr_win_bw = max(curr_win->bandwidth,
						curr_win->new_bandwidth);
			/* our bandwidth is in kbytes/sec, but LA takes MBps.
			 * round up bandwidth to next 1MBps */
			if (curr_win_bw != UINT_MAX)
				curr_win_bw = curr_win_bw / 1000 + 1;

			total_active_space_bw += curr_win_bw;
		}
	} else {
		int i = 0;
		for (i = 0; i < DC_N_WINDOWS; i++) {
			struct tegra_dc_win *curr_win = &dc->windows[i];
			enum tegra_la_id curr_win_la_id =
					la_id_tab[dc->ndev->id][curr_win->idx];
			unsigned int curr_win_bw = 0;

			if (is_internal_win(curr_win_la_id))
				continue;

			curr_win_bw = max(curr_win->bandwidth,
						curr_win->new_bandwidth);
			/* our bandwidth is in kbytes/sec, but LA takes MBps.
			 * round up bandwidth to next 1MBps */
			if (curr_win_bw != UINT_MAX)
				curr_win_bw = curr_win_bw / 1000 + 1;

			total_active_space_bw += curr_win_bw;
		}
	}


	if ((disp_clients_info[DISP_CLIENT_LA_ID(la_id)].win_type  ==
						TEGRA_LA_DISP_WIN_TYPE_FULL) ||
		(disp_clients_info[DISP_CLIENT_LA_ID(la_id)].win_type  ==
						TEGRA_LA_DISP_WIN_TYPE_FULLA) ||
		(disp_clients_info[DISP_CLIENT_LA_ID(la_id)].win_type  ==
						TEGRA_LA_DISP_WIN_TYPE_FULLB)) {
		total_vblank_bw = total_buf_sz_bytes / total_blank_area;
	} else {
		total_vblank_bw = 0;
	}


	bw_display_fp = la_params.disp_catchup_factor_fp *
			max(total_active_space_bw,
				total_vblank_bw);
	if (active)
		bw_delta_fp = bw_mbps_fp -
				(bw_display_fp /
				num_active_wins_to_use);


	bw_other_wins = total_active_space_bw - bw_mbps;

	if (num_active_wins_to_use > 0) {
		fill_rate_other_wins_fp =
				bw_display_fp *
				(num_active_wins_to_use - active) /
				num_active_wins_to_use -
				la_params.la_real_to_fp(bw_other_wins);
	} else {
		fill_rate_other_wins_fp = 0;
	}

	data_shortfall_other_wins_fp = dvfs_time_nsec *
					bw_other_wins *
					la_params.fp_factor /
					1000;

	duration_usec_fp = (fill_rate_other_wins_fp == 0) ? 0 :
				data_shortfall_other_wins_fp *
				la_params.fp_factor /
				fill_rate_other_wins_fp;


	spool_up_buffering_adj_bytes = (bw_delta_fp > 0) ?
					(bw_delta_fp *
					duration_usec_fp /
					(la_params.fp_factor *
					la_params.fp_factor)) :
					0;
	disp_params->spool_up_buffering_adj_bytes =
						spool_up_buffering_adj_bytes;

	mutex_lock(&tegra_dcs_total_bw_lock);
	curr_dc_head_bw = max(dc->new_bw_kbps, dc->bw_kbps);
	/* our bandwidth is in kbytes/sec, but LA takes MBps.
	 * round up bandwidth to next 1MBps */
	if (curr_dc_head_bw != ULONG_MAX)
		curr_dc_head_bw = curr_dc_head_bw / 1000 + 1;
	tegra_dcs_total_bw[dc->ndev->id] = curr_dc_head_bw;
	disp_params->total_dc0_bw = tegra_dcs_total_bw[0];
	disp_params->total_dc1_bw = tegra_dcs_total_bw[1];
	mutex_unlock(&tegra_dcs_total_bw_lock);
}
#endif

#ifdef CONFIG_TEGRA_ISOMGR
static void tegra_dc_process_bandwidth_renegotiate(struct tegra_dc *dc, u32 bw)
{
	tegra_adf_process_bandwidth_renegotiate(dc->adf, bw,
			tegra_isomgr_get_available_iso_bw());
	tegra_dc_ext_process_bandwidth_renegotiate(dc->ndev->id);
}
#endif

/* uses the larger of w->bandwidth or w->new_bandwidth */
static void tegra_dc_set_latency_allowance(struct tegra_dc *dc,
	struct tegra_dc_win *w)
{
	unsigned long bw;
	struct dc_to_la_params disp_params;
#if defined(CONFIG_ARCH_TEGRA_2x_SOC) || defined(CONFIG_ARCH_TEGRA_3x_SOC)
	/* window B V-filter tap for first and second display. */
	static const enum tegra_la_id vfilter_tab[2] = {
		TEGRA_LA_DISPLAY_1B, TEGRA_LA_DISPLAY_1BB,
	};
#endif

	BUG_ON(dc->ndev->id >= ARRAY_SIZE(la_id_tab));
#if defined(CONFIG_ARCH_TEGRA_2x_SOC) || defined(CONFIG_ARCH_TEGRA_3x_SOC)
	BUG_ON(dc->ndev->id >= ARRAY_SIZE(vfilter_tab));
#endif
	BUG_ON(w->idx >= ARRAY_SIZE(*la_id_tab));

	bw = max(w->bandwidth, w->new_bandwidth);

#if defined(CONFIG_ARCH_TEGRA_2x_SOC) || defined(CONFIG_ARCH_TEGRA_3x_SOC)
	/* tegra_dc_get_bandwidth() treats V filter windows as double
	 * bandwidth, but LA has a seperate client for V filter */
	if (w->idx == 1 && win_use_v_filter(dc, w))
		bw /= 2;
#endif

	/* our bandwidth is in kbytes/sec, but LA takes MBps.
	 * round up bandwidth to next 1MBps */
	if (bw != ULONG_MAX)
		bw = bw / 1000 + 1;

#ifdef CONFIG_ARCH_TEGRA_12x_SOC
	calc_disp_params(dc,
			w,
			la_id_tab[dc->ndev->id][w->idx],
			bw,
			&disp_params);
#endif
	tegra_set_disp_latency_allowance(la_id_tab[dc->ndev->id][w->idx],
						bw,
						disp_params);
#if defined(CONFIG_ARCH_TEGRA_2x_SOC) || defined(CONFIG_ARCH_TEGRA_3x_SOC)
	/* if window B, also set the 1B client for the 2-tap V filter. */
	if (w->idx == 1)
		tegra_set_latency_allowance(vfilter_tab[dc->ndev->id], bw);
#endif
}

static int tegra_dc_windows_is_overlapped(struct tegra_dc_win *a,
	struct tegra_dc_win *b)
{
	if (a == b)
		return 0;

	if (!WIN_IS_ENABLED(a) || !WIN_IS_ENABLED(b))
		return 0;

	/* because memory access to load the fifo can overlap, only care
	 * if windows overlap vertically */
	return ((a->out_y + a->out_h > b->out_y) && (a->out_y <= b->out_y)) ||
		((b->out_y + b->out_h > a->out_y) && (b->out_y <= a->out_y));
}

/* check overlapping window combinations to find the max bandwidth. */
static unsigned long tegra_dc_find_max_bandwidth(struct tegra_dc_win *wins[],
						 unsigned n)
{
	unsigned i;
	unsigned j;
	unsigned long bw;
	unsigned long max = 0;

	for (i = 0; i < n; i++) {
		bw = wins[i]->new_bandwidth;
		for (j = 0; j < n; j++)
			if (tegra_dc_windows_is_overlapped(wins[i], wins[j]))
				bw += wins[j]->new_bandwidth;
		if (max < bw)
			max = bw;
	}
	return max;
}

/*
 * Calculate peak EMC bandwidth for each enabled window =
 * pixel_clock * win_bpp * (use_v_filter ? 2 : 1)) * H_scale_factor *
 * (windows_tiling ? 2 : 1)
 *
 * note:
 * (*) We use 2 tap V filter on T2x/T3x, so need double BW if use V filter
 * (*) Tiling mode on T30 and DDR3 requires double BW
 *
 * return:
 * bandwidth in kBps
 */
static unsigned long tegra_dc_calc_win_bandwidth(struct tegra_dc *dc,
	struct tegra_dc_win *w)
{
	unsigned long ret;
	int tiled_windows_bw_multiplier;
	unsigned long bpp;
	unsigned in_w;

	if (!WIN_IS_ENABLED(w))
		return 0;

	if (dfixed_trunc(w->w) == 0 || dfixed_trunc(w->h) == 0 ||
	    w->out_w == 0 || w->out_h == 0)
		return 0;
	if (w->flags & TEGRA_WIN_FLAG_SCAN_COLUMN)
		/* rotated: PRESCALE_SIZE swapped, but WIN_SIZE is unchanged */
		in_w = dfixed_trunc(w->h);
	else
		in_w = dfixed_trunc(w->w); /* normal output, not rotated */

	tiled_windows_bw_multiplier =
		tegra_mc_get_tiled_memory_bandwidth_multiplier();

	/* all of tegra's YUV formats(420 and 422) fetch 2 bytes per pixel,
	 * but the size reported by tegra_dc_fmt_bpp for the planar version
	 * is of the luma plane's size only. */
	bpp = tegra_dc_is_yuv_planar(w->fmt) ?
		2 * tegra_dc_fmt_bpp(w->fmt) : tegra_dc_fmt_bpp(w->fmt);
	ret = dc->mode.pclk / 1000UL * bpp / 8 *
#if defined(CONFIG_ARCH_TEGRA_2x_SOC) || defined(CONFIG_ARCH_TEGRA_3x_SOC)
		(win_use_v_filter(dc, w) ? 2 : 1) *
#endif
		in_w / w->out_w * (WIN_IS_TILED(w) ?
		tiled_windows_bw_multiplier : 1);
#ifdef CONFIG_ARCH_TEGRA_2x_SOC
	/*
	 * Assuming 60% efficiency: i.e. if we calculate we need 70MBps, we
	 * will request 117MBps from EMC.
	 */
	ret = ret + (17 * ret / 25);
#endif
	return ret;
}

static unsigned long tegra_dc_get_bandwidth(
	struct tegra_dc_win *windows[], int n)
{
	int i;

	BUG_ON(n > DC_N_WINDOWS);

	/* emc rate and latency allowance both need to know per window
	 * bandwidths */
	for (i = 0; i < n; i++) {
		struct tegra_dc_win *w = windows[i];

		if (w)
			w->new_bandwidth =
				tegra_dc_calc_win_bandwidth(w->dc, w);
	}

	return tegra_dc_find_max_bandwidth(windows, n);
}

#ifdef CONFIG_TEGRA_ISOMGR
/* to save power, call when display memory clients would be idle */
void tegra_dc_clear_bandwidth(struct tegra_dc *dc)
{
	int latency;

	trace_clear_bandwidth(dc);
	latency = tegra_isomgr_reserve(dc->isomgr_handle, 0, 1000);
	if (latency) {
		dc->reserved_bw = 0;
		latency = tegra_isomgr_realize(dc->isomgr_handle);
		WARN_ONCE(!latency, "tegra_isomgr_realize failed\n");
	} else {
<<<<<<< HEAD
		tegra_dc_process_bandwidth_renegotiate(dc, 0);
=======
		dev_dbg(&dc->ndev->dev, "Failed to clear bw.\n");
		tegra_dc_ext_process_bandwidth_renegotiate(
				dc->ndev->id, NULL);
>>>>>>> b9ce172e
	}
	dc->bw_kbps = 0;
}
#else
/* to save power, call when display memory clients would be idle */
void tegra_dc_clear_bandwidth(struct tegra_dc *dc)
{
	trace_clear_bandwidth(dc);
	if (tegra_is_clk_enabled(dc->emc_clk))
		clk_disable_unprepare(dc->emc_clk);
	dc->bw_kbps = 0;
}

/* bw in kByte/second. returns Hz for EMC frequency */
static inline unsigned long tegra_dc_kbps_to_emc(unsigned long bw)
{
	unsigned long freq;

	if (bw == ULONG_MAX)
		return ULONG_MAX;

	freq = tegra_emc_bw_to_freq_req(bw);
	if (freq >= (ULONG_MAX / 1000))
		return ULONG_MAX; /* freq too big - clamp at max */

	if (WARN_ONCE((freq * 1000) < freq, "Bandwidth Overflow"))
		return ULONG_MAX; /* should never occur because of above. */
	return freq * 1000;
}
#endif

/* use the larger of dc->bw_kbps or dc->new_bw_kbps, and copies
 * dc->new_bw_kbps into dc->bw_kbps.
 * calling this function both before and after a flip is sufficient to select
 * the best possible frequency and latency allowance.
 * set use_new to true to force dc->new_bw_kbps programming.
 */
void tegra_dc_program_bandwidth(struct tegra_dc *dc, bool use_new)
{
	unsigned i;

	if (use_new || dc->bw_kbps != dc->new_bw_kbps) {
		long bw = max(dc->bw_kbps, dc->new_bw_kbps);

#ifdef CONFIG_TEGRA_ISOMGR
		int latency;

		/* reserve atleast the minimum bandwidth. */
		bw = max(dc->bw_kbps, tegra_dc_calc_min_bandwidth(dc));
		latency = tegra_isomgr_reserve(dc->isomgr_handle, bw, 1000);
		if (latency) {
			dc->reserved_bw = bw;
			latency = tegra_isomgr_realize(dc->isomgr_handle);
			WARN_ONCE(!latency, "tegra_isomgr_realize failed\n");
		} else {
<<<<<<< HEAD
			tegra_dc_process_bandwidth_renegotiate(dc, bw);
=======
			dev_dbg(&dc->ndev->dev, "Failed to reserve bw %ld.\n",
									bw);
			tegra_dc_ext_process_bandwidth_renegotiate(
				dc->ndev->id, NULL);
>>>>>>> b9ce172e
		}
#else /* EMC version */
		int emc_freq;

		/* going from 0 to non-zero */
		if (!dc->bw_kbps && dc->new_bw_kbps &&
			!tegra_is_clk_enabled(dc->emc_clk))
			clk_prepare_enable(dc->emc_clk);

		emc_freq = tegra_dc_kbps_to_emc(bw);
		clk_set_rate(dc->emc_clk, emc_freq);

		/* going from non-zero to 0 */
		if (dc->bw_kbps && !dc->new_bw_kbps &&
			tegra_is_clk_enabled(dc->emc_clk))
			clk_disable_unprepare(dc->emc_clk);
#endif
		dc->bw_kbps = dc->new_bw_kbps;
	}

	for (i = 0; i < DC_N_WINDOWS; i++) {
		struct tegra_dc_win *w = &dc->windows[i];

		if ((use_new || w->bandwidth != w->new_bandwidth) &&
			w->new_bandwidth != 0)
			tegra_dc_set_latency_allowance(dc, w);
		trace_program_bandwidth(dc);
		w->bandwidth = w->new_bandwidth;
	}
}

int tegra_dc_set_dynamic_emc(struct tegra_dc *dc)
{
	unsigned long new_rate;
	struct tegra_dc_win *windows[DC_N_WINDOWS];
	unsigned i;

	if (!use_dynamic_emc)
		return 0;

	for (i = 0; i < DC_N_WINDOWS; i++)
		windows[i] = &dc->windows[i];
#ifdef CONFIG_TEGRA_ISOMGR
	new_rate = tegra_dc_get_bandwidth(windows, DC_N_WINDOWS);
#else
	if (tegra_dc_has_multiple_dc())
		new_rate = ULONG_MAX;
	else
		new_rate = tegra_dc_get_bandwidth(windows, DC_N_WINDOWS);
#endif

	dc->new_bw_kbps = new_rate;
	trace_set_dynamic_emc(dc);

	return 0;
}

/* return the minimum bandwidth in kbps for display to function */
long tegra_dc_calc_min_bandwidth(struct tegra_dc *dc)
{
	unsigned pclk = tegra_dc_get_out_max_pixclock(dc);

	if (WARN_ONCE(!dc, "dc is NULL") ||
		WARN_ONCE(!dc->out, "dc->out is NULL!"))
		return 0;
	if (!pclk) {
		 if (dc->out->type == TEGRA_DC_OUT_HDMI) {
#if defined(CONFIG_ARCH_TEGRA_11x_SOC)
			pclk = KHZ2PICOS(300000); /* 300MHz max */
#else
			pclk = KHZ2PICOS(150000); /* 150MHz max */
#endif
		} else {
			pclk = KHZ2PICOS(dc->mode.pclk / 1000);
		}
	}

	return PICOS2KHZ(pclk) * 4; /* support a single 32bpp window */
}

#ifdef CONFIG_TEGRA_ISOMGR
int tegra_dc_bandwidth_negotiate_bw(struct tegra_dc *dc,
			struct tegra_dc_win *windows[], int n)
{
	int latency;
	u32 bw;

	mutex_lock(&dc->lock);
	/*
	 * isomgr will update available bandwidth through a callback.
	 * If available bandwidth is less than proposed bw fail the ioctl.
	 * If proposed bw is larger than reserved bw, make it in effect
	 * immediately. Otherwise, bandwidth will be adjusted in flips.
	 */
	bw = tegra_dc_get_bandwidth(windows, n);
	if (bw > dc->available_bw) {
		mutex_unlock(&dc->lock);
		return -1;
	} else if (bw <= dc->reserved_bw) {
		mutex_unlock(&dc->lock);
		return 0;
	}

	latency = tegra_isomgr_reserve(dc->isomgr_handle, bw, 1000);
	if (!latency) {
		dev_dbg(&dc->ndev->dev, "Failed to reserve proposed bw %d.\n",
									bw);
		mutex_unlock(&dc->lock);
		return -1;
	}

	dc->reserved_bw = bw;
	latency = tegra_isomgr_realize(dc->isomgr_handle);
	if (!latency) {
		WARN_ONCE(!latency, "tegra_isomgr_realize failed\n");
		mutex_unlock(&dc->lock);
		return -1;
	}

	mutex_unlock(&dc->lock);

	return 0;
}

void tegra_dc_bandwidth_renegotiate(void *p, u32 avail_bw)
{
	struct tegra_dc_bw_data data;
	struct tegra_dc *dc = p;

	if (dc->available_bw == avail_bw)
		return;

	if (WARN_ONCE(!dc, "dc is NULL!"))
		return;
<<<<<<< HEAD
	tegra_dc_process_bandwidth_renegotiate(dc, dc->bw_kbps);
=======
>>>>>>> b9ce172e

	data.total_bw = tegra_isomgr_get_total_iso_bw();
	data.avail_bw = avail_bw;
	data.resvd_bw = dc->reserved_bw;

	tegra_dc_ext_process_bandwidth_renegotiate(dc->ndev->id, &data);

	mutex_lock(&dc->lock);
	dc->available_bw = avail_bw;
	mutex_unlock(&dc->lock);
}
#endif<|MERGE_RESOLUTION|>--- conflicted
+++ resolved
@@ -654,13 +654,9 @@
 		latency = tegra_isomgr_realize(dc->isomgr_handle);
 		WARN_ONCE(!latency, "tegra_isomgr_realize failed\n");
 	} else {
-<<<<<<< HEAD
-		tegra_dc_process_bandwidth_renegotiate(dc, 0);
-=======
 		dev_dbg(&dc->ndev->dev, "Failed to clear bw.\n");
-		tegra_dc_ext_process_bandwidth_renegotiate(
+		tegra_dc_process_bandwidth_renegotiate(
 				dc->ndev->id, NULL);
->>>>>>> b9ce172e
 	}
 	dc->bw_kbps = 0;
 }
@@ -716,14 +712,10 @@
 			latency = tegra_isomgr_realize(dc->isomgr_handle);
 			WARN_ONCE(!latency, "tegra_isomgr_realize failed\n");
 		} else {
-<<<<<<< HEAD
-			tegra_dc_process_bandwidth_renegotiate(dc, bw);
-=======
 			dev_dbg(&dc->ndev->dev, "Failed to reserve bw %ld.\n",
 									bw);
-			tegra_dc_ext_process_bandwidth_renegotiate(
+			tegra_dc_process_bandwidth_renegotiate(
 				dc->ndev->id, NULL);
->>>>>>> b9ce172e
 		}
 #else /* EMC version */
 		int emc_freq;
@@ -858,10 +850,6 @@
 
 	if (WARN_ONCE(!dc, "dc is NULL!"))
 		return;
-<<<<<<< HEAD
-	tegra_dc_process_bandwidth_renegotiate(dc, dc->bw_kbps);
-=======
->>>>>>> b9ce172e
 
 	data.total_bw = tegra_isomgr_get_total_iso_bw();
 	data.avail_bw = avail_bw;
