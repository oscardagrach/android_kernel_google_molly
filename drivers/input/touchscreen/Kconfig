#
# Touchscreen driver configuration
#
menuconfig INPUT_TOUCHSCREEN
	bool "Touchscreens"
	help
	  Say Y here, and a list of supported touchscreens will be displayed.
	  This option doesn't affect the kernel.

	  If unsure, say Y.

if INPUT_TOUCHSCREEN

config TOUCHSCREEN_88PM860X
	tristate "Marvell 88PM860x touchscreen"
	depends on MFD_88PM860X
	help
	  Say Y here if you have a 88PM860x PMIC and want to enable
	  support for the built-in touchscreen.

	  If unsure, say N.

	  To compile this driver as a module, choose M here: the
	  module will be called 88pm860x-ts.

config TOUCHSCREEN_ADS7846
	tristate "ADS7846/TSC2046/AD7873 and AD(S)7843 based touchscreens"
	depends on SPI_MASTER
	depends on HWMON = n || HWMON
	help
	  Say Y here if you have a touchscreen interface using the
	  ADS7846/TSC2046/AD7873 or ADS7843/AD7843 controller,
	  and your board-specific setup code includes that in its
	  table of SPI devices.

	  If HWMON is selected, and the driver is told the reference voltage
	  on your board, you will also get hwmon interfaces for the voltage
	  (and on ads7846/tsc2046/ad7873, temperature) sensors of this chip.

	  If unsure, say N (but it's safe to say "Y").

	  To compile this driver as a module, choose M here: the
	  module will be called ads7846.

config TOUCHSCREEN_AD7877
	tristate "AD7877 based touchscreens"
	depends on SPI_MASTER
	help
	  Say Y here if you have a touchscreen interface using the
	  AD7877 controller, and your board-specific initialization
	  code includes that in its table of SPI devices.

	  If unsure, say N (but it's safe to say "Y").

	  To compile this driver as a module, choose M here: the
	  module will be called ad7877.

config TOUCHSCREEN_AD7879
	tristate "Analog Devices AD7879-1/AD7889-1 touchscreen interface"
	help
	  Say Y here if you want to support a touchscreen interface using
	  the AD7879-1/AD7889-1 controller.

	  You should select a bus connection too.

	  To compile this driver as a module, choose M here: the
	  module will be called ad7879.

config TOUCHSCREEN_AD7879_I2C
	tristate "support I2C bus connection"
	depends on TOUCHSCREEN_AD7879 && I2C
	help
	  Say Y here if you have AD7879-1/AD7889-1 hooked to an I2C bus.

	  To compile this driver as a module, choose M here: the
	  module will be called ad7879-i2c.

config TOUCHSCREEN_AD7879_SPI
	tristate "support SPI bus connection"
	depends on TOUCHSCREEN_AD7879 && SPI_MASTER
	help
	  Say Y here if you have AD7879-1/AD7889-1 hooked to a SPI bus.

	  If unsure, say N (but it's safe to say "Y").

	  To compile this driver as a module, choose M here: the
	  module will be called ad7879-spi.

config TOUCHSCREEN_ATMEL_MXT
	tristate "Atmel mXT I2C Touchscreen"
	depends on I2C
	help
	  Say Y here if you have Atmel mXT series I2C touchscreen,
	  such as AT42QT602240/ATMXT224, connected to your system.

	  If unsure, say N.

	  To compile this driver as a module, choose M here: the
	  module will be called atmel_mxt_ts.

config TOUCHSCREEN_AUO_PIXCIR
	tristate "AUO in-cell touchscreen using Pixcir ICs"
	depends on I2C
	depends on GPIOLIB
	help
	  Say Y here if you have a AUO display with in-cell touchscreen
	  using Pixcir ICs.

	  If unsure, say N.

	  To compile this driver as a module, choose M here: the
	  module will be called auo-pixcir-ts.

config TOUCHSCREEN_BU21013
	tristate "BU21013 based touch panel controllers"
	depends on I2C
	help
	  Say Y here if you have a bu21013 touchscreen connected to
	  your system.

	  If unsure, say N.

	  To compile this driver as a module, choose M here: the
	  module will be called bu21013_ts.

config TOUCHSCREEN_CY8CTMG110
	tristate "cy8ctmg110 touchscreen"
	depends on I2C
	depends on GPIOLIB
	help
	  Say Y here if you have a cy8ctmg110 capacitive touchscreen on
	  an AAVA device.

	  If unsure, say N.

	  To compile this driver as a module, choose M here: the
	  module will be called cy8ctmg110_ts.

config TOUCHSCREEN_CYTTSP_CORE
	tristate "Cypress TTSP touchscreen"
	help
	  Say Y here if you have a touchscreen using controller from
	  the Cypress TrueTouch(tm) Standard Product family connected
	  to your system. You will also need to select appropriate
	  bus connection below.

	  If unsure, say N.

	  To compile this driver as a module, choose M here: the
	  module will be called cyttsp_core.

config TOUCHSCREEN_CYTTSP_I2C
	tristate "support I2C bus connection"
	depends on TOUCHSCREEN_CYTTSP_CORE && I2C
	help
	  Say Y here if the touchscreen is connected via I2C bus.

	  To compile this driver as a module, choose M here: the
	  module will be called cyttsp_i2c.

config TOUCHSCREEN_CYTTSP_SPI
	tristate "support SPI bus connection"
	depends on TOUCHSCREEN_CYTTSP_CORE && SPI_MASTER
	help
	  Say Y here if the touchscreen is connected via SPI bus.

	  To compile this driver as a module, choose M here: the
	  module will be called cyttsp_spi.

config TOUCHSCREEN_DA9034
	tristate "Touchscreen support for Dialog Semiconductor DA9034"
	depends on PMIC_DA903X
	default y
	help
	  Say Y here to enable the support for the touchscreen found
	  on Dialog Semiconductor DA9034 PMIC.

	  If unsure, say N.

	  To compile this driver as a module, choose M here: the
	  module will be called da9034-ts.

config TOUCHSCREEN_DA9052
	tristate "Dialog DA9052/DA9053 TSI"
	depends on PMIC_DA9052
	help
	  Say Y here to support the touchscreen found on Dialog Semiconductor
	  DA9052-BC and DA9053-AA/Bx PMICs.

	  If unsure, say N.

	  To compile this driver as a module, choose M here: the
	  module will be called da9052_tsi.

config TOUCHSCREEN_DYNAPRO
	tristate "Dynapro serial touchscreen"
	select SERIO
	help
	  Say Y here if you have a Dynapro serial touchscreen connected to
	  your system.

	  If unsure, say N.

	  To compile this driver as a module, choose M here: the
	  module will be called dynapro.

config TOUCHSCREEN_HAMPSHIRE
	tristate "Hampshire serial touchscreen"
	select SERIO
	help
	  Say Y here if you have a Hampshire serial touchscreen connected to
	  your system.

	  If unsure, say N.

	  To compile this driver as a module, choose M here: the
	  module will be called hampshire.

config TOUCHSCREEN_EETI
	tristate "EETI touchscreen panel support"
	depends on I2C
	help
	  Say Y here to enable support for I2C connected EETI touch panels.

	  To compile this driver as a module, choose M here: the
	  module will be called eeti_ts.

config TOUCHSCREEN_EGALAX
	tristate "EETI eGalax multi-touch panel support"
	depends on I2C && OF
	help
	  Say Y here to enable support for I2C connected EETI
	  eGalax multi-touch panels.

	  To compile this driver as a module, choose M here: the
	  module will be called egalax_ts.

config TOUCHSCREEN_FUJITSU
	tristate "Fujitsu serial touchscreen"
	select SERIO
	help
	  Say Y here if you have the Fujitsu touchscreen (such as one
	  installed in Lifebook P series laptop) connected to your
	  system.

	  If unsure, say N.

	  To compile this driver as a module, choose M here: the
	  module will be called fujitsu-ts.

config TOUCHSCREEN_ILI210X
	tristate "Ilitek ILI210X based touchscreen"
	depends on I2C
	help
	  Say Y here if you have a ILI210X based touchscreen
	  controller. This driver supports models ILI2102,
	  ILI2102s, ILI2103, ILI2103s and ILI2105.
	  Such kind of chipsets can be found in Amazon Kindle Fire
	  touchscreens.

	  If unsure, say N.

	  To compile this driver as a module, choose M here: the
	  module will be called ili210x.

config TOUCHSCREEN_S3C2410
	tristate "Samsung S3C2410/generic touchscreen input driver"
	depends on ARCH_S3C24XX || SAMSUNG_DEV_TS
	select S3C_ADC
	help
	  Say Y here if you have the s3c2410 touchscreen.

	  If unsure, say N.

	  To compile this driver as a module, choose M here: the
	  module will be called s3c2410_ts.

config TOUCHSCREEN_GUNZE
	tristate "Gunze AHL-51S touchscreen"
	select SERIO
	help
	  Say Y here if you have the Gunze AHL-51 touchscreen connected to
	  your system.

	  If unsure, say N.

	  To compile this driver as a module, choose M here: the
	  module will be called gunze.

config TOUCHSCREEN_ELO
	tristate "Elo serial touchscreens"
	select SERIO
	help
	  Say Y here if you have an Elo serial touchscreen connected to
	  your system.

	  If unsure, say N.

	  To compile this driver as a module, choose M here: the
	  module will be called elo.

config TOUCHSCREEN_WACOM_W8001
	tristate "Wacom W8001 penabled serial touchscreen"
	select SERIO
	help
	  Say Y here if you have an Wacom W8001 penabled serial touchscreen
	  connected to your system.

	  If unsure, say N.

	  To compile this driver as a module, choose M here: the
	  module will be called wacom_w8001.

config TOUCHSCREEN_WACOM_I2C
	tristate "Wacom Tablet support (I2C)"
	depends on I2C
	help
	  Say Y here if you want to use the I2C version of the Wacom
	  Pen Tablet.

	  If unsure, say N.

	  To compile this driver as a module, choose M here: the module
	  will be called wacom_i2c.

config TOUCHSCREEN_LPC32XX
	tristate "LPC32XX touchscreen controller"
	depends on ARCH_LPC32XX
	help
	  Say Y here if you have a LPC32XX device and want
	  to support the built-in touchscreen.

	  To compile this driver as a module, choose M here: the
	  module will be called lpc32xx_ts.

config TOUCHSCREEN_MAX11801
	tristate "MAX11801 based touchscreens"
	depends on I2C
	help
	  Say Y here if you have a MAX11801 based touchscreen
	  controller.

	  If unsure, say N.

	  To compile this driver as a module, choose M here: the
	  module will be called max11801_ts.

config TOUCHSCREEN_MCS5000
	tristate "MELFAS MCS-5000 touchscreen"
	depends on I2C
	help
	  Say Y here if you have the MELFAS MCS-5000 touchscreen controller
	  chip in your system.

	  If unsure, say N.

	  To compile this driver as a module, choose M here: the
	  module will be called mcs5000_ts.

config TOUCHSCREEN_MMS114
	tristate "MELFAS MMS114 touchscreen"
	depends on I2C && GENERIC_HARDIRQS
	help
	  Say Y here if you have the MELFAS MMS114 touchscreen controller
	  chip in your system.

	  If unsure, say N.

	  To compile this driver as a module, choose M here: the
	  module will be called mms114.

config TOUCHSCREEN_MTOUCH
	tristate "MicroTouch serial touchscreens"
	select SERIO
	help
	  Say Y here if you have a MicroTouch (3M) serial touchscreen connected to
	  your system.

	  If unsure, say N.

	  To compile this driver as a module, choose M here: the
	  module will be called mtouch.

config TOUCHSCREEN_INEXIO
	tristate "iNexio serial touchscreens"
	select SERIO
	help
	  Say Y here if you have an iNexio serial touchscreen connected to
	  your system.

	  If unsure, say N.

	  To compile this driver as a module, choose M here: the
	  module will be called inexio.

config TOUCHSCREEN_INTEL_MID
	tristate "Intel MID platform resistive touchscreen"
	depends on INTEL_SCU_IPC
	help
	  Say Y here if you have a Intel MID based touchscreen in
	  your system.

	  If unsure, say N.

	  To compile this driver as a module, choose M here: the
	  module will be called intel_mid_touch.

config TOUCHSCREEN_MK712
	tristate "ICS MicroClock MK712 touchscreen"
	help
	  Say Y here if you have the ICS MicroClock MK712 touchscreen
	  controller chip in your system.

	  If unsure, say N.

	  To compile this driver as a module, choose M here: the
	  module will be called mk712.

config TOUCHSCREEN_HP600
	tristate "HP Jornada 6xx touchscreen"
	depends on SH_HP6XX && SH_ADC
	help
	  Say Y here if you have a HP Jornada 620/660/680/690 and want to
          support the built-in touchscreen.

	  To compile this driver as a module, choose M here: the
	  module will be called hp680_ts_input.

config TOUCHSCREEN_HP7XX
	tristate "HP Jornada 7xx touchscreen"
	depends on SA1100_JORNADA720_SSP
	help
	  Say Y here if you have a HP Jornada 710/720/728 and want
	  to support the built-in touchscreen.

	  To compile this driver as a module, choose M here: the
	  module will be called jornada720_ts.

config TOUCHSCREEN_HTCPEN
	tristate "HTC Shift X9500 touchscreen"
	depends on ISA
	help
	  Say Y here if you have an HTC Shift UMPC also known as HTC X9500
	  Clio / Shangrila and want to support the built-in touchscreen.

	  If unsure, say N.

	  To compile this driver as a module, choose M here: the
	  module will be called htcpen.

config TOUCHSCREEN_PENMOUNT
	tristate "Penmount serial touchscreen"
	select SERIO
	help
	  Say Y here if you have a Penmount serial touchscreen connected to
	  your system.

	  If unsure, say N.

	  To compile this driver as a module, choose M here: the
	  module will be called penmount.

config TOUCHSCREEN_EDT_FT5X06
	tristate "EDT FocalTech FT5x06 I2C Touchscreen support"
	depends on I2C
	help
	  Say Y here if you have an EDT "Polytouch" touchscreen based
	  on the FocalTech FT5x06 family of controllers connected to
	  your system.

	  If unsure, say N.

	  To compile this driver as a module, choose M here: the
	  module will be called edt-ft5x06.

config TOUCHSCREEN_MIGOR
	tristate "Renesas MIGO-R touchscreen"
	depends on SH_MIGOR && I2C
	help
	  Say Y here to enable MIGO-R touchscreen support.

	  If unsure, say N.

	  To compile this driver as a module, choose M here: the
	  module will be called migor_ts.

config TOUCHSCREEN_PANJIT_I2C
	tristate "PANJIT I2C touchscreen driver"
	depends on I2C
	default n
	help
	  Say Y here to enable PANJIT I2C capacitive touchscreen support,
	  covering devices such as the MGG1010AI06 and EGG1010AI06

	  If unsure, say N

	  To compile this driver as a module, choose M here: the module will
	  be called panjit_i2c.

config TOUCHSCREEN_TNETV107X
	tristate "TI TNETV107X touchscreen support"
	depends on ARCH_DAVINCI_TNETV107X
	help
	  Say Y here if you want to use the TNETV107X touchscreen.

	  To compile this driver as a module, choose M here: the
	  module will be called tnetv107x-ts.

config TOUCHSCREEN_TOUCHRIGHT
	tristate "Touchright serial touchscreen"
	select SERIO
	help
	  Say Y here if you have a Touchright serial touchscreen connected to
	  your system.

	  If unsure, say N.

	  To compile this driver as a module, choose M here: the
	  module will be called touchright.

config TOUCHSCREEN_TOUCHWIN
	tristate "Touchwin serial touchscreen"
	select SERIO
	help
	  Say Y here if you have a Touchwin serial touchscreen connected to
	  your system.

	  If unsure, say N.

	  To compile this driver as a module, choose M here: the
	  module will be called touchwin.

config TOUCHSCREEN_TI_AM335X_TSC
	tristate "TI Touchscreen Interface"
	depends on MFD_TI_AM335X_TSCADC
	help
	  Say Y here if you have 4/5/8 wire touchscreen controller
	  to be connected to the ADC controller on your TI AM335x SoC.

	  If unsure, say N.

	  To compile this driver as a module, choose M here: the
	  module will be called ti_am335x_tsc.

config TOUCHSCREEN_ATMEL_TSADCC
	tristate "Atmel Touchscreen Interface"
	depends on ARCH_AT91
	help
	  Say Y here if you have a 4-wire touchscreen connected to the
          ADC Controller on your Atmel SoC.

	  If unsure, say N.

	  To compile this driver as a module, choose M here: the
	  module will be called atmel_tsadcc.

config TOUCHSCREEN_UCB1400
	tristate "Philips UCB1400 touchscreen"
	depends on AC97_BUS
	depends on UCB1400_CORE
	help
	  This enables support for the Philips UCB1400 touchscreen interface.
	  The UCB1400 is an AC97 audio codec.  The touchscreen interface
	  will be initialized only after the ALSA subsystem has been
	  brought up and the UCB1400 detected.  You therefore have to
	  configure ALSA support as well (either built-in or modular,
	  independently of whether this driver is itself built-in or
	  modular) for this driver to work.

	  To compile this driver as a module, choose M here: the
	  module will be called ucb1400_ts.

config TOUCHSCREEN_PIXCIR
	tristate "PIXCIR I2C touchscreens"
	depends on I2C
	help
	  Say Y here if you have a pixcir i2c touchscreen
	  controller.

	  If unsure, say N.

	  To compile this driver as a module, choose M here: the
	  module will be called pixcir_i2c_ts.

config TOUCHSCREEN_WM831X
	tristate "Support for WM831x touchscreen controllers"
	depends on MFD_WM831X
	help
	  This enables support for the touchscreen controller on the WM831x
	  series of PMICs.

	  To compile this driver as a module, choose M here: the
	  module will be called wm831x-ts.

config TOUCHSCREEN_WM97XX
	tristate "Support for WM97xx AC97 touchscreen controllers"
	depends on AC97_BUS
	help
	  Say Y here if you have a Wolfson Microelectronics WM97xx
	  touchscreen connected to your system. Note that this option
	  only enables core driver, you will also need to select
	  support for appropriate chip below.

	  If unsure, say N.

	  To compile this driver as a module, choose M here: the
	  module will be called wm97xx-ts.

config TOUCHSCREEN_WM9705
	bool "WM9705 Touchscreen interface support"
	depends on TOUCHSCREEN_WM97XX
	default y
	help
	  Say Y here to enable support for the Wolfson Microelectronics
	  WM9705 touchscreen controller.

config TOUCHSCREEN_WM9712
	bool "WM9712 Touchscreen interface support"
	depends on TOUCHSCREEN_WM97XX
	default y
	help
	  Say Y here to enable support for the Wolfson Microelectronics
	  WM9712 touchscreen controller.

config TOUCHSCREEN_WM9713
	bool "WM9713 Touchscreen interface support"
	depends on TOUCHSCREEN_WM97XX
	default y
	help
	  Say Y here to enable support for the Wolfson Microelectronics
	  WM9713 touchscreen controller.

config TOUCHSCREEN_WM97XX_ATMEL
	tristate "WM97xx Atmel accelerated touch"
	depends on TOUCHSCREEN_WM97XX && (AVR32 || ARCH_AT91)
	help
	  Say Y here for support for streaming mode with WM97xx touchscreens
	  on Atmel AT91 or AVR32 systems with an AC97C module.

	  Be aware that this will use channel B in the controller for
	  streaming data, this must not conflict with other AC97C drivers.

	  If unsure, say N.

	  To compile this driver as a module, choose M here: the module will
	  be called atmel-wm97xx.

config TOUCHSCREEN_WM97XX_MAINSTONE
	tristate "WM97xx Mainstone/Palm accelerated touch"
	depends on TOUCHSCREEN_WM97XX && ARCH_PXA
	help
	  Say Y here for support for streaming mode with WM97xx touchscreens
	  on Mainstone, Palm Tungsten T5, TX and LifeDrive systems.

	  If unsure, say N.

	  To compile this driver as a module, choose M here: the
	  module will be called mainstone-wm97xx.

config TOUCHSCREEN_WM97XX_ZYLONITE
	tristate "Zylonite accelerated touch"
	depends on TOUCHSCREEN_WM97XX && MACH_ZYLONITE
	select TOUCHSCREEN_WM9713
	help
	  Say Y here for support for streaming mode with the touchscreen
	  on Zylonite systems.

	  If unsure, say N.

	  To compile this driver as a module, choose M here: the
	  module will be called zylonite-wm97xx.

config TOUCHSCREEN_USB_COMPOSITE
	tristate "USB Touchscreen Driver"
	depends on USB_ARCH_HAS_HCD
	select USB
	help
	  USB Touchscreen driver for:
	  - eGalax Touchkit USB (also includes eTurboTouch CT-410/510/700)
	  - PanJit TouchSet USB
	  - 3M MicroTouch USB (EX II series)
	  - ITM
	  - some other eTurboTouch
	  - Gunze AHL61
	  - DMC TSC-10/25
	  - IRTOUCHSYSTEMS/UNITOP
	  - IdealTEK URTC1000
	  - GoTop Super_Q2/GogoPen/PenPower tablets
	  - JASTEC USB Touch Controller/DigiTech DTR-02U
	  - Zytronic controllers
	  - Elo TouchSystems 2700 IntelliTouch
	  - EasyTouch USB Touch Controller from Data Modul
	  - e2i (Mimo monitors)

	  Have a look at <http://linux.chapter7.ch/touchkit/> for
	  a usage description and the required user-space stuff.

	  To compile this driver as a module, choose M here: the
	  module will be called usbtouchscreen.

config TOUCHSCREEN_MC13783
	tristate "Freescale MC13783 touchscreen input driver"
	depends on MFD_MC13783
	help
	  Say Y here if you have an Freescale MC13783 PMIC on your
	  board and want to use its touchscreen

	  If unsure, say N.

	  To compile this driver as a module, choose M here: the
	  module will be called mc13783_ts.

config TOUCHSCREEN_USB_EGALAX
	default y
	bool "eGalax, eTurboTouch CT-410/510/700 device support" if EXPERT
	depends on TOUCHSCREEN_USB_COMPOSITE

config TOUCHSCREEN_USB_PANJIT
	default y
	bool "PanJit device support" if EXPERT
	depends on TOUCHSCREEN_USB_COMPOSITE

config TOUCHSCREEN_USB_3M
	default y
	bool "3M/Microtouch EX II series device support" if EXPERT
	depends on TOUCHSCREEN_USB_COMPOSITE

config TOUCHSCREEN_USB_ITM
	default y
	bool "ITM device support" if EXPERT
	depends on TOUCHSCREEN_USB_COMPOSITE

config TOUCHSCREEN_USB_ETURBO
	default y
	bool "eTurboTouch (non-eGalax compatible) device support" if EXPERT
	depends on TOUCHSCREEN_USB_COMPOSITE

config TOUCHSCREEN_USB_GUNZE
	default y
	bool "Gunze AHL61 device support" if EXPERT
	depends on TOUCHSCREEN_USB_COMPOSITE

config TOUCHSCREEN_USB_DMC_TSC10
	default y
	bool "DMC TSC-10/25 device support" if EXPERT
	depends on TOUCHSCREEN_USB_COMPOSITE

config TOUCHSCREEN_USB_IRTOUCH
	default y
	bool "IRTOUCHSYSTEMS/UNITOP device support" if EXPERT
	depends on TOUCHSCREEN_USB_COMPOSITE

config TOUCHSCREEN_USB_IDEALTEK
	default y
	bool "IdealTEK URTC1000 device support" if EXPERT
	depends on TOUCHSCREEN_USB_COMPOSITE

config TOUCHSCREEN_USB_GENERAL_TOUCH
	default y
	bool "GeneralTouch Touchscreen device support" if EXPERT
	depends on TOUCHSCREEN_USB_COMPOSITE

config TOUCHSCREEN_USB_GOTOP
	default y
	bool "GoTop Super_Q2/GogoPen/PenPower tablet device support" if EXPERT
	depends on TOUCHSCREEN_USB_COMPOSITE

config TOUCHSCREEN_USB_JASTEC
	default y
	bool "JASTEC/DigiTech DTR-02U USB touch controller device support" if EXPERT
	depends on TOUCHSCREEN_USB_COMPOSITE

config TOUCHSCREEN_USB_ELO
	default y
	bool "Elo TouchSystems 2700 IntelliTouch controller device support" if EXPERT
	depends on TOUCHSCREEN_USB_COMPOSITE

config TOUCHSCREEN_USB_E2I
	default y
	bool "e2i Touchscreen controller (e.g. from Mimo 740)" if EXPERT
	depends on TOUCHSCREEN_USB_COMPOSITE

config TOUCHSCREEN_USB_ZYTRONIC
	default y
	bool "Zytronic controller" if EXPERT
	depends on TOUCHSCREEN_USB_COMPOSITE

config TOUCHSCREEN_USB_ETT_TC45USB
	default y
	bool "ET&T USB series TC4UM/TC5UH touchscreen controller support" if EXPERT
	depends on TOUCHSCREEN_USB_COMPOSITE

config TOUCHSCREEN_USB_NEXIO
	default y
	bool "NEXIO/iNexio device support" if EXPERT
	depends on TOUCHSCREEN_USB_COMPOSITE

config TOUCHSCREEN_USB_EASYTOUCH
	default y
	bool "EasyTouch USB Touch controller device support" if EMBEDDED
	depends on TOUCHSCREEN_USB_COMPOSITE
	help
	  Say Y here if you have an EasyTouch USB Touch controller.
	  If unsure, say N.

config TOUCHSCREEN_TOUCHIT213
	tristate "Sahara TouchIT-213 touchscreen"
	select SERIO
	help
	  Say Y here if you have a Sahara TouchIT-213 Tablet PC.

	  If unsure, say N.

	  To compile this driver as a module, choose M here: the
	  module will be called touchit213.

config TOUCHSCREEN_TSC_SERIO
	tristate "TSC-10/25/40 serial touchscreen support"
	select SERIO
	help
	  Say Y here if you have a TSC-10, 25 or 40 serial touchscreen connected
	  to your system.

	  If unsure, say N.

	  To compile this driver as a module, choose M here: the
	  module will be called tsc40.

config TOUCHSCREEN_TSC2005
        tristate "TSC2005 based touchscreens"
        depends on SPI_MASTER && GENERIC_HARDIRQS
        help
          Say Y here if you have a TSC2005 based touchscreen.

	  If unsure, say N.

	  To compile this driver as a module, choose M here: the
	  module will be called tsc2005.

config TOUCHSCREEN_TSC2007
	tristate "TSC2007 based touchscreens"
	depends on I2C
	help
	  Say Y here if you have a TSC2007 based touchscreen.

	  If unsure, say N.

	  To compile this driver as a module, choose M here: the
	  module will be called tsc2007.

config TOUCHSCREEN_W90X900
	tristate "W90P910 touchscreen driver"
	depends on HAVE_CLK
	help
	  Say Y here if you have a W90P910 based touchscreen.

	  To compile this driver as a module, choose M here: the
	  module will be called w90p910_ts.

config TOUCHSCREEN_PCAP
	tristate "Motorola PCAP touchscreen"
	depends on EZX_PCAP
	help
	  Say Y here if you have a Motorola EZX telephone and
	  want to enable support for the built-in touchscreen.

	  To compile this driver as a module, choose M here: the
	  module will be called pcap_ts.

config TOUCHSCREEN_ST1232
	tristate "Sitronix ST1232 touchscreen controllers"
	depends on I2C
	help
	  Say Y here if you want to support Sitronix ST1232
	  touchscreen controller.

	  If unsure, say N.

	  To compile this driver as a module, choose M here: the
	  module will be called st1232_ts.

config TOUCHSCREEN_STMPE
	tristate "STMicroelectronics STMPE touchscreens"
	depends on MFD_STMPE
	help
	  Say Y here if you want support for STMicroelectronics
	  STMPE touchscreen controllers.

	  To compile this driver as a module, choose M here: the
	  module will be called stmpe-ts.

config TOUCHSCREEN_TPS6507X
	tristate "TPS6507x based touchscreens"
	depends on I2C
	help
	  Say Y here if you have a TPS6507x based touchscreen
	  controller.

	  If unsure, say N.

	  To compile this driver as a module, choose M here: the
	  module will be called tps6507x_ts.

<<<<<<< HEAD
config TOUCHSCREEN_RM31080A
	tristate "RAYDIUM_31080A based touchscreens"
	depends on SPI_MASTER
	help
	  Say Y here if you have a touchscreen interface using the
	  RAYDIUM_T31080A controller, and your board-specific initialization
	  code includes that in its table of SPI devices.

	  If unsure, say N (but it's safe to say "Y").

	  To compile this driver as a module, choose M here: the
	  module will be called RAYDIUM_31080A.
=======
config TOUCHSCREEN_SYN_RMI4_SPI
	tristate "RMI4 SPI Support"
	depends on SPI_MASTER
	help
	  Say Y here if you want to support RMI4 devices connect
	  to an SPI bus.

	  If unsure, say Y.

	  To compile this driver as a module, choose M here: the
	  module will be called rmi-spi.
>>>>>>> b8103121

endif<|MERGE_RESOLUTION|>--- conflicted
+++ resolved
@@ -901,7 +901,6 @@
 	  To compile this driver as a module, choose M here: the
 	  module will be called tps6507x_ts.
 
-<<<<<<< HEAD
 config TOUCHSCREEN_RM31080A
 	tristate "RAYDIUM_31080A based touchscreens"
 	depends on SPI_MASTER
@@ -914,7 +913,7 @@
 
 	  To compile this driver as a module, choose M here: the
 	  module will be called RAYDIUM_31080A.
-=======
+
 config TOUCHSCREEN_SYN_RMI4_SPI
 	tristate "RMI4 SPI Support"
 	depends on SPI_MASTER
@@ -926,6 +925,5 @@
 
 	  To compile this driver as a module, choose M here: the
 	  module will be called rmi-spi.
->>>>>>> b8103121
 
 endif