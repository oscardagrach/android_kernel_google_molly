/*
 * Driver for the NVIDIA Tegra pinmux
 *
 * Copyright (c) 2011-2012, NVIDIA CORPORATION.  All rights reserved.
 *
 * This program is free software; you can redistribute it and/or modify it
 * under the terms and conditions of the GNU General Public License,
 * version 2, as published by the Free Software Foundation.
 *
 * This program is distributed in the hope it will be useful, but WITHOUT
 * ANY WARRANTY; without even the implied warranty of MERCHANTABILITY or
 * FITNESS FOR A PARTICULAR PURPOSE.  See the GNU General Public License for
 * more details.
 */

#ifndef __PINMUX_TEGRA_H__
#define __PINMUX_TEGRA_H__

/**
 * struct tegra_function - Tegra pinctrl mux function
 * @name: The name of the function, exported to pinctrl core.
 * @groups: An array of pin groups that may select this function.
 * @ngroups: The number of entries in @groups.
 */
struct tegra_function {
	const char *name;
	const char * const *groups;
	unsigned ngroups;
};

/**
 * struct tegra_pingroup - Tegra pin group
 * @mux_reg:		Mux register offset. -1 if unsupported.
 * @mux_bank:		Mux register bank. 0 if unsupported.
 * @mux_bit:		Mux register bit. 0 if unsupported.
 * @pupd_reg:		Pull-up/down register offset. -1 if unsupported.
 * @pupd_bank:		Pull-up/down register bank. 0 if unsupported.
 * @pupd_bit:		Pull-up/down register bit. 0 if unsupported.
 * @tri_reg:		Tri-state register offset. -1 if unsupported.
 * @tri_bank:		Tri-state register bank. 0 if unsupported.
 * @tri_bit:		Tri-state register bit. 0 if unsupported.
 * @einput_reg:		Enable-input register offset. -1 if unsupported.
 * @einput_bank:	Enable-input register bank. 0 if unsupported.
 * @einput_bit:		Enable-input register bit. 0 if unsupported.
 * @odrain_reg:		Open-drain register offset. -1 if unsupported.
 * @odrain_bank:	Open-drain register bank. 0 if unsupported.
 * @odrain_bit:		Open-drain register bit. 0 if unsupported.
 * @lock_reg:		Lock register offset. -1 if unsupported.
 * @lock_bank:		Lock register bank. 0 if unsupported.
 * @lock_bit:		Lock register bit. 0 if unsupported.
 * @ioreset_reg:	IO reset register offset. -1 if unsupported.
 * @ioreset_bank:	IO reset register bank. 0 if unsupported.
 * @ioreset_bit:	IO reset register bit. 0 if unsupported.
 * @rcv_sel_reg:	Receiver select offset. -1 if unsupported.
 * @rcv_sel_bank:	Receiver select bank. 0 if unsupported.
 * @rcv_sel_bit:	Receiver select bit. 0 if unsupported.
 * @drv_reg:		Drive fields register offset. -1 if unsupported.
 *			This register contains the hsm, schmitt, lpmd, drvdn,
 *			drvup, slwr, and slwf parameters.
 * @drv_bank:		Drive fields register bank. 0 if unsupported.
 * @hsm_bit:		High Speed Mode register bit. 0 if unsupported.
 * @schmitt_bit:	Scmitt register bit. 0 if unsupported.
 * @lpmd_bit:		Low Power Mode register bit. 0 if unsupported.
 * @drvdn_bit:		Drive Down register bit. 0 if unsupported.
 * @drvdn_width:	Drive Down field width. 0 if unsupported.
 * @drvup_bit:		Drive Up register bit. 0 if unsupported.
 * @drvup_width:	Drive Up field width. 0 if unsupported.
 * @slwr_bit:		Slew Rising register bit. 0 if unsupported.
 * @slwr_width:		Slew Rising field width. 0 if unsupported.
 * @slwf_bit:		Slew Falling register bit. 0 if unsupported.
 * @slwf_width:		Slew Falling field width. 0 if unsupported.
 * @drvtype_reg:	Drive type fields register offset. -1 if unsupported.
 * @drvtype_bank:	Drive type fields register bank. 0 if unsupported.
 * @drvtype_bit:	Drive type register bit. 0 if unsupported.
 * @drvtype_width:	Drive type field width. 0 if unsupported.
 *
 * A representation of a group of pins (possibly just one pin) in the Tegra
 * pin controller. Each group allows some parameter or parameters to be
 * configured. The most common is mux function selection. Many others exist
 * such as pull-up/down, tri-state, etc. Tegra's pin controller is complex;
 * certain groups may only support configuring certain parameters, hence
 * each parameter is optional, represented by a -1 "reg" value.
 */
struct tegra_pingroup {
	const char *name;
	const unsigned *pins;
	unsigned npins;
	unsigned funcs[4];
	unsigned func_safe;
	unsigned funcs_non_dt[4];
	unsigned func_safe_non_dt;
	s16 mux_reg;
	s16 pupd_reg;
	s16 tri_reg;
	s16 einput_reg;
	s16 odrain_reg;
	s16 lock_reg;
	s16 ioreset_reg;
	s16 rcv_sel_reg;
	s16 drv_reg;
	s16 drvtype_reg;
<<<<<<< HEAD
	u32 mux_bank:2;
	u32 pupd_bank:2;
	u32 tri_bank:2;
	u32 einput_bank:2;
	u32 odrain_bank:2;
	u32 ioreset_bank:2;
	u32 rcv_sel_bank:2;
	u32 lock_bank:2;
	u32 drv_bank:2;
	u32 drvtype_bank:2;
	u32 mux_bit:5;
	u32 pupd_bit:5;
	u32 tri_bit:5;
	u32 einput_bit:5;
	u32 odrain_bit:5;
	u32 lock_bit:5;
	u32 ioreset_bit:5;
	u32 rcv_sel_bit:5;
	u32 hsm_bit:5;
	u32 schmitt_bit:5;
	u32 lpmd_bit:5;
	u32 drvdn_bit:5;
	u32 drvup_bit:5;
	u32 slwr_bit:5;
	u32 slwf_bit:5;
	u32 drvtype_bit:5;
	u32 drvdn_width:6;
	u32 drvup_width:6;
	u32 slwr_width:6;
	u32 slwf_width:6;
	u32 drvtype_width:6;
=======
	int mux_bank;
	int pupd_bank;
	int tri_bank;
	int einput_bank;
	int odrain_bank;
	int ioreset_bank;
	int rcv_sel_bank;
	int lock_bank;
	int drv_bank;
	int drvtype_bank;
	int mux_bit;
	int pupd_bit;
	int tri_bit;
	int einput_bit;
	int odrain_bit;
	int lock_bit;
	int ioreset_bit;
	int rcv_sel_bit;
	int hsm_bit;
	int schmitt_bit;
	int lpmd_bit;
	int drvdn_bit;
	int drvup_bit;
	int slwr_bit;
	int slwf_bit;
	int drvtype_bit;
	int drvdn_width;
	int drvup_width;
	int slwr_width;
	int slwf_width;
	int drvtype_width;
>>>>>>> b6bb0aa3
	const char *dev_id;
};

/* struct tegra_pinctrl_driver_config_data: Drive pingroup default data.
 * @name: Name of the group;
 * @high_speed_mode: Enable high speed mode
 * @schmitt: Enable schimit.
 * @low_power_mode: Low power mode value.
 * @pull_down_strength: Pull down strength.
 * @pull_up_strength: Pull up strength.
 * @slew_rate_rising: Rising slew rate.
 * @slew_rate_falling: Falling slew rate.
 * @drive_type: Drive type.
 */
struct tegra_pinctrl_group_config_data {
	const char *name;
	int high_speed_mode;
	int schmitt;
	int low_power_mode;
	int pull_down_strength;
	int pull_up_strength;
	int slew_rate_rising;
	int slew_rate_falling;
	int drive_type;
};

/**
 * struct tegra_pinctrl_soc_data - Tegra pin controller driver configuration
 * @ngpios:	The number of GPIO pins the pin controller HW affects.
 * @pins:	An array describing all pins the pin controller affects.
 *		All pins which are also GPIOs must be listed first within the
 *		array, and be numbered identically to the GPIO controller's
 *		numbering.
 * @npins:	The numbmer of entries in @pins.
 * @functions:	An array describing all mux functions the SoC supports.
 * @nfunctions:	The numbmer of entries in @functions.
 * @groups:	An array describing all pin groups the pin SoC supports.
 * @ngroups:	The numbmer of entries in @groups.
 * @config_data: List of configuration data which is SoC specific.
 * @nconfig_data: Number of config data.
 */
struct tegra_pinctrl_soc_data {
	unsigned ngpios;
	const struct pinctrl_pin_desc *pins;
	unsigned npins;
	const struct tegra_function *functions;
	unsigned nfunctions;
	const struct tegra_pingroup *groups;
	unsigned ngroups;
	struct tegra_pinctrl_group_config_data *config_data;
	unsigned nconfig_data;
	int (*suspend)(u32 *pg_data);
	void (*resume)(u32 *pg_data);
};

int tegra_pinctrl_probe(struct platform_device *pdev,
			const struct tegra_pinctrl_soc_data *soc_data);
int tegra_pinctrl_remove(struct platform_device *pdev);

u32 tegra_pinctrl_readl(u32 bank, u32 reg);
void tegra_pinctrl_writel(u32 val, u32 bank, u32 reg);

/* Some macro for usage */
#define TEGRA_PINCTRL_SET_DRIVE(_name, _hsm, _schmitt, _drive,		\
	_pulldn_drive, _pullup_drive, _pulldn_slew, _pullup_slew,	\
	_drive_type)							\
	{								\
		.name = "drive_"#_name,					\
		.high_speed_mode = _hsm,				\
		.schmitt = _schmitt,					\
		.low_power_mode = _drive,				\
		.pull_down_strength = _pulldn_drive,			\
		.pull_up_strength = _pullup_drive,			\
		.slew_rate_rising = _pullup_slew,			\
		.slew_rate_falling = _pulldn_slew,			\
		.drive_type = _drive_type,				\
	}

#endif<|MERGE_RESOLUTION|>--- conflicted
+++ resolved
@@ -99,39 +99,6 @@
 	s16 rcv_sel_reg;
 	s16 drv_reg;
 	s16 drvtype_reg;
-<<<<<<< HEAD
-	u32 mux_bank:2;
-	u32 pupd_bank:2;
-	u32 tri_bank:2;
-	u32 einput_bank:2;
-	u32 odrain_bank:2;
-	u32 ioreset_bank:2;
-	u32 rcv_sel_bank:2;
-	u32 lock_bank:2;
-	u32 drv_bank:2;
-	u32 drvtype_bank:2;
-	u32 mux_bit:5;
-	u32 pupd_bit:5;
-	u32 tri_bit:5;
-	u32 einput_bit:5;
-	u32 odrain_bit:5;
-	u32 lock_bit:5;
-	u32 ioreset_bit:5;
-	u32 rcv_sel_bit:5;
-	u32 hsm_bit:5;
-	u32 schmitt_bit:5;
-	u32 lpmd_bit:5;
-	u32 drvdn_bit:5;
-	u32 drvup_bit:5;
-	u32 slwr_bit:5;
-	u32 slwf_bit:5;
-	u32 drvtype_bit:5;
-	u32 drvdn_width:6;
-	u32 drvup_width:6;
-	u32 slwr_width:6;
-	u32 slwf_width:6;
-	u32 drvtype_width:6;
-=======
 	int mux_bank;
 	int pupd_bank;
 	int tri_bank;
@@ -163,7 +130,6 @@
 	int slwr_width;
 	int slwf_width;
 	int drvtype_width;
->>>>>>> b6bb0aa3
 	const char *dev_id;
 };
 
