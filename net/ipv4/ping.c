/*
 * INET		An implementation of the TCP/IP protocol suite for the LINUX
 *		operating system.  INET is implemented using the  BSD Socket
 *		interface as the means of communication with the user level.
 *
 *		"Ping" sockets
 *
 *		This program is free software; you can redistribute it and/or
 *		modify it under the terms of the GNU General Public License
 *		as published by the Free Software Foundation; either version
 *		2 of the License, or (at your option) any later version.
 *
 * Based on ipv4/udp.c code.
 *
 * Authors:	Vasiliy Kulikov / Openwall (for Linux 2.6),
 *		Pavel Kankovsky (for Linux 2.4.32)
 *
 * Pavel gave all rights to bugs to Vasiliy,
 * none of the bugs are Pavel's now.
 *
 */

#include <linux/uaccess.h>
#include <linux/types.h>
#include <linux/fcntl.h>
#include <linux/socket.h>
#include <linux/sockios.h>
#include <linux/in.h>
#include <linux/errno.h>
#include <linux/timer.h>
#include <linux/mm.h>
#include <linux/inet.h>
#include <linux/netdevice.h>
#include <net/snmp.h>
#include <net/ip.h>
#include <net/icmp.h>
#include <net/protocol.h>
#include <linux/skbuff.h>
#include <linux/proc_fs.h>
#include <linux/export.h>
#include <net/sock.h>
#include <net/ping.h>
#include <net/udp.h>
#include <net/route.h>
#include <net/inet_common.h>
#include <net/checksum.h>

#if IS_ENABLED(CONFIG_IPV6)
#include <linux/in6.h>
#include <linux/icmpv6.h>
#include <net/addrconf.h>
#include <net/ipv6.h>
#include <net/transp_v6.h>
#endif


struct ping_table ping_table;
struct pingv6_ops pingv6_ops;
EXPORT_SYMBOL_GPL(pingv6_ops);

static u16 ping_port_rover;

static inline int ping_hashfn(struct net *net, unsigned int num, unsigned int mask)
{
	int res = (num + net_hash_mix(net)) & mask;

	pr_debug("hash(%d) = %d\n", num, res);
	return res;
}
EXPORT_SYMBOL_GPL(ping_hash);

static inline struct hlist_nulls_head *ping_hashslot(struct ping_table *table,
					     struct net *net, unsigned int num)
{
	return &table->hash[ping_hashfn(net, num, PING_HTABLE_MASK)];
}

int ping_get_port(struct sock *sk, unsigned short ident)
{
	struct hlist_nulls_node *node;
	struct hlist_nulls_head *hlist;
	struct inet_sock *isk, *isk2;
	struct sock *sk2 = NULL;

	isk = inet_sk(sk);
	write_lock_bh(&ping_table.lock);
	if (ident == 0) {
		u32 i;
		u16 result = ping_port_rover + 1;

		for (i = 0; i < (1L << 16); i++, result++) {
			if (!result)
				result++; /* avoid zero */
			hlist = ping_hashslot(&ping_table, sock_net(sk),
					    result);
			ping_portaddr_for_each_entry(sk2, node, hlist) {
				isk2 = inet_sk(sk2);

				if (isk2->inet_num == result)
					goto next_port;
			}

			/* found */
			ping_port_rover = ident = result;
			break;
next_port:
			;
		}
		if (i >= (1L << 16))
			goto fail;
	} else {
		hlist = ping_hashslot(&ping_table, sock_net(sk), ident);
		ping_portaddr_for_each_entry(sk2, node, hlist) {
			isk2 = inet_sk(sk2);

			/* BUG? Why is this reuse and not reuseaddr? ping.c
			 * doesn't turn off SO_REUSEADDR, and it doesn't expect
			 * that other ping processes can steal its packets.
			 */
			if ((isk2->inet_num == ident) &&
			    (sk2 != sk) &&
			    (!sk2->sk_reuse || !sk->sk_reuse))
				goto fail;
		}
	}

	pr_debug("found port/ident = %d\n", ident);
	isk->inet_num = ident;
	if (sk_unhashed(sk)) {
		pr_debug("was not hashed\n");
		sock_hold(sk);
		hlist_nulls_add_head(&sk->sk_nulls_node, hlist);
		sock_prot_inuse_add(sock_net(sk), sk->sk_prot, 1);
	}
	write_unlock_bh(&ping_table.lock);
	return 0;

fail:
	write_unlock_bh(&ping_table.lock);
	return 1;
}
EXPORT_SYMBOL_GPL(ping_get_port);

void ping_hash(struct sock *sk)
{
	pr_debug("ping_hash(sk->port=%u)\n", inet_sk(sk)->inet_num);
	BUG(); /* "Please do not press this button again." */
}

void ping_unhash(struct sock *sk)
{
	struct inet_sock *isk = inet_sk(sk);
	pr_debug("ping_unhash(isk=%p,isk->num=%u)\n", isk, isk->inet_num);
	if (sk_hashed(sk)) {
		write_lock_bh(&ping_table.lock);
		hlist_nulls_del(&sk->sk_nulls_node);
		sock_put(sk);
		isk->inet_num = 0;
		isk->inet_sport = 0;
		sock_prot_inuse_add(sock_net(sk), sk->sk_prot, -1);
		write_unlock_bh(&ping_table.lock);
	}
}
EXPORT_SYMBOL_GPL(ping_unhash);

static struct sock *ping_lookup(struct net *net, struct sk_buff *skb, u16 ident)
{
	struct hlist_nulls_head *hslot = ping_hashslot(&ping_table, net, ident);
	struct sock *sk = NULL;
	struct inet_sock *isk;
	struct hlist_nulls_node *hnode;
	int dif = skb->dev->ifindex;

	if (skb->protocol == htons(ETH_P_IP)) {
		pr_debug("try to find: num = %d, daddr = %pI4, dif = %d\n",
			 (int)ident, &ip_hdr(skb)->daddr, dif);
#if IS_ENABLED(CONFIG_IPV6)
	} else if (skb->protocol == htons(ETH_P_IPV6)) {
		pr_debug("try to find: num = %d, daddr = %pI6c, dif = %d\n",
			 (int)ident, &ipv6_hdr(skb)->daddr, dif);
#endif
	}

	read_lock_bh(&ping_table.lock);

	ping_portaddr_for_each_entry(sk, hnode, hslot) {
		isk = inet_sk(sk);

		pr_debug("iterate\n");
		if (isk->inet_num != ident)
			continue;

		if (skb->protocol == htons(ETH_P_IP) &&
		    sk->sk_family == AF_INET) {
			pr_debug("found: %p: num=%d, daddr=%pI4, dif=%d\n", sk,
				 (int) isk->inet_num, &isk->inet_rcv_saddr,
				 sk->sk_bound_dev_if);

			if (isk->inet_rcv_saddr &&
			    isk->inet_rcv_saddr != ip_hdr(skb)->daddr)
				continue;
#if IS_ENABLED(CONFIG_IPV6)
		} else if (skb->protocol == htons(ETH_P_IPV6) &&
			   sk->sk_family == AF_INET6) {
			struct ipv6_pinfo *np = inet6_sk(sk);

			pr_debug("found: %p: num=%d, daddr=%pI6c, dif=%d\n", sk,
				 (int) isk->inet_num,
				 &inet6_sk(sk)->rcv_saddr,
				 sk->sk_bound_dev_if);

			if (!ipv6_addr_any(&np->rcv_saddr) &&
			    !ipv6_addr_equal(&np->rcv_saddr,
					     &ipv6_hdr(skb)->daddr))
				continue;
#endif
		}

		if (sk->sk_bound_dev_if && sk->sk_bound_dev_if != dif)
			continue;

		sock_hold(sk);
		goto exit;
	}

	sk = NULL;
exit:
	read_unlock_bh(&ping_table.lock);

	return sk;
}

static void inet_get_ping_group_range_net(struct net *net, kgid_t *low,
					  kgid_t *high)
{
	kgid_t *data = net->ipv4.sysctl_ping_group_range;
	unsigned int seq;

	do {
		seq = read_seqbegin(&sysctl_local_ports.lock);

		*low = data[0];
		*high = data[1];
	} while (read_seqretry(&sysctl_local_ports.lock, seq));
}


int ping_init_sock(struct sock *sk)
{
	struct net *net = sock_net(sk);
	kgid_t group = current_egid();
	struct group_info *group_info = get_current_groups();
	int i, j, count = group_info->ngroups;
	kgid_t low, high;

	inet_get_ping_group_range_net(net, &low, &high);
	if (gid_lte(low, group) && gid_lte(group, high))
		return 0;

	for (i = 0; i < group_info->nblocks; i++) {
		int cp_count = min_t(int, NGROUPS_PER_BLOCK, count);
		for (j = 0; j < cp_count; j++) {
			kgid_t gid = group_info->blocks[i][j];
			if (gid_lte(low, gid) && gid_lte(gid, high))
				return 0;
		}

		count -= cp_count;
	}

	return -EACCES;
}
EXPORT_SYMBOL_GPL(ping_init_sock);

void ping_close(struct sock *sk, long timeout)
{
	pr_debug("ping_close(sk=%p,sk->num=%u)\n",
		 inet_sk(sk), inet_sk(sk)->inet_num);
	pr_debug("isk->refcnt = %d\n", sk->sk_refcnt.counter);

	sk_common_release(sk);
}
EXPORT_SYMBOL_GPL(ping_close);

/* Checks the bind address and possibly modifies sk->sk_bound_dev_if. */
int ping_check_bind_addr(struct sock *sk, struct inet_sock *isk,
			 struct sockaddr *uaddr, int addr_len) {
	struct net *net = sock_net(sk);
	if (sk->sk_family == AF_INET) {
		struct sockaddr_in *addr = (struct sockaddr_in *) uaddr;
		int chk_addr_ret;

		if (addr_len < sizeof(*addr))
			return -EINVAL;

		pr_debug("ping_check_bind_addr(sk=%p,addr=%pI4,port=%d)\n",
			 sk, &addr->sin_addr.s_addr, ntohs(addr->sin_port));

		chk_addr_ret = inet_addr_type(net, addr->sin_addr.s_addr);

		if (addr->sin_addr.s_addr == htonl(INADDR_ANY))
			chk_addr_ret = RTN_LOCAL;

		if ((sysctl_ip_nonlocal_bind == 0 &&
		    isk->freebind == 0 && isk->transparent == 0 &&
		     chk_addr_ret != RTN_LOCAL) ||
		    chk_addr_ret == RTN_MULTICAST ||
		    chk_addr_ret == RTN_BROADCAST)
			return -EADDRNOTAVAIL;

#if IS_ENABLED(CONFIG_IPV6)
	} else if (sk->sk_family == AF_INET6) {
		struct sockaddr_in6 *addr = (struct sockaddr_in6 *) uaddr;
		int addr_type, scoped, has_addr;
		struct net_device *dev = NULL;

		if (addr_len < sizeof(*addr))
			return -EINVAL;

		pr_debug("ping_check_bind_addr(sk=%p,addr=%pI6c,port=%d)\n",
			 sk, addr->sin6_addr.s6_addr, ntohs(addr->sin6_port));

		addr_type = ipv6_addr_type(&addr->sin6_addr);
		scoped = __ipv6_addr_needs_scope_id(addr_type);
		if ((addr_type != IPV6_ADDR_ANY &&
		     !(addr_type & IPV6_ADDR_UNICAST)) ||
		    (scoped && !addr->sin6_scope_id))
			return -EINVAL;

		rcu_read_lock();
		if (addr->sin6_scope_id) {
			dev = dev_get_by_index_rcu(net, addr->sin6_scope_id);
			if (!dev) {
				rcu_read_unlock();
				return -ENODEV;
			}
		}
		has_addr = pingv6_ops.ipv6_chk_addr(net, &addr->sin6_addr, dev,
						    scoped);
		rcu_read_unlock();

		if (!(isk->freebind || isk->transparent || has_addr ||
		      addr_type == IPV6_ADDR_ANY))
			return -EADDRNOTAVAIL;

		if (scoped)
			sk->sk_bound_dev_if = addr->sin6_scope_id;
#endif
	} else {
		return -EAFNOSUPPORT;
	}
	return 0;
}

void ping_set_saddr(struct sock *sk, struct sockaddr *saddr)
{
	if (saddr->sa_family == AF_INET) {
		struct inet_sock *isk = inet_sk(sk);
		struct sockaddr_in *addr = (struct sockaddr_in *) saddr;
		isk->inet_rcv_saddr = isk->inet_saddr = addr->sin_addr.s_addr;
#if IS_ENABLED(CONFIG_IPV6)
	} else if (saddr->sa_family == AF_INET6) {
		struct sockaddr_in6 *addr = (struct sockaddr_in6 *) saddr;
		struct ipv6_pinfo *np = inet6_sk(sk);
		np->rcv_saddr = np->saddr = addr->sin6_addr;
#endif
	}
}

void ping_clear_saddr(struct sock *sk, int dif)
{
	sk->sk_bound_dev_if = dif;
	if (sk->sk_family == AF_INET) {
		struct inet_sock *isk = inet_sk(sk);
		isk->inet_rcv_saddr = isk->inet_saddr = 0;
#if IS_ENABLED(CONFIG_IPV6)
	} else if (sk->sk_family == AF_INET6) {
		struct ipv6_pinfo *np = inet6_sk(sk);
		memset(&np->rcv_saddr, 0, sizeof(np->rcv_saddr));
		memset(&np->saddr, 0, sizeof(np->saddr));
#endif
	}
}
/*
 * We need our own bind because there are no privileged id's == local ports.
 * Moreover, we don't allow binding to multi- and broadcast addresses.
 */

int ping_bind(struct sock *sk, struct sockaddr *uaddr, int addr_len)
{
	struct inet_sock *isk = inet_sk(sk);
	unsigned short snum;
	int err;
	int dif = sk->sk_bound_dev_if;

	err = ping_check_bind_addr(sk, isk, uaddr, addr_len);
	if (err)
		return err;

	lock_sock(sk);

	err = -EINVAL;
	if (isk->inet_num != 0)
		goto out;

	err = -EADDRINUSE;
	ping_set_saddr(sk, uaddr);
	snum = ntohs(((struct sockaddr_in *)uaddr)->sin_port);
	if (ping_get_port(sk, snum) != 0) {
		ping_clear_saddr(sk, dif);
		goto out;
	}

	pr_debug("after bind(): num = %d, dif = %d\n",
		 (int)isk->inet_num,
		 (int)sk->sk_bound_dev_if);

	err = 0;
	if ((sk->sk_family == AF_INET && isk->inet_rcv_saddr) ||
	    (sk->sk_family == AF_INET6 &&
	     !ipv6_addr_any(&inet6_sk(sk)->rcv_saddr)))
		sk->sk_userlocks |= SOCK_BINDADDR_LOCK;

	if (snum)
		sk->sk_userlocks |= SOCK_BINDPORT_LOCK;
	isk->inet_sport = htons(isk->inet_num);
	isk->inet_daddr = 0;
	isk->inet_dport = 0;

#if IS_ENABLED(CONFIG_IPV6)
	if (sk->sk_family == AF_INET6)
		memset(&inet6_sk(sk)->daddr, 0, sizeof(inet6_sk(sk)->daddr));
#endif

	sk_dst_reset(sk);
out:
	release_sock(sk);
	pr_debug("ping_v4_bind -> %d\n", err);
	return err;
}
EXPORT_SYMBOL_GPL(ping_bind);

/*
 * Is this a supported type of ICMP message?
 */

static inline int ping_supported(int family, int type, int code)
{
	return (family == AF_INET && type == ICMP_ECHO && code == 0) ||
	       (family == AF_INET6 && type == ICMPV6_ECHO_REQUEST && code == 0);
}

/*
 * This routine is called by the ICMP module when it gets some
 * sort of error condition.
 */

void ping_err(struct sk_buff *skb, int offset, u32 info)
{
	int family;
	struct icmphdr *icmph;
	struct inet_sock *inet_sock;
	int type;
	int code;
	struct net *net = dev_net(skb->dev);
	struct sock *sk;
	int harderr;
	int err;

	if (skb->protocol == htons(ETH_P_IP)) {
<<<<<<< HEAD
		struct iphdr *iph = (struct iphdr *)skb->data;
		offset = iph->ihl << 2;
=======
>>>>>>> 5a0312ad
		family = AF_INET;
		type = icmp_hdr(skb)->type;
		code = icmp_hdr(skb)->code;
		icmph = (struct icmphdr *)(skb->data + offset);
	} else if (skb->protocol == htons(ETH_P_IPV6)) {
		family = AF_INET6;
		type = icmp6_hdr(skb)->icmp6_type;
		code = icmp6_hdr(skb)->icmp6_code;
		icmph = (struct icmphdr *) (skb->data + offset);
	} else {
		BUG();
	}

	/* We assume the packet has already been checked by icmp_unreach */

	if (!ping_supported(family, icmph->type, icmph->code))
		return;

	pr_debug("ping_err(proto=0x%x,type=%d,code=%d,id=%04x,seq=%04x)\n",
		 skb->protocol, type, code, ntohs(icmph->un.echo.id),
		 ntohs(icmph->un.echo.sequence));

	sk = ping_lookup(net, skb, ntohs(icmph->un.echo.id));
	if (sk == NULL) {
		pr_debug("no socket, dropping\n");
		return;	/* No socket for error */
	}
	pr_debug("err on socket %p\n", sk);

	err = 0;
	harderr = 0;
	inet_sock = inet_sk(sk);

	if (skb->protocol == htons(ETH_P_IP)) {
		switch (type) {
		default:
		case ICMP_TIME_EXCEEDED:
			err = EHOSTUNREACH;
			break;
		case ICMP_SOURCE_QUENCH:
			/* This is not a real error but ping wants to see it.
<<<<<<< HEAD
			 * Report it with some fake errno. */
=======
			 * Report it with some fake errno.
			 */
>>>>>>> 5a0312ad
			err = EREMOTEIO;
			break;
		case ICMP_PARAMETERPROB:
			err = EPROTO;
			harderr = 1;
			break;
		case ICMP_DEST_UNREACH:
			if (code == ICMP_FRAG_NEEDED) { /* Path MTU discovery */
				ipv4_sk_update_pmtu(skb, sk, info);
				if (inet_sock->pmtudisc != IP_PMTUDISC_DONT) {
					err = EMSGSIZE;
					harderr = 1;
					break;
				}
				goto out;
			}
			err = EHOSTUNREACH;
			if (code <= NR_ICMP_UNREACH) {
				harderr = icmp_err_convert[code].fatal;
				err = icmp_err_convert[code].errno;
			}
			break;
		case ICMP_REDIRECT:
			/* See ICMP_SOURCE_QUENCH */
			ipv4_sk_redirect(skb, sk);
			err = EREMOTEIO;
			break;
		}
#if IS_ENABLED(CONFIG_IPV6)
	} else if (skb->protocol == htons(ETH_P_IPV6)) {
		harderr = pingv6_ops.icmpv6_err_convert(type, code, &err);
#endif
	}

	/*
	 *      RFC1122: OK.  Passes ICMP errors back to application, as per
	 *	4.1.3.3.
	 */
	if ((family == AF_INET && !inet_sock->recverr) ||
	    (family == AF_INET6 && !inet6_sk(sk)->recverr)) {
		if (!harderr || sk->sk_state != TCP_ESTABLISHED)
			goto out;
	} else {
		if (family == AF_INET) {
			ip_icmp_error(sk, skb, err, 0 /* no remote port */,
<<<<<<< HEAD
					info, (u8 *)icmph);
#if IS_ENABLED(CONFIG_IPV6)
		} else if (family == AF_INET6) {
			pingv6_ops.ipv6_icmp_error(sk, skb, err, 0,
				    info, (u8 *)icmph);
=======
				      info, (u8 *)icmph);
#if IS_ENABLED(CONFIG_IPV6)
		} else if (family == AF_INET6) {
			pingv6_ops.ipv6_icmp_error(sk, skb, err, 0,
						   info, (u8 *)icmph);
>>>>>>> 5a0312ad
#endif
		}
	}
	sk->sk_err = err;
	sk->sk_error_report(sk);
out:
	sock_put(sk);
}
EXPORT_SYMBOL_GPL(ping_err);
<<<<<<< HEAD

void ping_v4_err(struct sk_buff *skb, u32 info)
{
	ping_err(skb, 0, info);
}
=======
>>>>>>> 5a0312ad

/*
 *	Copy and checksum an ICMP Echo packet from user space into a buffer
 *	starting from the payload.
 */

int ping_getfrag(void *from, char *to,
<<<<<<< HEAD
			int offset, int fraglen, int odd, struct sk_buff *skb)
=======
		 int offset, int fraglen, int odd, struct sk_buff *skb)
>>>>>>> 5a0312ad
{
	struct pingfakehdr *pfh = (struct pingfakehdr *)from;

	if (offset == 0) {
		if (fraglen < sizeof(struct icmphdr))
			BUG();
		if (csum_partial_copy_fromiovecend(to + sizeof(struct icmphdr),
			    pfh->iov, 0, fraglen - sizeof(struct icmphdr),
			    &pfh->wcheck))
			return -EFAULT;
	} else if (offset < sizeof(struct icmphdr)) {
			BUG();
	} else {
		if (csum_partial_copy_fromiovecend
				(to, pfh->iov, offset - sizeof(struct icmphdr),
				 fraglen, &pfh->wcheck))
			return -EFAULT;
	}

#if IS_ENABLED(CONFIG_IPV6)
	/* For IPv6, checksum each skb as we go along, as expected by
	 * icmpv6_push_pending_frames. For IPv4, accumulate the checksum in
	 * wcheck, it will be finalized in ping_v4_push_pending_frames.
	 */
	if (pfh->family == AF_INET6) {
		skb->csum = pfh->wcheck;
		skb->ip_summed = CHECKSUM_NONE;
		pfh->wcheck = 0;
	}
#endif

	return 0;
}
EXPORT_SYMBOL_GPL(ping_getfrag);

static int ping_v4_push_pending_frames(struct sock *sk, struct pingfakehdr *pfh,
				       struct flowi4 *fl4)
{
	struct sk_buff *skb = skb_peek(&sk->sk_write_queue);

	pfh->wcheck = csum_partial((char *)&pfh->icmph,
		sizeof(struct icmphdr), pfh->wcheck);
	pfh->icmph.checksum = csum_fold(pfh->wcheck);
	memcpy(icmp_hdr(skb), &pfh->icmph, sizeof(struct icmphdr));
	skb->ip_summed = CHECKSUM_NONE;
	return ip_push_pending_frames(sk, fl4);
}

int ping_common_sendmsg(int family, struct msghdr *msg, size_t len,
			void *user_icmph, size_t icmph_len) {
	u8 type, code;

	if (len > 0xFFFF)
		return -EMSGSIZE;

	/*
	 *	Check the flags.
	 */

	/* Mirror BSD error message compatibility */
	if (msg->msg_flags & MSG_OOB)
		return -EOPNOTSUPP;

	/*
	 *	Fetch the ICMP header provided by the userland.
	 *	iovec is modified! The ICMP header is consumed.
	 */
	if (memcpy_fromiovec(user_icmph, msg->msg_iov, icmph_len))
		return -EFAULT;

	if (family == AF_INET) {
		type = ((struct icmphdr *) user_icmph)->type;
		code = ((struct icmphdr *) user_icmph)->code;
#if IS_ENABLED(CONFIG_IPV6)
	} else if (family == AF_INET6) {
		type = ((struct icmp6hdr *) user_icmph)->icmp6_type;
		code = ((struct icmp6hdr *) user_icmph)->icmp6_code;
#endif
	} else {
		BUG();
	}

	if (!ping_supported(family, type, code))
		return -EINVAL;

	return 0;
}
EXPORT_SYMBOL_GPL(ping_common_sendmsg);

int ping_v4_sendmsg(struct kiocb *iocb, struct sock *sk, struct msghdr *msg,
		    size_t len)
{
	struct net *net = sock_net(sk);
	struct flowi4 fl4;
	struct inet_sock *inet = inet_sk(sk);
	struct ipcm_cookie ipc;
	struct icmphdr user_icmph;
	struct pingfakehdr pfh;
	struct rtable *rt = NULL;
	struct ip_options_data opt_copy;
	int free = 0;
	__be32 saddr, daddr, faddr;
	u8  tos;
	int err;

	pr_debug("ping_v4_sendmsg(sk=%p,sk->num=%u)\n", inet, inet->inet_num);

	err = ping_common_sendmsg(AF_INET, msg, len, &user_icmph,
				  sizeof(user_icmph));
	if (err)
		return err;

	/*
	 *	Get and verify the address.
	 */

	if (msg->msg_name) {
		struct sockaddr_in *usin = (struct sockaddr_in *)msg->msg_name;
		if (msg->msg_namelen < sizeof(*usin))
			return -EINVAL;
		if (usin->sin_family != AF_INET)
			return -EINVAL;
		daddr = usin->sin_addr.s_addr;
		/* no remote port */
	} else {
		if (sk->sk_state != TCP_ESTABLISHED)
			return -EDESTADDRREQ;
		daddr = inet->inet_daddr;
		/* no remote port */
	}

	ipc.addr = inet->inet_saddr;
	ipc.opt = NULL;
	ipc.oif = sk->sk_bound_dev_if;
	ipc.tx_flags = 0;

	sock_tx_timestamp(sk, &ipc.tx_flags);

	if (msg->msg_controllen) {
		err = ip_cmsg_send(sock_net(sk), msg, &ipc);
		if (err)
			return err;
		if (ipc.opt)
			free = 1;
	}
	if (!ipc.opt) {
		struct ip_options_rcu *inet_opt;

		rcu_read_lock();
		inet_opt = rcu_dereference(inet->inet_opt);
		if (inet_opt) {
			memcpy(&opt_copy, inet_opt,
			       sizeof(*inet_opt) + inet_opt->opt.optlen);
			ipc.opt = &opt_copy.opt;
		}
		rcu_read_unlock();
	}

	saddr = ipc.addr;
	ipc.addr = faddr = daddr;

	if (ipc.opt && ipc.opt->opt.srr) {
		if (!daddr)
			return -EINVAL;
		faddr = ipc.opt->opt.faddr;
	}
	tos = RT_TOS(inet->tos);
	if (sock_flag(sk, SOCK_LOCALROUTE) ||
	    (msg->msg_flags & MSG_DONTROUTE) ||
	    (ipc.opt && ipc.opt->opt.is_strictroute)) {
		tos |= RTO_ONLINK;
	}

	if (ipv4_is_multicast(daddr)) {
		if (!ipc.oif)
			ipc.oif = inet->mc_index;
		if (!saddr)
			saddr = inet->mc_addr;
	} else if (!ipc.oif)
		ipc.oif = inet->uc_index;

	flowi4_init_output(&fl4, ipc.oif, sk->sk_mark, tos,
			   RT_SCOPE_UNIVERSE, sk->sk_protocol,
			   inet_sk_flowi_flags(sk), faddr, saddr, 0, 0);

	security_sk_classify_flow(sk, flowi4_to_flowi(&fl4));
	rt = ip_route_output_flow(net, &fl4, sk);
	if (IS_ERR(rt)) {
		err = PTR_ERR(rt);
		rt = NULL;
		if (err == -ENETUNREACH)
			IP_INC_STATS_BH(net, IPSTATS_MIB_OUTNOROUTES);
		goto out;
	}

	err = -EACCES;
	if ((rt->rt_flags & RTCF_BROADCAST) &&
	    !sock_flag(sk, SOCK_BROADCAST))
		goto out;

	if (msg->msg_flags & MSG_CONFIRM)
		goto do_confirm;
back_from_confirm:

	if (!ipc.addr)
		ipc.addr = fl4.daddr;

	lock_sock(sk);

	pfh.icmph.type = user_icmph.type; /* already checked */
	pfh.icmph.code = user_icmph.code; /* ditto */
	pfh.icmph.checksum = 0;
	pfh.icmph.un.echo.id = inet->inet_sport;
	pfh.icmph.un.echo.sequence = user_icmph.un.echo.sequence;
	pfh.iov = msg->msg_iov;
	pfh.wcheck = 0;
	pfh.family = AF_INET;

	err = ip_append_data(sk, &fl4, ping_getfrag, &pfh, len,
			0, &ipc, &rt, msg->msg_flags);
	if (err)
		ip_flush_pending_frames(sk);
	else
		err = ping_v4_push_pending_frames(sk, &pfh, &fl4);
	release_sock(sk);

out:
	ip_rt_put(rt);
	if (free)
		kfree(ipc.opt);
	if (!err) {
		icmp_out_count(sock_net(sk), user_icmph.type);
		return len;
	}
	return err;

do_confirm:
	dst_confirm(&rt->dst);
	if (!(msg->msg_flags & MSG_PROBE) || len)
		goto back_from_confirm;
	err = 0;
	goto out;
}

int ping_recvmsg(struct kiocb *iocb, struct sock *sk, struct msghdr *msg,
		 size_t len, int noblock, int flags, int *addr_len)
{
	struct inet_sock *isk = inet_sk(sk);
	int family = sk->sk_family;
	struct sockaddr_in *sin;
	struct sockaddr_in6 *sin6;
	struct sk_buff *skb;
	int copied, err;

	pr_debug("ping_recvmsg(sk=%p,sk->num=%u)\n", isk, isk->inet_num);

	err = -EOPNOTSUPP;
	if (flags & MSG_OOB)
		goto out;

	if (addr_len) {
		if (family == AF_INET)
			*addr_len = sizeof(*sin);
		else if (family == AF_INET6 && addr_len)
			*addr_len = sizeof(*sin6);
	}

	if (flags & MSG_ERRQUEUE) {
		if (family == AF_INET) {
			return ip_recv_error(sk, msg, len);
#if IS_ENABLED(CONFIG_IPV6)
		} else if (family == AF_INET6) {
			return pingv6_ops.ipv6_recv_error(sk, msg, len);
#endif
		}
	}

	skb = skb_recv_datagram(sk, flags, noblock, &err);
	if (!skb)
		goto out;

	copied = skb->len;
	if (copied > len) {
		msg->msg_flags |= MSG_TRUNC;
		copied = len;
	}

	/* Don't bother checking the checksum */
	err = skb_copy_datagram_iovec(skb, 0, msg->msg_iov, copied);
	if (err)
		goto done;

	sock_recv_timestamp(msg, sk, skb);

	/* Copy the address and add cmsg data. */
	if (family == AF_INET) {
		sin = (struct sockaddr_in *) msg->msg_name;
<<<<<<< HEAD
		sin->sin_family = AF_INET;
		sin->sin_port = 0 /* skb->h.uh->source */;
		sin->sin_addr.s_addr = ip_hdr(skb)->saddr;
		memset(sin->sin_zero, 0, sizeof(sin->sin_zero));
=======
		if (sin) {
			sin->sin_family = AF_INET;
			sin->sin_port = 0 /* skb->h.uh->source */;
			sin->sin_addr.s_addr = ip_hdr(skb)->saddr;
			memset(sin->sin_zero, 0, sizeof(sin->sin_zero));
		}
>>>>>>> 5a0312ad

		if (isk->cmsg_flags)
			ip_cmsg_recv(msg, skb);

#if IS_ENABLED(CONFIG_IPV6)
	} else if (family == AF_INET6) {
		struct ipv6_pinfo *np = inet6_sk(sk);
		struct ipv6hdr *ip6 = ipv6_hdr(skb);
		sin6 = (struct sockaddr_in6 *) msg->msg_name;
<<<<<<< HEAD
		sin6->sin6_family = AF_INET6;
		sin6->sin6_port = 0;
		sin6->sin6_addr = ip6->saddr;

		sin6->sin6_flowinfo = 0;
		if (np->sndflow)
			sin6->sin6_flowinfo =
				*(__be32 *)ip6 & IPV6_FLOWINFO_MASK;

		sin6->sin6_scope_id = ipv6_iface_scope_id(&sin6->sin6_addr,
							  IP6CB(skb)->iif);
=======

		if (sin6) {
			sin6->sin6_family = AF_INET6;
			sin6->sin6_port = 0;
			sin6->sin6_addr = ip6->saddr;
			sin6->sin6_flowinfo = 0;
			if (np->sndflow)
				sin6->sin6_flowinfo = ip6_flowinfo(ip6);
			sin6->sin6_scope_id =
				ipv6_iface_scope_id(&sin6->sin6_addr,
						    IP6CB(skb)->iif);
		}
>>>>>>> 5a0312ad

		if (inet6_sk(sk)->rxopt.all)
			pingv6_ops.ip6_datagram_recv_ctl(sk, msg, skb);
#endif
	} else {
		BUG();
	}

	err = copied;

done:
	skb_free_datagram(sk, skb);
out:
	pr_debug("ping_recvmsg -> %d\n", err);
	return err;
}
EXPORT_SYMBOL_GPL(ping_recvmsg);

int ping_queue_rcv_skb(struct sock *sk, struct sk_buff *skb)
{
	pr_debug("ping_queue_rcv_skb(sk=%p,sk->num=%d,skb=%p)\n",
		 inet_sk(sk), inet_sk(sk)->inet_num, skb);
	if (sock_queue_rcv_skb(sk, skb) < 0) {
		kfree_skb(skb);
		pr_debug("ping_queue_rcv_skb -> failed\n");
		return -1;
	}
	return 0;
}
EXPORT_SYMBOL_GPL(ping_queue_rcv_skb);


/*
 *	All we need to do is get the socket.
 */

void ping_rcv(struct sk_buff *skb)
{
	struct sock *sk;
	struct net *net = dev_net(skb->dev);
	struct icmphdr *icmph = icmp_hdr(skb);

	/* We assume the packet has already been checked by icmp_rcv */

	pr_debug("ping_rcv(skb=%p,id=%04x,seq=%04x)\n",
		 skb, ntohs(icmph->un.echo.id), ntohs(icmph->un.echo.sequence));

	/* Push ICMP header back */
	skb_push(skb, skb->data - (u8 *)icmph);

	sk = ping_lookup(net, skb, ntohs(icmph->un.echo.id));
	if (sk != NULL) {
		pr_debug("rcv on socket %p\n", sk);
		ping_queue_rcv_skb(sk, skb_get(skb));
		sock_put(sk);
		return;
	}
	pr_debug("no socket, dropping\n");

	/* We're called from icmp_rcv(). kfree_skb() is done there. */
}
EXPORT_SYMBOL_GPL(ping_rcv);

struct proto ping_prot = {
	.name =		"PING",
	.owner =	THIS_MODULE,
	.init =		ping_init_sock,
	.close =	ping_close,
	.connect =	ip4_datagram_connect,
	.disconnect =	udp_disconnect,
	.setsockopt =	ip_setsockopt,
	.getsockopt =	ip_getsockopt,
	.sendmsg =	ping_v4_sendmsg,
	.recvmsg =	ping_recvmsg,
	.bind =		ping_bind,
	.backlog_rcv =	ping_queue_rcv_skb,
	.release_cb =	ip4_datagram_release_cb,
	.hash =		ping_hash,
	.unhash =	ping_unhash,
	.get_port =	ping_get_port,
	.obj_size =	sizeof(struct inet_sock),
};
EXPORT_SYMBOL(ping_prot);

#ifdef CONFIG_PROC_FS

static struct sock *ping_get_first(struct seq_file *seq, int start)
{
	struct sock *sk;
	struct ping_iter_state *state = seq->private;
	struct net *net = seq_file_net(seq);

	for (state->bucket = start; state->bucket < PING_HTABLE_SIZE;
	     ++state->bucket) {
		struct hlist_nulls_node *node;
		struct hlist_nulls_head *hslot;

		hslot = &ping_table.hash[state->bucket];

		if (hlist_nulls_empty(hslot))
			continue;

		sk_nulls_for_each(sk, node, hslot) {
			if (net_eq(sock_net(sk), net))
				goto found;
		}
	}
	sk = NULL;
found:
	return sk;
}

static struct sock *ping_get_next(struct seq_file *seq, struct sock *sk)
{
	struct ping_iter_state *state = seq->private;
	struct net *net = seq_file_net(seq);

	do {
		sk = sk_nulls_next(sk);
	} while (sk && (!net_eq(sock_net(sk), net)));

	if (!sk)
		return ping_get_first(seq, state->bucket + 1);
	return sk;
}

static struct sock *ping_get_idx(struct seq_file *seq, loff_t pos)
{
	struct sock *sk = ping_get_first(seq, 0);

	if (sk)
		while (pos && (sk = ping_get_next(seq, sk)) != NULL)
			--pos;
	return pos ? NULL : sk;
}

static void *ping_seq_start(struct seq_file *seq, loff_t *pos)
{
	struct ping_iter_state *state = seq->private;
	state->bucket = 0;

	read_lock_bh(&ping_table.lock);

	return *pos ? ping_get_idx(seq, *pos-1) : SEQ_START_TOKEN;
}

static void *ping_seq_next(struct seq_file *seq, void *v, loff_t *pos)
{
	struct sock *sk;

	if (v == SEQ_START_TOKEN)
		sk = ping_get_idx(seq, 0);
	else
		sk = ping_get_next(seq, v);

	++*pos;
	return sk;
}

static void ping_seq_stop(struct seq_file *seq, void *v)
{
	read_unlock_bh(&ping_table.lock);
}

static void ping_format_sock(struct sock *sp, struct seq_file *f,
		int bucket, int *len)
{
	struct inet_sock *inet = inet_sk(sp);
	__be32 dest = inet->inet_daddr;
	__be32 src = inet->inet_rcv_saddr;
	__u16 destp = ntohs(inet->inet_dport);
	__u16 srcp = ntohs(inet->inet_sport);

	seq_printf(f, "%5d: %08X:%04X %08X:%04X"
		" %02X %08X:%08X %02X:%08lX %08X %5d %8d %lu %d %pK %d%n",
		bucket, src, srcp, dest, destp, sp->sk_state,
		sk_wmem_alloc_get(sp),
		sk_rmem_alloc_get(sp),
		0, 0L, 0,
		from_kuid_munged(seq_user_ns(f), sock_i_uid(sp)),
		0, sock_i_ino(sp),
		atomic_read(&sp->sk_refcnt), sp,
		atomic_read(&sp->sk_drops), len);
}

static int ping_seq_show(struct seq_file *seq, void *v)
{
	if (v == SEQ_START_TOKEN)
		seq_printf(seq, "%-127s\n",
			   "  sl  local_address rem_address   st tx_queue "
			   "rx_queue tr tm->when retrnsmt   uid  timeout "
			   "inode ref pointer drops");
	else {
		struct ping_iter_state *state = seq->private;
		int len;

		ping_format_sock(v, seq, state->bucket, &len);
		seq_printf(seq, "%*s\n", 127 - len, "");
	}
	return 0;
}

static const struct seq_operations ping_seq_ops = {
	.show		= ping_seq_show,
	.start		= ping_seq_start,
	.next		= ping_seq_next,
	.stop		= ping_seq_stop,
};

static int ping_seq_open(struct inode *inode, struct file *file)
{
	return seq_open_net(inode, file, &ping_seq_ops,
			   sizeof(struct ping_iter_state));
}

static const struct file_operations ping_seq_fops = {
	.open		= ping_seq_open,
	.read		= seq_read,
	.llseek		= seq_lseek,
	.release	= seq_release_net,
};

static int ping_proc_register(struct net *net)
{
	struct proc_dir_entry *p;
	int rc = 0;

	p = proc_create("icmp", S_IRUGO, net->proc_net, &ping_seq_fops);
	if (!p)
		rc = -ENOMEM;
	return rc;
}

static void ping_proc_unregister(struct net *net)
{
	remove_proc_entry("icmp", net->proc_net);
}


static int __net_init ping_proc_init_net(struct net *net)
{
	return ping_proc_register(net);
}

static void __net_exit ping_proc_exit_net(struct net *net)
{
	ping_proc_unregister(net);
}

static struct pernet_operations ping_net_ops = {
	.init = ping_proc_init_net,
	.exit = ping_proc_exit_net,
};

int __init ping_proc_init(void)
{
	return register_pernet_subsys(&ping_net_ops);
}

void ping_proc_exit(void)
{
	unregister_pernet_subsys(&ping_net_ops);
}

#endif

void __init ping_init(void)
{
	int i;

	for (i = 0; i < PING_HTABLE_SIZE; i++)
		INIT_HLIST_NULLS_HEAD(&ping_table.hash[i], i);
	rwlock_init(&ping_table.lock);
}<|MERGE_RESOLUTION|>--- conflicted
+++ resolved
@@ -468,11 +468,6 @@
 	int err;
 
 	if (skb->protocol == htons(ETH_P_IP)) {
-<<<<<<< HEAD
-		struct iphdr *iph = (struct iphdr *)skb->data;
-		offset = iph->ihl << 2;
-=======
->>>>>>> 5a0312ad
 		family = AF_INET;
 		type = icmp_hdr(skb)->type;
 		code = icmp_hdr(skb)->code;
@@ -514,12 +509,8 @@
 			break;
 		case ICMP_SOURCE_QUENCH:
 			/* This is not a real error but ping wants to see it.
-<<<<<<< HEAD
-			 * Report it with some fake errno. */
-=======
 			 * Report it with some fake errno.
 			 */
->>>>>>> 5a0312ad
 			err = EREMOTEIO;
 			break;
 		case ICMP_PARAMETERPROB:
@@ -565,19 +556,11 @@
 	} else {
 		if (family == AF_INET) {
 			ip_icmp_error(sk, skb, err, 0 /* no remote port */,
-<<<<<<< HEAD
 					info, (u8 *)icmph);
 #if IS_ENABLED(CONFIG_IPV6)
 		} else if (family == AF_INET6) {
 			pingv6_ops.ipv6_icmp_error(sk, skb, err, 0,
 				    info, (u8 *)icmph);
-=======
-				      info, (u8 *)icmph);
-#if IS_ENABLED(CONFIG_IPV6)
-		} else if (family == AF_INET6) {
-			pingv6_ops.ipv6_icmp_error(sk, skb, err, 0,
-						   info, (u8 *)icmph);
->>>>>>> 5a0312ad
 #endif
 		}
 	}
@@ -587,14 +570,6 @@
 	sock_put(sk);
 }
 EXPORT_SYMBOL_GPL(ping_err);
-<<<<<<< HEAD
-
-void ping_v4_err(struct sk_buff *skb, u32 info)
-{
-	ping_err(skb, 0, info);
-}
-=======
->>>>>>> 5a0312ad
 
 /*
  *	Copy and checksum an ICMP Echo packet from user space into a buffer
@@ -602,11 +577,7 @@
  */
 
 int ping_getfrag(void *from, char *to,
-<<<<<<< HEAD
 			int offset, int fraglen, int odd, struct sk_buff *skb)
-=======
-		 int offset, int fraglen, int odd, struct sk_buff *skb)
->>>>>>> 5a0312ad
 {
 	struct pingfakehdr *pfh = (struct pingfakehdr *)from;
 
@@ -904,19 +875,12 @@
 	/* Copy the address and add cmsg data. */
 	if (family == AF_INET) {
 		sin = (struct sockaddr_in *) msg->msg_name;
-<<<<<<< HEAD
-		sin->sin_family = AF_INET;
-		sin->sin_port = 0 /* skb->h.uh->source */;
-		sin->sin_addr.s_addr = ip_hdr(skb)->saddr;
-		memset(sin->sin_zero, 0, sizeof(sin->sin_zero));
-=======
 		if (sin) {
 			sin->sin_family = AF_INET;
 			sin->sin_port = 0 /* skb->h.uh->source */;
 			sin->sin_addr.s_addr = ip_hdr(skb)->saddr;
 			memset(sin->sin_zero, 0, sizeof(sin->sin_zero));
 		}
->>>>>>> 5a0312ad
 
 		if (isk->cmsg_flags)
 			ip_cmsg_recv(msg, skb);
@@ -926,19 +890,6 @@
 		struct ipv6_pinfo *np = inet6_sk(sk);
 		struct ipv6hdr *ip6 = ipv6_hdr(skb);
 		sin6 = (struct sockaddr_in6 *) msg->msg_name;
-<<<<<<< HEAD
-		sin6->sin6_family = AF_INET6;
-		sin6->sin6_port = 0;
-		sin6->sin6_addr = ip6->saddr;
-
-		sin6->sin6_flowinfo = 0;
-		if (np->sndflow)
-			sin6->sin6_flowinfo =
-				*(__be32 *)ip6 & IPV6_FLOWINFO_MASK;
-
-		sin6->sin6_scope_id = ipv6_iface_scope_id(&sin6->sin6_addr,
-							  IP6CB(skb)->iif);
-=======
 
 		if (sin6) {
 			sin6->sin6_family = AF_INET6;
@@ -951,7 +902,6 @@
 				ipv6_iface_scope_id(&sin6->sin6_addr,
 						    IP6CB(skb)->iif);
 		}
->>>>>>> 5a0312ad
 
 		if (inet6_sk(sk)->rxopt.all)
 			pingv6_ops.ip6_datagram_recv_ctl(sk, msg, skb);
