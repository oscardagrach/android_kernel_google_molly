/*
 * ZigBee socket interface
 *
 * Copyright 2007, 2008 Siemens AG
 *
 * This program is free software; you can redistribute it and/or modify
 * it under the terms of the GNU General Public License version 2
 * as published by the Free Software Foundation.
 *
 * This program is distributed in the hope that it will be useful,
 * but WITHOUT ANY WARRANTY; without even the implied warranty of
 * MERCHANTABILITY or FITNESS FOR A PARTICULAR PURPOSE.  See the
 * GNU General Public License for more details.
 *
 * You should have received a copy of the GNU General Public License along
 * with this program; if not, write to the Free Software Foundation, Inc.,
 * 51 Franklin Street, Fifth Floor, Boston, MA 02110-1301 USA.
 *
 * Written by:
 * Sergey Lapin <slapin@ossfans.org>
 * Dmitry Eremin-Solenikov <dbaryshkov@gmail.com>
 */

#include <linux/net.h>
#include <linux/module.h>
#include <linux/if_arp.h>
#include <linux/list.h>
#include <net/sock.h>
#include <net/af_ieee802154.h>
#include <net/ieee802154.h>
#include <net/ieee802154_netdev.h>

#include <asm/ioctls.h>

#include "af802154.h"

static HLIST_HEAD(dgram_head);
static DEFINE_RWLOCK(dgram_lock);

struct dgram_sock {
	struct sock sk;

	struct ieee802154_addr src_addr;
	struct ieee802154_addr dst_addr;

	unsigned bound:1;
	unsigned want_ack:1;
};

static inline struct dgram_sock *dgram_sk(const struct sock *sk)
{
	return container_of(sk, struct dgram_sock, sk);
}

static void dgram_hash(struct sock *sk)
{
	write_lock_bh(&dgram_lock);
	sk_add_node(sk, &dgram_head);
	sock_prot_inuse_add(sock_net(sk), sk->sk_prot, 1);
	write_unlock_bh(&dgram_lock);
}

static void dgram_unhash(struct sock *sk)
{
	write_lock_bh(&dgram_lock);
	if (sk_del_node_init(sk))
		sock_prot_inuse_add(sock_net(sk), sk->sk_prot, -1);
	write_unlock_bh(&dgram_lock);
}

static int dgram_init(struct sock *sk)
{
	struct dgram_sock *ro = dgram_sk(sk);

	ro->dst_addr.addr_type = IEEE802154_ADDR_LONG;
	ro->dst_addr.pan_id = 0xffff;
	ro->want_ack = 1;
	memset(&ro->dst_addr.hwaddr, 0xff, sizeof(ro->dst_addr.hwaddr));
	return 0;
}

static void dgram_close(struct sock *sk, long timeout)
{
	sk_common_release(sk);
}

static int dgram_bind(struct sock *sk, struct sockaddr *uaddr, int len)
{
	struct sockaddr_ieee802154 *addr = (struct sockaddr_ieee802154 *)uaddr;
	struct dgram_sock *ro = dgram_sk(sk);
	int err = -EINVAL;
	struct net_device *dev;

	lock_sock(sk);

	ro->bound = 0;

	if (len < sizeof(*addr))
		goto out;

	if (addr->family != AF_IEEE802154)
		goto out;

	dev = ieee802154_get_dev(sock_net(sk), &addr->addr);
	if (!dev) {
		err = -ENODEV;
		goto out;
	}

	if (dev->type != ARPHRD_IEEE802154) {
		err = -ENODEV;
		goto out_put;
	}

	memcpy(&ro->src_addr, &addr->addr, sizeof(struct ieee802154_addr));

	ro->bound = 1;
	err = 0;
out_put:
	dev_put(dev);
out:
	release_sock(sk);

	return err;
}

static int dgram_ioctl(struct sock *sk, int cmd, unsigned long arg)
{
	switch (cmd) {
	case SIOCOUTQ:
	{
		int amount = sk_wmem_alloc_get(sk);

		return put_user(amount, (int __user *)arg);
	}

	case SIOCINQ:
	{
		struct sk_buff *skb;
		unsigned long amount;

		amount = 0;
		spin_lock_bh(&sk->sk_receive_queue.lock);
		skb = skb_peek(&sk->sk_receive_queue);
		if (skb != NULL) {
			/*
			 * We will only return the amount
			 * of this packet since that is all
			 * that will be read.
			 */
			/* FIXME: parse the header for more correct value */
			amount = skb->len - (3+8+8);
		}
		spin_unlock_bh(&sk->sk_receive_queue.lock);
		return put_user(amount, (int __user *)arg);
	}

	}
	return -ENOIOCTLCMD;
}

/* FIXME: autobind */
static int dgram_connect(struct sock *sk, struct sockaddr *uaddr,
			int len)
{
	struct sockaddr_ieee802154 *addr = (struct sockaddr_ieee802154 *)uaddr;
	struct dgram_sock *ro = dgram_sk(sk);
	int err = 0;

	if (len < sizeof(*addr))
		return -EINVAL;

	if (addr->family != AF_IEEE802154)
		return -EINVAL;

	lock_sock(sk);

	if (!ro->bound) {
		err = -ENETUNREACH;
		goto out;
	}

	memcpy(&ro->dst_addr, &addr->addr, sizeof(struct ieee802154_addr));

out:
	release_sock(sk);
	return err;
}

static int dgram_disconnect(struct sock *sk, int flags)
{
	struct dgram_sock *ro = dgram_sk(sk);

	lock_sock(sk);

	ro->dst_addr.addr_type = IEEE802154_ADDR_LONG;
	memset(&ro->dst_addr.hwaddr, 0xff, sizeof(ro->dst_addr.hwaddr));

	release_sock(sk);

	return 0;
}

static int dgram_sendmsg(struct kiocb *iocb, struct sock *sk,
		struct msghdr *msg, size_t size)
{
	struct net_device *dev;
	unsigned mtu;
	struct sk_buff *skb;
	struct dgram_sock *ro = dgram_sk(sk);
	int err;

	if (msg->msg_flags & MSG_OOB) {
		pr_debug("msg->msg_flags = 0x%x\n", msg->msg_flags);
		return -EOPNOTSUPP;
	}

	if (!ro->bound)
		dev = dev_getfirstbyhwtype(sock_net(sk), ARPHRD_IEEE802154);
	else
		dev = ieee802154_get_dev(sock_net(sk), &ro->src_addr);

	if (!dev) {
		pr_debug("no dev\n");
		err = -ENXIO;
		goto out;
	}
	mtu = dev->mtu;
	pr_debug("name = %s, mtu = %u\n", dev->name, mtu);

	skb = sock_alloc_send_skb(sk, LL_ALLOCATED_SPACE(dev) + size,
			msg->msg_flags & MSG_DONTWAIT,
			&err);
	if (!skb)
		goto out_dev;

	skb_reserve(skb, LL_RESERVED_SPACE(dev));

	skb_reset_network_header(skb);

	mac_cb(skb)->flags = IEEE802154_FC_TYPE_DATA;
	if (ro->want_ack)
		mac_cb(skb)->flags |= MAC_CB_FLAG_ACKREQ;

	mac_cb(skb)->seq = ieee802154_mlme_ops(dev)->get_dsn(dev);
	err = dev_hard_header(skb, dev, ETH_P_IEEE802154, &ro->dst_addr,
			ro->bound ? &ro->src_addr : NULL, size);
	if (err < 0)
		goto out_skb;

	skb_reset_mac_header(skb);

	err = memcpy_fromiovec(skb_put(skb, size), msg->msg_iov, size);
	if (err < 0)
		goto out_skb;

	if (size > mtu) {
		pr_debug("size = %Zu, mtu = %u\n", size, mtu);
		err = -EINVAL;
		goto out_skb;
	}

	skb->dev = dev;
	skb->sk  = sk;
	skb->protocol = htons(ETH_P_IEEE802154);

	dev_put(dev);

	err = dev_queue_xmit(skb);
	if (err > 0)
		err = net_xmit_errno(err);

	return err ?: size;

out_skb:
	kfree_skb(skb);
out_dev:
	dev_put(dev);
out:
	return err;
}

static int dgram_recvmsg(struct kiocb *iocb, struct sock *sk,
		struct msghdr *msg, size_t len, int noblock, int flags,
		int *addr_len)
{
	size_t copied = 0;
	int err = -EOPNOTSUPP;
	struct sk_buff *skb;

	skb = skb_recv_datagram(sk, flags, noblock, &err);
	if (!skb)
		goto out;

	copied = skb->len;
	if (len < copied) {
		msg->msg_flags |= MSG_TRUNC;
		copied = len;
	}

	/* FIXME: skip headers if necessary ?! */
	err = skb_copy_datagram_iovec(skb, 0, msg->msg_iov, copied);
	if (err)
		goto done;

	sock_recv_timestamp(msg, sk, skb);

	if (flags & MSG_TRUNC)
		copied = skb->len;
done:
	skb_free_datagram(sk, skb);
out:
	if (err)
		return err;
	return copied;
}

static int dgram_rcv_skb(struct sock *sk, struct sk_buff *skb)
{
	if (sock_queue_rcv_skb(sk, skb) < 0) {
		atomic_inc(&sk->sk_drops);
		kfree_skb(skb);
		return NET_RX_DROP;
	}

	return NET_RX_SUCCESS;
}

static inline int ieee802154_match_sock(u8 *hw_addr, u16 pan_id,
		u16 short_addr, struct dgram_sock *ro)
{
	if (!ro->bound)
		return 1;

	if (ro->src_addr.addr_type == IEEE802154_ADDR_LONG &&
	    !memcmp(ro->src_addr.hwaddr, hw_addr, IEEE802154_ADDR_LEN))
		return 1;

	if (ro->src_addr.addr_type == IEEE802154_ADDR_SHORT &&
		     pan_id == ro->src_addr.pan_id &&
		     short_addr == ro->src_addr.short_addr)
		return 1;

	return 0;
}

int ieee802154_dgram_deliver(struct net_device *dev, struct sk_buff *skb)
{
	struct sock *sk, *prev = NULL;
	struct hlist_node *node;
	int ret = NET_RX_SUCCESS;
	u16 pan_id, short_addr;

	/* Data frame processing */
	BUG_ON(dev->type != ARPHRD_IEEE802154);

	pan_id = ieee802154_mlme_ops(dev)->get_pan_id(dev);
	short_addr = ieee802154_mlme_ops(dev)->get_short_addr(dev);

	read_lock(&dgram_lock);
	sk_for_each(sk, node, &dgram_head) {
		if (ieee802154_match_sock(dev->dev_addr, pan_id, short_addr,
					dgram_sk(sk))) {
			if (prev) {
				struct sk_buff *clone;
				clone = skb_clone(skb, GFP_ATOMIC);
				if (clone)
					dgram_rcv_skb(prev, clone);
			}

			prev = sk;
		}
	}

	if (prev)
		dgram_rcv_skb(prev, skb);
	else {
		kfree_skb(skb);
		ret = NET_RX_DROP;
	}
	read_unlock(&dgram_lock);

	return ret;
}

static int dgram_getsockopt(struct sock *sk, int level, int optname,
		    char __user *optval, int __user *optlen)
{
	struct dgram_sock *ro = dgram_sk(sk);

	int val, len;

	if (level != SOL_IEEE802154)
		return -EOPNOTSUPP;

	if (get_user(len, optlen))
		return -EFAULT;

	len = min_t(unsigned int, len, sizeof(int));

	switch (optname) {
	case WPAN_WANTACK:
		val = ro->want_ack;
		break;
	default:
		return -ENOPROTOOPT;
	}

	if (put_user(len, optlen))
		return -EFAULT;
	if (copy_to_user(optval, &val, len))
		return -EFAULT;
	return 0;
}

static int dgram_setsockopt(struct sock *sk, int level, int optname,
<<<<<<< HEAD
		    char __user *optval, int optlen)
=======
		    char __user *optval, unsigned int optlen)
>>>>>>> ad1cd745
{
	struct dgram_sock *ro = dgram_sk(sk);
	int val;
	int err = 0;

	if (optlen < sizeof(int))
		return -EINVAL;

	if (get_user(val, (int __user *)optval))
		return -EFAULT;

	lock_sock(sk);

	switch (optname) {
	case WPAN_WANTACK:
		ro->want_ack = !!val;
		break;
	default:
		err = -ENOPROTOOPT;
		break;
	}

	release_sock(sk);
	return err;
}

struct proto ieee802154_dgram_prot = {
	.name		= "IEEE-802.15.4-MAC",
	.owner		= THIS_MODULE,
	.obj_size	= sizeof(struct dgram_sock),
	.init		= dgram_init,
	.close		= dgram_close,
	.bind		= dgram_bind,
	.sendmsg	= dgram_sendmsg,
	.recvmsg	= dgram_recvmsg,
	.hash		= dgram_hash,
	.unhash		= dgram_unhash,
	.connect	= dgram_connect,
	.disconnect	= dgram_disconnect,
	.ioctl		= dgram_ioctl,
	.getsockopt	= dgram_getsockopt,
	.setsockopt	= dgram_setsockopt,
};
<|MERGE_RESOLUTION|>--- conflicted
+++ resolved
@@ -414,11 +414,7 @@
 }
 
 static int dgram_setsockopt(struct sock *sk, int level, int optname,
-<<<<<<< HEAD
-		    char __user *optval, int optlen)
-=======
 		    char __user *optval, unsigned int optlen)
->>>>>>> ad1cd745
 {
 	struct dgram_sock *ro = dgram_sk(sk);
 	int val;
